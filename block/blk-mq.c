--- conflicted
+++ resolved
@@ -285,26 +285,8 @@
 
 bool blk_mq_end_io_partial(struct request *rq, int error, unsigned int nr_bytes)
 {
-<<<<<<< HEAD
 	if (blk_update_request(rq, error, blk_rq_bytes(rq)))
 		return true;
-=======
-	struct bio *bio = rq->bio;
-	unsigned int bytes = 0;
-
-	trace_block_rq_complete(rq->q, rq, blk_rq_bytes(rq));
-
-	while (bio) {
-		struct bio *next = bio->bi_next;
-
-		bio->bi_next = NULL;
-		bytes += bio->bi_iter.bi_size;
-		blk_mq_bio_endio(rq, bio, error);
-		bio = next;
-	}
-
-	blk_account_io_completion(rq, bytes);
->>>>>>> eddf40bd
 
 	blk_account_io_done(rq);
 
