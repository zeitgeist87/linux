--- conflicted
+++ resolved
@@ -43,9 +43,6 @@
 	u16 pec;			/* PCI event code */
 } __packed;
 
-<<<<<<< HEAD
-void zpci_event_error(void *data)
-=======
 static void __zpci_event_error(struct zpci_ccdf_err *ccdf)
 {
 	struct zpci_dev *zdev = get_zdev_by_fid(ccdf->fid);
@@ -67,24 +64,7 @@
 }
 
 static void __zpci_event_availability(struct zpci_ccdf_avail *ccdf)
->>>>>>> 4988abf1
 {
-	struct zpci_ccdf_err *ccdf = data;
-	struct zpci_dev *zdev = get_zdev_by_fid(ccdf->fid);
-
-	zpci_err("error CCDF:\n");
-	zpci_err_hex(ccdf, sizeof(*ccdf));
-
-	if (!zdev)
-		return;
-
-	pr_err("%s: Event 0x%x reports an error for PCI function 0x%x\n",
-	       pci_name(zdev->pdev), ccdf->pec, ccdf->fid);
-}
-
-void zpci_event_availability(void *data)
-{
-	struct zpci_ccdf_avail *ccdf = data;
 	struct zpci_dev *zdev = get_zdev_by_fid(ccdf->fid);
 	struct pci_dev *pdev = zdev ? zdev->pdev : NULL;
 	int ret;
@@ -99,10 +79,7 @@
 		if (!zdev || zdev->state == ZPCI_FN_STATE_CONFIGURED)
 			break;
 		zdev->state = ZPCI_FN_STATE_CONFIGURED;
-<<<<<<< HEAD
-=======
 		zdev->fh = ccdf->fh;
->>>>>>> 4988abf1
 		ret = zpci_enable_device(zdev);
 		if (ret)
 			break;
@@ -126,11 +103,6 @@
 
 		break;
 	case 0x0304: /* Configured -> Standby */
-<<<<<<< HEAD
-		if (pdev)
-			pci_stop_and_remove_bus_device(pdev);
-
-=======
 		if (pdev) {
 			/* Give the driver a hint that the function is
 			 * already unusable. */
@@ -139,7 +111,6 @@
 		}
 
 		zdev->fh = ccdf->fh;
->>>>>>> 4988abf1
 		zpci_disable_device(zdev);
 		zdev->state = ZPCI_FN_STATE_STANDBY;
 		break;
@@ -147,24 +118,18 @@
 		clp_rescan_pci_devices();
 		break;
 	case 0x0308: /* Standby -> Reserved */
-<<<<<<< HEAD
-=======
 		if (!zdev)
 			break;
->>>>>>> 4988abf1
 		pci_stop_root_bus(zdev->bus);
 		pci_remove_root_bus(zdev->bus);
 		break;
 	default:
 		break;
 	}
-<<<<<<< HEAD
-=======
 }
 
 void zpci_event_availability(void *data)
 {
 	if (zpci_is_enabled())
 		__zpci_event_availability(data);
->>>>>>> 4988abf1
 }