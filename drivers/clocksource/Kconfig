config CLKSRC_OF
	bool

config CLKSRC_I8253
	bool

config CLKEVT_I8253
	bool

config I8253_LOCK
	bool

config CLKBLD_I8253
	def_bool y if CLKSRC_I8253 || CLKEVT_I8253 || I8253_LOCK

config CLKSRC_MMIO
	bool

config DW_APB_TIMER
	bool

config DW_APB_TIMER_OF
	bool

config ARMADA_370_XP_TIMER
	bool

config SUNXI_TIMER
	bool

config VT8500_TIMER
	bool

config CADENCE_TTC_TIMER
	bool

config CLKSRC_NOMADIK_MTU
	bool
	depends on (ARCH_NOMADIK || ARCH_U8500)
	select CLKSRC_MMIO
	help
	  Support for Multi Timer Unit. MTU provides access
	  to multiple interrupt generating programmable
	  32-bit free running decrementing counters.

config CLKSRC_NOMADIK_MTU_SCHED_CLOCK
	bool
	depends on CLKSRC_NOMADIK_MTU
	help
	  Use the Multi Timer Unit as the sched_clock.

config CLKSRC_DBX500_PRCMU
	bool "Clocksource PRCMU Timer"
	depends on UX500_SOC_DB8500
	default y
	help
	  Use the always on PRCMU Timer as clocksource

config CLKSRC_DBX500_PRCMU_SCHED_CLOCK
	bool "Clocksource PRCMU Timer sched_clock"
	depends on (CLKSRC_DBX500_PRCMU && !CLKSRC_NOMADIK_MTU_SCHED_CLOCK)
	default y
	help
	  Use the always on PRCMU Timer as sched_clock

config ARM_ARCH_TIMER
	bool

config CLKSRC_METAG_GENERIC
	def_bool y if METAG
	help
	  This option enables support for the Meta per-thread timers.

<<<<<<< HEAD
config CLKSRC_EXYNOS_MCT
	def_bool y if ARCH_EXYNOS
	help
	  Support for Multi Core Timer controller on Exynos SoCs.
=======
config CLKSRC_SAMSUNG_PWM
	bool
	select CLKSRC_MMIO
	help
	  This is a new clocksource driver for the PWM timer found in
	  Samsung S3C, S5P and Exynos SoCs, replacing an earlier driver
	  for all devicetree enabled platforms. This driver will be
	  needed only on systems that do not have the Exynos MCT available.
>>>>>>> 0682edaa
<|MERGE_RESOLUTION|>--- conflicted
+++ resolved
@@ -71,12 +71,11 @@
 	help
 	  This option enables support for the Meta per-thread timers.
 
-<<<<<<< HEAD
 config CLKSRC_EXYNOS_MCT
 	def_bool y if ARCH_EXYNOS
 	help
 	  Support for Multi Core Timer controller on Exynos SoCs.
-=======
+
 config CLKSRC_SAMSUNG_PWM
 	bool
 	select CLKSRC_MMIO
@@ -84,5 +83,4 @@
 	  This is a new clocksource driver for the PWM timer found in
 	  Samsung S3C, S5P and Exynos SoCs, replacing an earlier driver
 	  for all devicetree enabled platforms. This driver will be
-	  needed only on systems that do not have the Exynos MCT available.
->>>>>>> 0682edaa
+	  needed only on systems that do not have the Exynos MCT available.