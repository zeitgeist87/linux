/*
 * QLogic Fibre Channel HBA Driver
 * Copyright (c)  2003-2013 QLogic Corporation
 *
 * See LICENSE.qla2xxx for copyright and licensing details.
 */
#ifndef __QLA_DEF_H
#define __QLA_DEF_H

#include <linux/kernel.h>
#include <linux/init.h>
#include <linux/types.h>
#include <linux/module.h>
#include <linux/list.h>
#include <linux/pci.h>
#include <linux/dma-mapping.h>
#include <linux/sched.h>
#include <linux/slab.h>
#include <linux/dmapool.h>
#include <linux/mempool.h>
#include <linux/spinlock.h>
#include <linux/completion.h>
#include <linux/interrupt.h>
#include <linux/workqueue.h>
#include <linux/firmware.h>
#include <linux/aer.h>
#include <linux/mutex.h>

#include <scsi/scsi.h>
#include <scsi/scsi_host.h>
#include <scsi/scsi_device.h>
#include <scsi/scsi_cmnd.h>
#include <scsi/scsi_transport_fc.h>
#include <scsi/scsi_bsg_fc.h>

#include "qla_bsg.h"
#include "qla_nx.h"
#include "qla_nx2.h"
#define QLA2XXX_DRIVER_NAME	"qla2xxx"
#define QLA2XXX_APIDEV		"ql2xapidev"
#define QLA2XXX_MANUFACTURER	"QLogic Corporation"

/*
 * We have MAILBOX_REGISTER_COUNT sized arrays in a few places,
 * but that's fine as we don't look at the last 24 ones for
 * ISP2100 HBAs.
 */
#define MAILBOX_REGISTER_COUNT_2100	8
#define MAILBOX_REGISTER_COUNT_2200	24
#define MAILBOX_REGISTER_COUNT		32

#define QLA2200A_RISC_ROM_VER	4
#define FPM_2300		6
#define FPM_2310		7

#include "qla_settings.h"

/*
 * Data bit definitions
 */
#define BIT_0	0x1
#define BIT_1	0x2
#define BIT_2	0x4
#define BIT_3	0x8
#define BIT_4	0x10
#define BIT_5	0x20
#define BIT_6	0x40
#define BIT_7	0x80
#define BIT_8	0x100
#define BIT_9	0x200
#define BIT_10	0x400
#define BIT_11	0x800
#define BIT_12	0x1000
#define BIT_13	0x2000
#define BIT_14	0x4000
#define BIT_15	0x8000
#define BIT_16	0x10000
#define BIT_17	0x20000
#define BIT_18	0x40000
#define BIT_19	0x80000
#define BIT_20	0x100000
#define BIT_21	0x200000
#define BIT_22	0x400000
#define BIT_23	0x800000
#define BIT_24	0x1000000
#define BIT_25	0x2000000
#define BIT_26	0x4000000
#define BIT_27	0x8000000
#define BIT_28	0x10000000
#define BIT_29	0x20000000
#define BIT_30	0x40000000
#define BIT_31	0x80000000

#define LSB(x)	((uint8_t)(x))
#define MSB(x)	((uint8_t)((uint16_t)(x) >> 8))

#define LSW(x)	((uint16_t)(x))
#define MSW(x)	((uint16_t)((uint32_t)(x) >> 16))

#define LSD(x)	((uint32_t)((uint64_t)(x)))
#define MSD(x)	((uint32_t)((((uint64_t)(x)) >> 16) >> 16))

#define MAKE_HANDLE(x, y) ((uint32_t)((((uint32_t)(x)) << 16) | (uint32_t)(y)))

/*
 * I/O register
*/

#define RD_REG_BYTE(addr)		readb(addr)
#define RD_REG_WORD(addr)		readw(addr)
#define RD_REG_DWORD(addr)		readl(addr)
#define RD_REG_BYTE_RELAXED(addr)	readb_relaxed(addr)
#define RD_REG_WORD_RELAXED(addr)	readw_relaxed(addr)
#define RD_REG_DWORD_RELAXED(addr)	readl_relaxed(addr)
#define WRT_REG_BYTE(addr, data)	writeb(data,addr)
#define WRT_REG_WORD(addr, data)	writew(data,addr)
#define WRT_REG_DWORD(addr, data)	writel(data,addr)

/*
 * ISP83XX specific remote register addresses
 */
#define QLA83XX_LED_PORT0			0x00201320
#define QLA83XX_LED_PORT1			0x00201328
#define QLA83XX_IDC_DEV_STATE		0x22102384
#define QLA83XX_IDC_MAJOR_VERSION	0x22102380
#define QLA83XX_IDC_MINOR_VERSION	0x22102398
#define QLA83XX_IDC_DRV_PRESENCE	0x22102388
#define QLA83XX_IDC_DRIVER_ACK		0x2210238c
#define QLA83XX_IDC_CONTROL			0x22102390
#define QLA83XX_IDC_AUDIT			0x22102394
#define QLA83XX_IDC_LOCK_RECOVERY	0x2210239c
#define QLA83XX_DRIVER_LOCKID		0x22102104
#define QLA83XX_DRIVER_LOCK			0x8111c028
#define QLA83XX_DRIVER_UNLOCK		0x8111c02c
#define QLA83XX_FLASH_LOCKID		0x22102100
#define QLA83XX_FLASH_LOCK			0x8111c010
#define QLA83XX_FLASH_UNLOCK		0x8111c014
#define QLA83XX_DEV_PARTINFO1		0x221023e0
#define QLA83XX_DEV_PARTINFO2		0x221023e4
#define QLA83XX_FW_HEARTBEAT		0x221020b0
#define QLA83XX_PEG_HALT_STATUS1	0x221020a8
#define QLA83XX_PEG_HALT_STATUS2	0x221020ac

/* 83XX: Macros defining 8200 AEN Reason codes */
#define IDC_DEVICE_STATE_CHANGE BIT_0
#define IDC_PEG_HALT_STATUS_CHANGE BIT_1
#define IDC_NIC_FW_REPORTED_FAILURE BIT_2
#define IDC_HEARTBEAT_FAILURE BIT_3

/* 83XX: Macros defining 8200 AEN Error-levels */
#define ERR_LEVEL_NON_FATAL 0x1
#define ERR_LEVEL_RECOVERABLE_FATAL 0x2
#define ERR_LEVEL_UNRECOVERABLE_FATAL 0x4

/* 83XX: Macros for IDC Version */
#define QLA83XX_SUPP_IDC_MAJOR_VERSION 0x01
#define QLA83XX_SUPP_IDC_MINOR_VERSION 0x0

/* 83XX: Macros for scheduling dpc tasks */
#define QLA83XX_NIC_CORE_RESET 0x1
#define QLA83XX_IDC_STATE_HANDLER 0x2
#define QLA83XX_NIC_CORE_UNRECOVERABLE 0x3

/* 83XX: Macros for defining IDC-Control bits */
#define QLA83XX_IDC_RESET_DISABLED BIT_0
#define QLA83XX_IDC_GRACEFUL_RESET BIT_1

/* 83XX: Macros for different timeouts */
#define QLA83XX_IDC_INITIALIZATION_TIMEOUT 30
#define QLA83XX_IDC_RESET_ACK_TIMEOUT 10
#define QLA83XX_MAX_LOCK_RECOVERY_WAIT (2 * HZ)

/* 83XX: Macros for defining class in DEV-Partition Info register */
#define QLA83XX_CLASS_TYPE_NONE		0x0
#define QLA83XX_CLASS_TYPE_NIC		0x1
#define QLA83XX_CLASS_TYPE_FCOE		0x2
#define QLA83XX_CLASS_TYPE_ISCSI	0x3

/* 83XX: Macros for IDC Lock-Recovery stages */
#define IDC_LOCK_RECOVERY_STAGE1	0x1 /* Stage1: Intent for
					     * lock-recovery
					     */
#define IDC_LOCK_RECOVERY_STAGE2	0x2 /* Stage2: Perform lock-recovery */

/* 83XX: Macros for IDC Audit type */
#define IDC_AUDIT_TIMESTAMP		0x0 /* IDC-AUDIT: Record timestamp of
					     * dev-state change to NEED-RESET
					     * or NEED-QUIESCENT
					     */
#define IDC_AUDIT_COMPLETION		0x1 /* IDC-AUDIT: Record duration of
					     * reset-recovery completion is
					     * second
					     */

/*
 * The ISP2312 v2 chip cannot access the FLASH/GPIO registers via MMIO in an
 * 133Mhz slot.
 */
#define RD_REG_WORD_PIO(addr)		(inw((unsigned long)addr))
#define WRT_REG_WORD_PIO(addr, data)	(outw(data,(unsigned long)addr))

/*
 * Fibre Channel device definitions.
 */
#define WWN_SIZE		8	/* Size of WWPN, WWN & WWNN */
#define MAX_FIBRE_DEVICES_2100	512
#define MAX_FIBRE_DEVICES_2400	2048
#define MAX_FIBRE_DEVICES_LOOP	128
#define MAX_FIBRE_DEVICES_MAX	MAX_FIBRE_DEVICES_2400
#define LOOPID_MAP_SIZE		(ha->max_fibre_devices)
#define MAX_FIBRE_LUNS  	0xFFFF
#define	MAX_HOST_COUNT		16

/*
 * Host adapter default definitions.
 */
#define MAX_BUSES		1  /* We only have one bus today */
#define MIN_LUNS		8
#define MAX_LUNS		MAX_FIBRE_LUNS
#define MAX_CMDS_PER_LUN	255

/*
 * Fibre Channel device definitions.
 */
#define SNS_LAST_LOOP_ID_2100	0xfe
#define SNS_LAST_LOOP_ID_2300	0x7ff

#define LAST_LOCAL_LOOP_ID	0x7d
#define SNS_FL_PORT		0x7e
#define FABRIC_CONTROLLER	0x7f
#define SIMPLE_NAME_SERVER	0x80
#define SNS_FIRST_LOOP_ID	0x81
#define MANAGEMENT_SERVER	0xfe
#define BROADCAST		0xff

/*
 * There is no correspondence between an N-PORT id and an AL_PA.  Therefore the
 * valid range of an N-PORT id is 0 through 0x7ef.
 */
#define NPH_LAST_HANDLE		0x7ef
#define NPH_MGMT_SERVER		0x7fa		/*  FFFFFA */
#define NPH_SNS			0x7fc		/*  FFFFFC */
#define NPH_FABRIC_CONTROLLER	0x7fd		/*  FFFFFD */
#define NPH_F_PORT		0x7fe		/*  FFFFFE */
#define NPH_IP_BROADCAST	0x7ff		/*  FFFFFF */

#define MAX_CMDSZ	16		/* SCSI maximum CDB size. */
#include "qla_fw.h"
/*
 * Timeout timer counts in seconds
 */
#define PORT_RETRY_TIME			1
#define LOOP_DOWN_TIMEOUT		60
#define LOOP_DOWN_TIME			255	/* 240 */
#define	LOOP_DOWN_RESET			(LOOP_DOWN_TIME - 30)

#define DEFAULT_OUTSTANDING_COMMANDS	1024
#define MIN_OUTSTANDING_COMMANDS	128

/* ISP request and response entry counts (37-65535) */
#define REQUEST_ENTRY_CNT_2100		128	/* Number of request entries. */
#define REQUEST_ENTRY_CNT_2200		2048	/* Number of request entries. */
#define REQUEST_ENTRY_CNT_24XX		2048	/* Number of request entries. */
#define RESPONSE_ENTRY_CNT_2100		64	/* Number of response entries.*/
#define RESPONSE_ENTRY_CNT_2300		512	/* Number of response entries.*/
#define RESPONSE_ENTRY_CNT_MQ		128	/* Number of response entries.*/
#define ATIO_ENTRY_CNT_24XX		4096	/* Number of ATIO entries. */
#define RESPONSE_ENTRY_CNT_FX00		256     /* Number of response entries.*/

struct req_que;

/*
 * (sd.h is not exported, hence local inclusion)
 * Data Integrity Field tuple.
 */
struct sd_dif_tuple {
	__be16 guard_tag;	/* Checksum */
	__be16 app_tag;		/* Opaque storage */
	__be32 ref_tag;		/* Target LBA or indirect LBA */
};

/*
 * SCSI Request Block
 */
struct srb_cmd {
	struct scsi_cmnd *cmd;		/* Linux SCSI command pkt */
	uint32_t request_sense_length;
	uint32_t fw_sense_length;
	uint8_t *request_sense_ptr;
	void *ctx;
};

/*
 * SRB flag definitions
 */
#define SRB_DMA_VALID			BIT_0	/* Command sent to ISP */
#define SRB_FCP_CMND_DMA_VALID		BIT_12	/* DIF: DSD List valid */
#define SRB_CRC_CTX_DMA_VALID		BIT_2	/* DIF: context DMA valid */
#define SRB_CRC_PROT_DMA_VALID		BIT_4	/* DIF: prot DMA valid */
#define SRB_CRC_CTX_DSD_VALID		BIT_5	/* DIF: dsd_list valid */

/* To identify if a srb is of T10-CRC type. @sp => srb_t pointer */
#define IS_PROT_IO(sp)	(sp->flags & SRB_CRC_CTX_DSD_VALID)

/*
 * SRB extensions.
 */
struct srb_iocb {
	union {
		struct {
			uint16_t flags;
#define SRB_LOGIN_RETRIED	BIT_0
#define SRB_LOGIN_COND_PLOGI	BIT_1
#define SRB_LOGIN_SKIP_PRLI	BIT_2
			uint16_t data[2];
		} logio;
		struct {
			/*
			 * Values for flags field below are as
			 * defined in tsk_mgmt_entry struct
			 * for control_flags field in qla_fw.h.
			 */
			uint32_t flags;
			uint32_t lun;
			uint32_t data;
			struct completion comp;
			__le16 comp_status;
		} tmf;
		struct {
#define SRB_FXDISC_REQ_DMA_VALID	BIT_0
#define SRB_FXDISC_RESP_DMA_VALID	BIT_1
#define SRB_FXDISC_REQ_DWRD_VALID	BIT_2
#define SRB_FXDISC_RSP_DWRD_VALID	BIT_3
#define FXDISC_TIMEOUT 20
			uint8_t flags;
			uint32_t req_len;
			uint32_t rsp_len;
			void *req_addr;
			void *rsp_addr;
			dma_addr_t req_dma_handle;
			dma_addr_t rsp_dma_handle;
			__le32 adapter_id;
			__le32 adapter_id_hi;
			__le16 req_func_type;
			__le32 req_data;
			__le32 req_data_extra;
			__le32 result;
			__le32 seq_number;
			__le16 fw_flags;
			struct completion fxiocb_comp;
			__le32 reserved_0;
			uint8_t reserved_1;
		} fxiocb;
		struct {
			uint32_t cmd_hndl;
			__le16 comp_status;
			struct completion comp;
		} abt;
	} u;

	struct timer_list timer;
	void (*timeout)(void *);
};

/* Values for srb_ctx type */
#define SRB_LOGIN_CMD	1
#define SRB_LOGOUT_CMD	2
#define SRB_ELS_CMD_RPT 3
#define SRB_ELS_CMD_HST 4
#define SRB_CT_CMD	5
#define SRB_ADISC_CMD	6
#define SRB_TM_CMD	7
#define SRB_SCSI_CMD	8
#define SRB_BIDI_CMD	9
#define SRB_FXIOCB_DCMD	10
#define SRB_FXIOCB_BCMD	11
#define SRB_ABT_CMD	12


typedef struct srb {
	atomic_t ref_count;
	struct fc_port *fcport;
	uint32_t handle;
	uint16_t flags;
	uint16_t type;
	char *name;
	int iocbs;
	union {
		struct srb_iocb iocb_cmd;
		struct fc_bsg_job *bsg_job;
		struct srb_cmd scmd;
	} u;
	void (*done)(void *, void *, int);
	void (*free)(void *, void *);
} srb_t;

#define GET_CMD_SP(sp) (sp->u.scmd.cmd)
#define SET_CMD_SP(sp, cmd) (sp->u.scmd.cmd = cmd)
#define GET_CMD_CTX_SP(sp) (sp->u.scmd.ctx)

#define GET_CMD_SENSE_LEN(sp) \
	(sp->u.scmd.request_sense_length)
#define SET_CMD_SENSE_LEN(sp, len) \
	(sp->u.scmd.request_sense_length = len)
#define GET_CMD_SENSE_PTR(sp) \
	(sp->u.scmd.request_sense_ptr)
#define SET_CMD_SENSE_PTR(sp, ptr) \
	(sp->u.scmd.request_sense_ptr = ptr)
#define GET_FW_SENSE_LEN(sp) \
	(sp->u.scmd.fw_sense_length)
#define SET_FW_SENSE_LEN(sp, len) \
	(sp->u.scmd.fw_sense_length = len)

struct msg_echo_lb {
	dma_addr_t send_dma;
	dma_addr_t rcv_dma;
	uint16_t req_sg_cnt;
	uint16_t rsp_sg_cnt;
	uint16_t options;
	uint32_t transfer_size;
	uint32_t iteration_count;
};

/*
 * ISP I/O Register Set structure definitions.
 */
struct device_reg_2xxx {
	uint16_t flash_address; 	/* Flash BIOS address */
	uint16_t flash_data;		/* Flash BIOS data */
	uint16_t unused_1[1];		/* Gap */
	uint16_t ctrl_status;		/* Control/Status */
#define CSR_FLASH_64K_BANK	BIT_3	/* Flash upper 64K bank select */
#define CSR_FLASH_ENABLE	BIT_1	/* Flash BIOS Read/Write enable */
#define CSR_ISP_SOFT_RESET	BIT_0	/* ISP soft reset */

	uint16_t ictrl;			/* Interrupt control */
#define ICR_EN_INT		BIT_15	/* ISP enable interrupts. */
#define ICR_EN_RISC		BIT_3	/* ISP enable RISC interrupts. */

	uint16_t istatus;		/* Interrupt status */
#define ISR_RISC_INT		BIT_3	/* RISC interrupt */

	uint16_t semaphore;		/* Semaphore */
	uint16_t nvram;			/* NVRAM register. */
#define NVR_DESELECT		0
#define NVR_BUSY		BIT_15
#define NVR_WRT_ENABLE		BIT_14	/* Write enable */
#define NVR_PR_ENABLE		BIT_13	/* Protection register enable */
#define NVR_DATA_IN		BIT_3
#define NVR_DATA_OUT		BIT_2
#define NVR_SELECT		BIT_1
#define NVR_CLOCK		BIT_0

#define NVR_WAIT_CNT		20000

	union {
		struct {
			uint16_t mailbox0;
			uint16_t mailbox1;
			uint16_t mailbox2;
			uint16_t mailbox3;
			uint16_t mailbox4;
			uint16_t mailbox5;
			uint16_t mailbox6;
			uint16_t mailbox7;
			uint16_t unused_2[59];	/* Gap */
		} __attribute__((packed)) isp2100;
		struct {
						/* Request Queue */
			uint16_t req_q_in;	/*  In-Pointer */
			uint16_t req_q_out;	/*  Out-Pointer */
						/* Response Queue */
			uint16_t rsp_q_in;	/*  In-Pointer */
			uint16_t rsp_q_out;	/*  Out-Pointer */

						/* RISC to Host Status */
			uint32_t host_status;
#define HSR_RISC_INT		BIT_15	/* RISC interrupt */
#define HSR_RISC_PAUSED		BIT_8	/* RISC Paused */

					/* Host to Host Semaphore */
			uint16_t host_semaphore;
			uint16_t unused_3[17];	/* Gap */
			uint16_t mailbox0;
			uint16_t mailbox1;
			uint16_t mailbox2;
			uint16_t mailbox3;
			uint16_t mailbox4;
			uint16_t mailbox5;
			uint16_t mailbox6;
			uint16_t mailbox7;
			uint16_t mailbox8;
			uint16_t mailbox9;
			uint16_t mailbox10;
			uint16_t mailbox11;
			uint16_t mailbox12;
			uint16_t mailbox13;
			uint16_t mailbox14;
			uint16_t mailbox15;
			uint16_t mailbox16;
			uint16_t mailbox17;
			uint16_t mailbox18;
			uint16_t mailbox19;
			uint16_t mailbox20;
			uint16_t mailbox21;
			uint16_t mailbox22;
			uint16_t mailbox23;
			uint16_t mailbox24;
			uint16_t mailbox25;
			uint16_t mailbox26;
			uint16_t mailbox27;
			uint16_t mailbox28;
			uint16_t mailbox29;
			uint16_t mailbox30;
			uint16_t mailbox31;
			uint16_t fb_cmd;
			uint16_t unused_4[10];	/* Gap */
		} __attribute__((packed)) isp2300;
	} u;

	uint16_t fpm_diag_config;
	uint16_t unused_5[0x4];		/* Gap */
	uint16_t risc_hw;
	uint16_t unused_5_1;		/* Gap */
	uint16_t pcr;			/* Processor Control Register. */
	uint16_t unused_6[0x5];		/* Gap */
	uint16_t mctr;			/* Memory Configuration and Timing. */
	uint16_t unused_7[0x3];		/* Gap */
	uint16_t fb_cmd_2100;		/* Unused on 23XX */
	uint16_t unused_8[0x3];		/* Gap */
	uint16_t hccr;			/* Host command & control register. */
#define HCCR_HOST_INT		BIT_7	/* Host interrupt bit */
#define HCCR_RISC_PAUSE		BIT_5	/* Pause mode bit */
					/* HCCR commands */
#define HCCR_RESET_RISC		0x1000	/* Reset RISC */
#define HCCR_PAUSE_RISC		0x2000	/* Pause RISC */
#define HCCR_RELEASE_RISC	0x3000	/* Release RISC from reset. */
#define HCCR_SET_HOST_INT	0x5000	/* Set host interrupt */
#define HCCR_CLR_HOST_INT	0x6000	/* Clear HOST interrupt */
#define HCCR_CLR_RISC_INT	0x7000	/* Clear RISC interrupt */
#define	HCCR_DISABLE_PARITY_PAUSE 0x4001 /* Disable parity error RISC pause. */
#define HCCR_ENABLE_PARITY	0xA000	/* Enable PARITY interrupt */

	uint16_t unused_9[5];		/* Gap */
	uint16_t gpiod;			/* GPIO Data register. */
	uint16_t gpioe;			/* GPIO Enable register. */
#define GPIO_LED_MASK			0x00C0
#define GPIO_LED_GREEN_OFF_AMBER_OFF	0x0000
#define GPIO_LED_GREEN_ON_AMBER_OFF	0x0040
#define GPIO_LED_GREEN_OFF_AMBER_ON	0x0080
#define GPIO_LED_GREEN_ON_AMBER_ON	0x00C0
#define GPIO_LED_ALL_OFF		0x0000
#define GPIO_LED_RED_ON_OTHER_OFF	0x0001	/* isp2322 */
#define GPIO_LED_RGA_ON			0x00C1	/* isp2322: red green amber */

	union {
		struct {
			uint16_t unused_10[8];	/* Gap */
			uint16_t mailbox8;
			uint16_t mailbox9;
			uint16_t mailbox10;
			uint16_t mailbox11;
			uint16_t mailbox12;
			uint16_t mailbox13;
			uint16_t mailbox14;
			uint16_t mailbox15;
			uint16_t mailbox16;
			uint16_t mailbox17;
			uint16_t mailbox18;
			uint16_t mailbox19;
			uint16_t mailbox20;
			uint16_t mailbox21;
			uint16_t mailbox22;
			uint16_t mailbox23;	/* Also probe reg. */
		} __attribute__((packed)) isp2200;
	} u_end;
};

struct device_reg_25xxmq {
	uint32_t req_q_in;
	uint32_t req_q_out;
	uint32_t rsp_q_in;
	uint32_t rsp_q_out;
	uint32_t atio_q_in;
	uint32_t atio_q_out;
};


struct device_reg_fx00 {
	uint32_t mailbox0;		/* 00 */
	uint32_t mailbox1;		/* 04 */
	uint32_t mailbox2;		/* 08 */
	uint32_t mailbox3;		/* 0C */
	uint32_t mailbox4;		/* 10 */
	uint32_t mailbox5;		/* 14 */
	uint32_t mailbox6;		/* 18 */
	uint32_t mailbox7;		/* 1C */
	uint32_t mailbox8;		/* 20 */
	uint32_t mailbox9;		/* 24 */
	uint32_t mailbox10;		/* 28 */
	uint32_t mailbox11;
	uint32_t mailbox12;
	uint32_t mailbox13;
	uint32_t mailbox14;
	uint32_t mailbox15;
	uint32_t mailbox16;
	uint32_t mailbox17;
	uint32_t mailbox18;
	uint32_t mailbox19;
	uint32_t mailbox20;
	uint32_t mailbox21;
	uint32_t mailbox22;
	uint32_t mailbox23;
	uint32_t mailbox24;
	uint32_t mailbox25;
	uint32_t mailbox26;
	uint32_t mailbox27;
	uint32_t mailbox28;
	uint32_t mailbox29;
	uint32_t mailbox30;
	uint32_t mailbox31;
	uint32_t aenmailbox0;
	uint32_t aenmailbox1;
	uint32_t aenmailbox2;
	uint32_t aenmailbox3;
	uint32_t aenmailbox4;
	uint32_t aenmailbox5;
	uint32_t aenmailbox6;
	uint32_t aenmailbox7;
	/* Request Queue. */
	uint32_t req_q_in;		/* A0 - Request Queue In-Pointer */
	uint32_t req_q_out;		/* A4 - Request Queue Out-Pointer */
	/* Response Queue. */
	uint32_t rsp_q_in;		/* A8 - Response Queue In-Pointer */
	uint32_t rsp_q_out;		/* AC - Response Queue Out-Pointer */
	/* Init values shadowed on FW Up Event */
	uint32_t initval0;		/* B0 */
	uint32_t initval1;		/* B4 */
	uint32_t initval2;		/* B8 */
	uint32_t initval3;		/* BC */
	uint32_t initval4;		/* C0 */
	uint32_t initval5;		/* C4 */
	uint32_t initval6;		/* C8 */
	uint32_t initval7;		/* CC */
	uint32_t fwheartbeat;		/* D0 */
	uint32_t pseudoaen;		/* D4 */
};



typedef union {
		struct device_reg_2xxx isp;
		struct device_reg_24xx isp24;
		struct device_reg_25xxmq isp25mq;
		struct device_reg_82xx isp82;
		struct device_reg_fx00 ispfx00;
} __iomem device_reg_t;

#define ISP_REQ_Q_IN(ha, reg) \
	(IS_QLA2100(ha) || IS_QLA2200(ha) ? \
	 &(reg)->u.isp2100.mailbox4 : \
	 &(reg)->u.isp2300.req_q_in)
#define ISP_REQ_Q_OUT(ha, reg) \
	(IS_QLA2100(ha) || IS_QLA2200(ha) ? \
	 &(reg)->u.isp2100.mailbox4 : \
	 &(reg)->u.isp2300.req_q_out)
#define ISP_RSP_Q_IN(ha, reg) \
	(IS_QLA2100(ha) || IS_QLA2200(ha) ? \
	 &(reg)->u.isp2100.mailbox5 : \
	 &(reg)->u.isp2300.rsp_q_in)
#define ISP_RSP_Q_OUT(ha, reg) \
	(IS_QLA2100(ha) || IS_QLA2200(ha) ? \
	 &(reg)->u.isp2100.mailbox5 : \
	 &(reg)->u.isp2300.rsp_q_out)

#define ISP_ATIO_Q_IN(vha) (vha->hw->tgt.atio_q_in)
#define ISP_ATIO_Q_OUT(vha) (vha->hw->tgt.atio_q_out)

#define MAILBOX_REG(ha, reg, num) \
	(IS_QLA2100(ha) || IS_QLA2200(ha) ? \
	 (num < 8 ? \
	  &(reg)->u.isp2100.mailbox0 + (num) : \
	  &(reg)->u_end.isp2200.mailbox8 + (num) - 8) : \
	 &(reg)->u.isp2300.mailbox0 + (num))
#define RD_MAILBOX_REG(ha, reg, num) \
	RD_REG_WORD(MAILBOX_REG(ha, reg, num))
#define WRT_MAILBOX_REG(ha, reg, num, data) \
	WRT_REG_WORD(MAILBOX_REG(ha, reg, num), data)

#define FB_CMD_REG(ha, reg) \
	(IS_QLA2100(ha) || IS_QLA2200(ha) ? \
	 &(reg)->fb_cmd_2100 : \
	 &(reg)->u.isp2300.fb_cmd)
#define RD_FB_CMD_REG(ha, reg) \
	RD_REG_WORD(FB_CMD_REG(ha, reg))
#define WRT_FB_CMD_REG(ha, reg, data) \
	WRT_REG_WORD(FB_CMD_REG(ha, reg), data)

typedef struct {
	uint32_t	out_mb;		/* outbound from driver */
	uint32_t	in_mb;			/* Incoming from RISC */
	uint16_t	mb[MAILBOX_REGISTER_COUNT];
	long		buf_size;
	void		*bufp;
	uint32_t	tov;
	uint8_t		flags;
#define MBX_DMA_IN	BIT_0
#define	MBX_DMA_OUT	BIT_1
#define IOCTL_CMD	BIT_2
} mbx_cmd_t;

struct mbx_cmd_32 {
	uint32_t	out_mb;		/* outbound from driver */
	uint32_t	in_mb;			/* Incoming from RISC */
	uint32_t	mb[MAILBOX_REGISTER_COUNT];
	long		buf_size;
	void		*bufp;
	uint32_t	tov;
	uint8_t		flags;
#define MBX_DMA_IN	BIT_0
#define	MBX_DMA_OUT	BIT_1
#define IOCTL_CMD	BIT_2
};


#define	MBX_TOV_SECONDS	30

/*
 *  ISP product identification definitions in mailboxes after reset.
 */
#define PROD_ID_1		0x4953
#define PROD_ID_2		0x0000
#define PROD_ID_2a		0x5020
#define PROD_ID_3		0x2020

/*
 * ISP mailbox Self-Test status codes
 */
#define MBS_FRM_ALIVE		0	/* Firmware Alive. */
#define MBS_CHKSUM_ERR		1	/* Checksum Error. */
#define MBS_BUSY		4	/* Busy. */

/*
 * ISP mailbox command complete status codes
 */
#define MBS_COMMAND_COMPLETE		0x4000
#define MBS_INVALID_COMMAND		0x4001
#define MBS_HOST_INTERFACE_ERROR	0x4002
#define MBS_TEST_FAILED			0x4003
#define MBS_COMMAND_ERROR		0x4005
#define MBS_COMMAND_PARAMETER_ERROR	0x4006
#define MBS_PORT_ID_USED		0x4007
#define MBS_LOOP_ID_USED		0x4008
#define MBS_ALL_IDS_IN_USE		0x4009
#define MBS_NOT_LOGGED_IN		0x400A
#define MBS_LINK_DOWN_ERROR		0x400B
#define MBS_DIAG_ECHO_TEST_ERROR	0x400C

/*
 * ISP mailbox asynchronous event status codes
 */
#define MBA_ASYNC_EVENT		0x8000	/* Asynchronous event. */
#define MBA_RESET		0x8001	/* Reset Detected. */
#define MBA_SYSTEM_ERR		0x8002	/* System Error. */
#define MBA_REQ_TRANSFER_ERR	0x8003	/* Request Transfer Error. */
#define MBA_RSP_TRANSFER_ERR	0x8004	/* Response Transfer Error. */
#define MBA_WAKEUP_THRES	0x8005	/* Request Queue Wake-up. */
#define MBA_LIP_OCCURRED	0x8010	/* Loop Initialization Procedure */
					/* occurred. */
#define MBA_LOOP_UP		0x8011	/* FC Loop UP. */
#define MBA_LOOP_DOWN		0x8012	/* FC Loop Down. */
#define MBA_LIP_RESET		0x8013	/* LIP reset occurred. */
#define MBA_PORT_UPDATE		0x8014	/* Port Database update. */
#define MBA_RSCN_UPDATE		0x8015	/* Register State Chg Notification. */
#define MBA_LIP_F8		0x8016	/* Received a LIP F8. */
#define MBA_LOOP_INIT_ERR	0x8017	/* Loop Initialization Error. */
#define MBA_FABRIC_AUTH_REQ	0x801b	/* Fabric Authentication Required. */
#define MBA_SCSI_COMPLETION	0x8020	/* SCSI Command Complete. */
#define MBA_CTIO_COMPLETION	0x8021	/* CTIO Complete. */
#define MBA_IP_COMPLETION	0x8022	/* IP Transmit Command Complete. */
#define MBA_IP_RECEIVE		0x8023	/* IP Received. */
#define MBA_IP_BROADCAST	0x8024	/* IP Broadcast Received. */
#define MBA_IP_LOW_WATER_MARK	0x8025	/* IP Low Water Mark reached. */
#define MBA_IP_RCV_BUFFER_EMPTY 0x8026	/* IP receive buffer queue empty. */
#define MBA_IP_HDR_DATA_SPLIT	0x8027	/* IP header/data splitting feature */
					/* used. */
#define MBA_TRACE_NOTIFICATION	0x8028	/* Trace/Diagnostic notification. */
#define MBA_POINT_TO_POINT	0x8030	/* Point to point mode. */
#define MBA_CMPLT_1_16BIT	0x8031	/* Completion 1 16bit IOSB. */
#define MBA_CMPLT_2_16BIT	0x8032	/* Completion 2 16bit IOSB. */
#define MBA_CMPLT_3_16BIT	0x8033	/* Completion 3 16bit IOSB. */
#define MBA_CMPLT_4_16BIT	0x8034	/* Completion 4 16bit IOSB. */
#define MBA_CMPLT_5_16BIT	0x8035	/* Completion 5 16bit IOSB. */
#define MBA_CHG_IN_CONNECTION	0x8036	/* Change in connection mode. */
#define MBA_RIO_RESPONSE	0x8040	/* RIO response queue update. */
#define MBA_ZIO_RESPONSE	0x8040	/* ZIO response queue update. */
#define MBA_CMPLT_2_32BIT	0x8042	/* Completion 2 32bit IOSB. */
#define MBA_BYPASS_NOTIFICATION	0x8043	/* Auto bypass notification. */
#define MBA_DISCARD_RND_FRAME	0x8048	/* discard RND frame due to error. */
#define MBA_REJECTED_FCP_CMD	0x8049	/* rejected FCP_CMD. */
#define MBA_FW_NOT_STARTED	0x8050	/* Firmware not started */
#define MBA_FW_STARTING		0x8051	/* Firmware starting */
#define MBA_FW_RESTART_CMPLT	0x8060	/* Firmware restart complete */
#define MBA_INIT_REQUIRED	0x8061	/* Initialization required */
#define MBA_SHUTDOWN_REQUESTED	0x8062	/* Shutdown Requested */
#define MBA_FW_INIT_FAILURE	0x8401	/* Firmware initialization failure */
#define MBA_MIRROR_LUN_CHANGE	0x8402	/* Mirror LUN State Change
					   Notification */
#define MBA_FW_POLL_STATE	0x8600  /* Firmware in poll diagnostic state */
#define MBA_FW_RESET_FCT	0x8502	/* Firmware reset factory defaults */
#define MBA_FW_INIT_INPROGRESS	0x8500	/* Firmware boot in progress */
/* 83XX FCoE specific */
#define MBA_IDC_AEN		0x8200  /* FCoE: NIC Core state change AEN */

/* Interrupt type codes */
#define INTR_ROM_MB_SUCCESS		0x1
#define INTR_ROM_MB_FAILED		0x2
#define INTR_MB_SUCCESS			0x10
#define INTR_MB_FAILED			0x11
#define INTR_ASYNC_EVENT		0x12
#define INTR_RSP_QUE_UPDATE		0x13
#define INTR_RSP_QUE_UPDATE_83XX	0x14
#define INTR_ATIO_QUE_UPDATE		0x1C
#define INTR_ATIO_RSP_QUE_UPDATE	0x1D

/* ISP mailbox loopback echo diagnostic error code */
#define MBS_LB_RESET	0x17
/*
 * Firmware options 1, 2, 3.
 */
#define FO1_AE_ON_LIPF8			BIT_0
#define FO1_AE_ALL_LIP_RESET		BIT_1
#define FO1_CTIO_RETRY			BIT_3
#define FO1_DISABLE_LIP_F7_SW		BIT_4
#define FO1_DISABLE_100MS_LOS_WAIT	BIT_5
#define FO1_DISABLE_GPIO6_7		BIT_6	/* LED bits */
#define FO1_AE_ON_LOOP_INIT_ERR		BIT_7
#define FO1_SET_EMPHASIS_SWING		BIT_8
#define FO1_AE_AUTO_BYPASS		BIT_9
#define FO1_ENABLE_PURE_IOCB		BIT_10
#define FO1_AE_PLOGI_RJT		BIT_11
#define FO1_ENABLE_ABORT_SEQUENCE	BIT_12
#define FO1_AE_QUEUE_FULL		BIT_13

#define FO2_ENABLE_ATIO_TYPE_3		BIT_0
#define FO2_REV_LOOPBACK		BIT_1

#define FO3_ENABLE_EMERG_IOCB		BIT_0
#define FO3_AE_RND_ERROR		BIT_1

/* 24XX additional firmware options */
#define ADD_FO_COUNT			3
#define ADD_FO1_DISABLE_GPIO_LED_CTRL	BIT_6	/* LED bits */
#define ADD_FO1_ENABLE_PUREX_IOCB	BIT_10

#define ADD_FO2_ENABLE_SEL_CLS2		BIT_5

#define ADD_FO3_NO_ABT_ON_LINK_DOWN	BIT_14

/*
 * ISP mailbox commands
 */
#define MBC_LOAD_RAM			1	/* Load RAM. */
#define MBC_EXECUTE_FIRMWARE		2	/* Execute firmware. */
#define MBC_READ_RAM_WORD		5	/* Read RAM word. */
#define MBC_MAILBOX_REGISTER_TEST	6	/* Wrap incoming mailboxes */
#define MBC_VERIFY_CHECKSUM		7	/* Verify checksum. */
#define MBC_GET_FIRMWARE_VERSION	8	/* Get firmware revision. */
#define MBC_LOAD_RISC_RAM		9	/* Load RAM command. */
#define MBC_DUMP_RISC_RAM		0xa	/* Dump RAM command. */
#define MBC_LOAD_RISC_RAM_EXTENDED	0xb	/* Load RAM extended. */
#define MBC_DUMP_RISC_RAM_EXTENDED	0xc	/* Dump RAM extended. */
#define MBC_WRITE_RAM_WORD_EXTENDED	0xd	/* Write RAM word extended */
#define MBC_READ_RAM_EXTENDED		0xf	/* Read RAM extended. */
#define MBC_IOCB_COMMAND		0x12	/* Execute IOCB command. */
#define MBC_STOP_FIRMWARE		0x14	/* Stop firmware. */
#define MBC_ABORT_COMMAND		0x15	/* Abort IOCB command. */
#define MBC_ABORT_DEVICE		0x16	/* Abort device (ID/LUN). */
#define MBC_ABORT_TARGET		0x17	/* Abort target (ID). */
#define MBC_RESET			0x18	/* Reset. */
#define MBC_GET_ADAPTER_LOOP_ID		0x20	/* Get loop id of ISP2200. */
#define MBC_GET_RETRY_COUNT		0x22	/* Get f/w retry cnt/delay. */
#define MBC_DISABLE_VI			0x24	/* Disable VI operation. */
#define MBC_ENABLE_VI			0x25	/* Enable VI operation. */
#define MBC_GET_FIRMWARE_OPTION		0x28	/* Get Firmware Options. */
#define MBC_SET_FIRMWARE_OPTION		0x38	/* Set Firmware Options. */
#define MBC_LOOP_PORT_BYPASS		0x40	/* Loop Port Bypass. */
#define MBC_LOOP_PORT_ENABLE		0x41	/* Loop Port Enable. */
#define MBC_GET_RESOURCE_COUNTS		0x42	/* Get Resource Counts. */
#define MBC_NON_PARTICIPATE		0x43	/* Non-Participating Mode. */
#define MBC_DIAGNOSTIC_ECHO		0x44	/* Diagnostic echo. */
#define MBC_DIAGNOSTIC_LOOP_BACK	0x45	/* Diagnostic loop back. */
#define MBC_ONLINE_SELF_TEST		0x46	/* Online self-test. */
#define MBC_ENHANCED_GET_PORT_DATABASE	0x47	/* Get port database + login */
#define MBC_CONFIGURE_VF		0x4b	/* Configure VFs */
#define MBC_RESET_LINK_STATUS		0x52	/* Reset Link Error Status */
#define MBC_IOCB_COMMAND_A64		0x54	/* Execute IOCB command (64) */
#define MBC_PORT_LOGOUT			0x56	/* Port Logout request */
#define MBC_SEND_RNID_ELS		0x57	/* Send RNID ELS request */
#define MBC_SET_RNID_PARAMS		0x59	/* Set RNID parameters */
#define MBC_GET_RNID_PARAMS		0x5a	/* Get RNID parameters */
#define MBC_DATA_RATE			0x5d	/* Data Rate */
#define MBC_INITIALIZE_FIRMWARE		0x60	/* Initialize firmware */
#define MBC_INITIATE_LIP		0x62	/* Initiate Loop */
						/* Initialization Procedure */
#define MBC_GET_FC_AL_POSITION_MAP	0x63	/* Get FC_AL Position Map. */
#define MBC_GET_PORT_DATABASE		0x64	/* Get Port Database. */
#define MBC_CLEAR_ACA			0x65	/* Clear ACA. */
#define MBC_TARGET_RESET		0x66	/* Target Reset. */
#define MBC_CLEAR_TASK_SET		0x67	/* Clear Task Set. */
#define MBC_ABORT_TASK_SET		0x68	/* Abort Task Set. */
#define MBC_GET_FIRMWARE_STATE		0x69	/* Get firmware state. */
#define MBC_GET_PORT_NAME		0x6a	/* Get port name. */
#define MBC_GET_LINK_STATUS		0x6b	/* Get port link status. */
#define MBC_LIP_RESET			0x6c	/* LIP reset. */
#define MBC_SEND_SNS_COMMAND		0x6e	/* Send Simple Name Server */
						/* commandd. */
#define MBC_LOGIN_FABRIC_PORT		0x6f	/* Login fabric port. */
#define MBC_SEND_CHANGE_REQUEST		0x70	/* Send Change Request. */
#define MBC_LOGOUT_FABRIC_PORT		0x71	/* Logout fabric port. */
#define MBC_LIP_FULL_LOGIN		0x72	/* Full login LIP. */
#define MBC_LOGIN_LOOP_PORT		0x74	/* Login Loop Port. */
#define MBC_PORT_NODE_NAME_LIST		0x75	/* Get port/node name list. */
#define MBC_INITIALIZE_RECEIVE_QUEUE	0x77	/* Initialize receive queue */
#define MBC_UNLOAD_IP			0x79	/* Shutdown IP */
#define MBC_GET_ID_LIST			0x7C	/* Get Port ID list. */
#define MBC_SEND_LFA_COMMAND		0x7D	/* Send Loop Fabric Address */
#define MBC_LUN_RESET			0x7E	/* Send LUN reset */

/*
 * all the Mt. Rainier mailbox command codes that clash with FC/FCoE ones
 * should be defined with MBC_MR_*
 */
#define MBC_MR_DRV_SHUTDOWN		0x6A

/*
 * ISP24xx mailbox commands
 */
#define MBC_WRITE_SERDES		0x3	/* Write serdes word. */
#define MBC_READ_SERDES			0x4	/* Read serdes word. */
#define MBC_LOAD_DUMP_MPI_RAM		0x5	/* Load/Dump MPI RAM. */
#define MBC_SERDES_PARAMS		0x10	/* Serdes Tx Parameters. */
#define MBC_GET_IOCB_STATUS		0x12	/* Get IOCB status command. */
#define MBC_PORT_PARAMS			0x1A	/* Port iDMA Parameters. */
#define MBC_GET_TIMEOUT_PARAMS		0x22	/* Get FW timeouts. */
#define MBC_TRACE_CONTROL		0x27	/* Trace control command. */
#define MBC_GEN_SYSTEM_ERROR		0x2a	/* Generate System Error. */
#define MBC_WRITE_SFP			0x30	/* Write SFP Data. */
#define MBC_READ_SFP			0x31	/* Read SFP Data. */
#define MBC_SET_TIMEOUT_PARAMS		0x32	/* Set FW timeouts. */
#define MBC_MID_INITIALIZE_FIRMWARE	0x48	/* MID Initialize firmware. */
#define MBC_MID_GET_VP_DATABASE		0x49	/* MID Get VP Database. */
#define MBC_MID_GET_VP_ENTRY		0x4a	/* MID Get VP Entry. */
#define MBC_HOST_MEMORY_COPY		0x53	/* Host Memory Copy. */
#define MBC_SEND_RNFT_ELS		0x5e	/* Send RNFT ELS request */
#define MBC_GET_LINK_PRIV_STATS		0x6d	/* Get link & private data. */
#define MBC_LINK_INITIALIZATION		0x72	/* Do link initialization. */
#define MBC_SET_VENDOR_ID		0x76	/* Set Vendor ID. */
#define MBC_PORT_RESET			0x120	/* Port Reset */
#define MBC_SET_PORT_CONFIG		0x122	/* Set port configuration */
#define MBC_GET_PORT_CONFIG		0x123	/* Get port configuration */

/*
 * ISP81xx mailbox commands
 */
#define MBC_WRITE_MPI_REGISTER		0x01    /* Write MPI Register. */

/* Firmware return data sizes */
#define FCAL_MAP_SIZE	128

/* Mailbox bit definitions for out_mb and in_mb */
#define	MBX_31		BIT_31
#define	MBX_30		BIT_30
#define	MBX_29		BIT_29
#define	MBX_28		BIT_28
#define	MBX_27		BIT_27
#define	MBX_26		BIT_26
#define	MBX_25		BIT_25
#define	MBX_24		BIT_24
#define	MBX_23		BIT_23
#define	MBX_22		BIT_22
#define	MBX_21		BIT_21
#define	MBX_20		BIT_20
#define	MBX_19		BIT_19
#define	MBX_18		BIT_18
#define	MBX_17		BIT_17
#define	MBX_16		BIT_16
#define	MBX_15		BIT_15
#define	MBX_14		BIT_14
#define	MBX_13		BIT_13
#define	MBX_12		BIT_12
#define	MBX_11		BIT_11
#define	MBX_10		BIT_10
#define	MBX_9		BIT_9
#define	MBX_8		BIT_8
#define	MBX_7		BIT_7
#define	MBX_6		BIT_6
#define	MBX_5		BIT_5
#define	MBX_4		BIT_4
#define	MBX_3		BIT_3
#define	MBX_2		BIT_2
#define	MBX_1		BIT_1
#define	MBX_0		BIT_0

#define RNID_TYPE_SET_VERSION	0x9
#define RNID_TYPE_ASIC_TEMP	0xC

/*
 * Firmware state codes from get firmware state mailbox command
 */
#define FSTATE_CONFIG_WAIT      0
#define FSTATE_WAIT_AL_PA       1
#define FSTATE_WAIT_LOGIN       2
#define FSTATE_READY            3
#define FSTATE_LOSS_OF_SYNC     4
#define FSTATE_ERROR            5
#define FSTATE_REINIT           6
#define FSTATE_NON_PART         7

#define FSTATE_CONFIG_CORRECT      0
#define FSTATE_P2P_RCV_LIP         1
#define FSTATE_P2P_CHOOSE_LOOP     2
#define FSTATE_P2P_RCV_UNIDEN_LIP  3
#define FSTATE_FATAL_ERROR         4
#define FSTATE_LOOP_BACK_CONN      5

/*
 * Port Database structure definition
 * Little endian except where noted.
 */
#define	PORT_DATABASE_SIZE	128	/* bytes */
typedef struct {
	uint8_t options;
	uint8_t control;
	uint8_t master_state;
	uint8_t slave_state;
	uint8_t reserved[2];
	uint8_t hard_address;
	uint8_t reserved_1;
	uint8_t port_id[4];
	uint8_t node_name[WWN_SIZE];
	uint8_t port_name[WWN_SIZE];
	uint16_t execution_throttle;
	uint16_t execution_count;
	uint8_t reset_count;
	uint8_t reserved_2;
	uint16_t resource_allocation;
	uint16_t current_allocation;
	uint16_t queue_head;
	uint16_t queue_tail;
	uint16_t transmit_execution_list_next;
	uint16_t transmit_execution_list_previous;
	uint16_t common_features;
	uint16_t total_concurrent_sequences;
	uint16_t RO_by_information_category;
	uint8_t recipient;
	uint8_t initiator;
	uint16_t receive_data_size;
	uint16_t concurrent_sequences;
	uint16_t open_sequences_per_exchange;
	uint16_t lun_abort_flags;
	uint16_t lun_stop_flags;
	uint16_t stop_queue_head;
	uint16_t stop_queue_tail;
	uint16_t port_retry_timer;
	uint16_t next_sequence_id;
	uint16_t frame_count;
	uint16_t PRLI_payload_length;
	uint8_t prli_svc_param_word_0[2];	/* Big endian */
						/* Bits 15-0 of word 0 */
	uint8_t prli_svc_param_word_3[2];	/* Big endian */
						/* Bits 15-0 of word 3 */
	uint16_t loop_id;
	uint16_t extended_lun_info_list_pointer;
	uint16_t extended_lun_stop_list_pointer;
} port_database_t;

/*
 * Port database slave/master states
 */
#define PD_STATE_DISCOVERY			0
#define PD_STATE_WAIT_DISCOVERY_ACK		1
#define PD_STATE_PORT_LOGIN			2
#define PD_STATE_WAIT_PORT_LOGIN_ACK		3
#define PD_STATE_PROCESS_LOGIN			4
#define PD_STATE_WAIT_PROCESS_LOGIN_ACK		5
#define PD_STATE_PORT_LOGGED_IN			6
#define PD_STATE_PORT_UNAVAILABLE		7
#define PD_STATE_PROCESS_LOGOUT			8
#define PD_STATE_WAIT_PROCESS_LOGOUT_ACK	9
#define PD_STATE_PORT_LOGOUT			10
#define PD_STATE_WAIT_PORT_LOGOUT_ACK		11


#define QLA_ZIO_MODE_6		(BIT_2 | BIT_1)
#define QLA_ZIO_DISABLED	0
#define QLA_ZIO_DEFAULT_TIMER	2

/*
 * ISP Initialization Control Block.
 * Little endian except where noted.
 */
#define	ICB_VERSION 1
typedef struct {
	uint8_t  version;
	uint8_t  reserved_1;

	/*
	 * LSB BIT 0  = Enable Hard Loop Id
	 * LSB BIT 1  = Enable Fairness
	 * LSB BIT 2  = Enable Full-Duplex
	 * LSB BIT 3  = Enable Fast Posting
	 * LSB BIT 4  = Enable Target Mode
	 * LSB BIT 5  = Disable Initiator Mode
	 * LSB BIT 6  = Enable ADISC
	 * LSB BIT 7  = Enable Target Inquiry Data
	 *
	 * MSB BIT 0  = Enable PDBC Notify
	 * MSB BIT 1  = Non Participating LIP
	 * MSB BIT 2  = Descending Loop ID Search
	 * MSB BIT 3  = Acquire Loop ID in LIPA
	 * MSB BIT 4  = Stop PortQ on Full Status
	 * MSB BIT 5  = Full Login after LIP
	 * MSB BIT 6  = Node Name Option
	 * MSB BIT 7  = Ext IFWCB enable bit
	 */
	uint8_t  firmware_options[2];

	uint16_t frame_payload_size;
	uint16_t max_iocb_allocation;
	uint16_t execution_throttle;
	uint8_t  retry_count;
	uint8_t	 retry_delay;			/* unused */
	uint8_t	 port_name[WWN_SIZE];		/* Big endian. */
	uint16_t hard_address;
	uint8_t	 inquiry_data;
	uint8_t	 login_timeout;
	uint8_t	 node_name[WWN_SIZE];		/* Big endian. */

	uint16_t request_q_outpointer;
	uint16_t response_q_inpointer;
	uint16_t request_q_length;
	uint16_t response_q_length;
	uint32_t request_q_address[2];
	uint32_t response_q_address[2];

	uint16_t lun_enables;
	uint8_t  command_resource_count;
	uint8_t  immediate_notify_resource_count;
	uint16_t timeout;
	uint8_t  reserved_2[2];

	/*
	 * LSB BIT 0 = Timer Operation mode bit 0
	 * LSB BIT 1 = Timer Operation mode bit 1
	 * LSB BIT 2 = Timer Operation mode bit 2
	 * LSB BIT 3 = Timer Operation mode bit 3
	 * LSB BIT 4 = Init Config Mode bit 0
	 * LSB BIT 5 = Init Config Mode bit 1
	 * LSB BIT 6 = Init Config Mode bit 2
	 * LSB BIT 7 = Enable Non part on LIHA failure
	 *
	 * MSB BIT 0 = Enable class 2
	 * MSB BIT 1 = Enable ACK0
	 * MSB BIT 2 =
	 * MSB BIT 3 =
	 * MSB BIT 4 = FC Tape Enable
	 * MSB BIT 5 = Enable FC Confirm
	 * MSB BIT 6 = Enable command queuing in target mode
	 * MSB BIT 7 = No Logo On Link Down
	 */
	uint8_t	 add_firmware_options[2];

	uint8_t	 response_accumulation_timer;
	uint8_t	 interrupt_delay_timer;

	/*
	 * LSB BIT 0 = Enable Read xfr_rdy
	 * LSB BIT 1 = Soft ID only
	 * LSB BIT 2 =
	 * LSB BIT 3 =
	 * LSB BIT 4 = FCP RSP Payload [0]
	 * LSB BIT 5 = FCP RSP Payload [1] / Sbus enable - 2200
	 * LSB BIT 6 = Enable Out-of-Order frame handling
	 * LSB BIT 7 = Disable Automatic PLOGI on Local Loop
	 *
	 * MSB BIT 0 = Sbus enable - 2300
	 * MSB BIT 1 =
	 * MSB BIT 2 =
	 * MSB BIT 3 =
	 * MSB BIT 4 = LED mode
	 * MSB BIT 5 = enable 50 ohm termination
	 * MSB BIT 6 = Data Rate (2300 only)
	 * MSB BIT 7 = Data Rate (2300 only)
	 */
	uint8_t	 special_options[2];

	uint8_t  reserved_3[26];
} init_cb_t;

/*
 * Get Link Status mailbox command return buffer.
 */
#define GLSO_SEND_RPS	BIT_0
#define GLSO_USE_DID	BIT_3

struct link_statistics {
	uint32_t link_fail_cnt;
	uint32_t loss_sync_cnt;
	uint32_t loss_sig_cnt;
	uint32_t prim_seq_err_cnt;
	uint32_t inval_xmit_word_cnt;
	uint32_t inval_crc_cnt;
	uint32_t lip_cnt;
	uint32_t unused1[0x1a];
	uint32_t tx_frames;
	uint32_t rx_frames;
	uint32_t discarded_frames;
	uint32_t dropped_frames;
	uint32_t unused2[1];
	uint32_t nos_rcvd;
};

/*
 * NVRAM Command values.
 */
#define NV_START_BIT            BIT_2
#define NV_WRITE_OP             (BIT_26+BIT_24)
#define NV_READ_OP              (BIT_26+BIT_25)
#define NV_ERASE_OP             (BIT_26+BIT_25+BIT_24)
#define NV_MASK_OP              (BIT_26+BIT_25+BIT_24)
#define NV_DELAY_COUNT          10

/*
 * QLogic ISP2100, ISP2200 and ISP2300 NVRAM structure definition.
 */
typedef struct {
	/*
	 * NVRAM header
	 */
	uint8_t	id[4];
	uint8_t	nvram_version;
	uint8_t	reserved_0;

	/*
	 * NVRAM RISC parameter block
	 */
	uint8_t	parameter_block_version;
	uint8_t	reserved_1;

	/*
	 * LSB BIT 0  = Enable Hard Loop Id
	 * LSB BIT 1  = Enable Fairness
	 * LSB BIT 2  = Enable Full-Duplex
	 * LSB BIT 3  = Enable Fast Posting
	 * LSB BIT 4  = Enable Target Mode
	 * LSB BIT 5  = Disable Initiator Mode
	 * LSB BIT 6  = Enable ADISC
	 * LSB BIT 7  = Enable Target Inquiry Data
	 *
	 * MSB BIT 0  = Enable PDBC Notify
	 * MSB BIT 1  = Non Participating LIP
	 * MSB BIT 2  = Descending Loop ID Search
	 * MSB BIT 3  = Acquire Loop ID in LIPA
	 * MSB BIT 4  = Stop PortQ on Full Status
	 * MSB BIT 5  = Full Login after LIP
	 * MSB BIT 6  = Node Name Option
	 * MSB BIT 7  = Ext IFWCB enable bit
	 */
	uint8_t	 firmware_options[2];

	uint16_t frame_payload_size;
	uint16_t max_iocb_allocation;
	uint16_t execution_throttle;
	uint8_t	 retry_count;
	uint8_t	 retry_delay;			/* unused */
	uint8_t	 port_name[WWN_SIZE];		/* Big endian. */
	uint16_t hard_address;
	uint8_t	 inquiry_data;
	uint8_t	 login_timeout;
	uint8_t	 node_name[WWN_SIZE];		/* Big endian. */

	/*
	 * LSB BIT 0 = Timer Operation mode bit 0
	 * LSB BIT 1 = Timer Operation mode bit 1
	 * LSB BIT 2 = Timer Operation mode bit 2
	 * LSB BIT 3 = Timer Operation mode bit 3
	 * LSB BIT 4 = Init Config Mode bit 0
	 * LSB BIT 5 = Init Config Mode bit 1
	 * LSB BIT 6 = Init Config Mode bit 2
	 * LSB BIT 7 = Enable Non part on LIHA failure
	 *
	 * MSB BIT 0 = Enable class 2
	 * MSB BIT 1 = Enable ACK0
	 * MSB BIT 2 =
	 * MSB BIT 3 =
	 * MSB BIT 4 = FC Tape Enable
	 * MSB BIT 5 = Enable FC Confirm
	 * MSB BIT 6 = Enable command queuing in target mode
	 * MSB BIT 7 = No Logo On Link Down
	 */
	uint8_t	 add_firmware_options[2];

	uint8_t	 response_accumulation_timer;
	uint8_t	 interrupt_delay_timer;

	/*
	 * LSB BIT 0 = Enable Read xfr_rdy
	 * LSB BIT 1 = Soft ID only
	 * LSB BIT 2 =
	 * LSB BIT 3 =
	 * LSB BIT 4 = FCP RSP Payload [0]
	 * LSB BIT 5 = FCP RSP Payload [1] / Sbus enable - 2200
	 * LSB BIT 6 = Enable Out-of-Order frame handling
	 * LSB BIT 7 = Disable Automatic PLOGI on Local Loop
	 *
	 * MSB BIT 0 = Sbus enable - 2300
	 * MSB BIT 1 =
	 * MSB BIT 2 =
	 * MSB BIT 3 =
	 * MSB BIT 4 = LED mode
	 * MSB BIT 5 = enable 50 ohm termination
	 * MSB BIT 6 = Data Rate (2300 only)
	 * MSB BIT 7 = Data Rate (2300 only)
	 */
	uint8_t	 special_options[2];

	/* Reserved for expanded RISC parameter block */
	uint8_t reserved_2[22];

	/*
	 * LSB BIT 0 = Tx Sensitivity 1G bit 0
	 * LSB BIT 1 = Tx Sensitivity 1G bit 1
	 * LSB BIT 2 = Tx Sensitivity 1G bit 2
	 * LSB BIT 3 = Tx Sensitivity 1G bit 3
	 * LSB BIT 4 = Rx Sensitivity 1G bit 0
	 * LSB BIT 5 = Rx Sensitivity 1G bit 1
	 * LSB BIT 6 = Rx Sensitivity 1G bit 2
	 * LSB BIT 7 = Rx Sensitivity 1G bit 3
	 *
	 * MSB BIT 0 = Tx Sensitivity 2G bit 0
	 * MSB BIT 1 = Tx Sensitivity 2G bit 1
	 * MSB BIT 2 = Tx Sensitivity 2G bit 2
	 * MSB BIT 3 = Tx Sensitivity 2G bit 3
	 * MSB BIT 4 = Rx Sensitivity 2G bit 0
	 * MSB BIT 5 = Rx Sensitivity 2G bit 1
	 * MSB BIT 6 = Rx Sensitivity 2G bit 2
	 * MSB BIT 7 = Rx Sensitivity 2G bit 3
	 *
	 * LSB BIT 0 = Output Swing 1G bit 0
	 * LSB BIT 1 = Output Swing 1G bit 1
	 * LSB BIT 2 = Output Swing 1G bit 2
	 * LSB BIT 3 = Output Emphasis 1G bit 0
	 * LSB BIT 4 = Output Emphasis 1G bit 1
	 * LSB BIT 5 = Output Swing 2G bit 0
	 * LSB BIT 6 = Output Swing 2G bit 1
	 * LSB BIT 7 = Output Swing 2G bit 2
	 *
	 * MSB BIT 0 = Output Emphasis 2G bit 0
	 * MSB BIT 1 = Output Emphasis 2G bit 1
	 * MSB BIT 2 = Output Enable
	 * MSB BIT 3 =
	 * MSB BIT 4 =
	 * MSB BIT 5 =
	 * MSB BIT 6 =
	 * MSB BIT 7 =
	 */
	uint8_t seriallink_options[4];

	/*
	 * NVRAM host parameter block
	 *
	 * LSB BIT 0 = Enable spinup delay
	 * LSB BIT 1 = Disable BIOS
	 * LSB BIT 2 = Enable Memory Map BIOS
	 * LSB BIT 3 = Enable Selectable Boot
	 * LSB BIT 4 = Disable RISC code load
	 * LSB BIT 5 = Set cache line size 1
	 * LSB BIT 6 = PCI Parity Disable
	 * LSB BIT 7 = Enable extended logging
	 *
	 * MSB BIT 0 = Enable 64bit addressing
	 * MSB BIT 1 = Enable lip reset
	 * MSB BIT 2 = Enable lip full login
	 * MSB BIT 3 = Enable target reset
	 * MSB BIT 4 = Enable database storage
	 * MSB BIT 5 = Enable cache flush read
	 * MSB BIT 6 = Enable database load
	 * MSB BIT 7 = Enable alternate WWN
	 */
	uint8_t host_p[2];

	uint8_t boot_node_name[WWN_SIZE];
	uint8_t boot_lun_number;
	uint8_t reset_delay;
	uint8_t port_down_retry_count;
	uint8_t boot_id_number;
	uint16_t max_luns_per_target;
	uint8_t fcode_boot_port_name[WWN_SIZE];
	uint8_t alternate_port_name[WWN_SIZE];
	uint8_t alternate_node_name[WWN_SIZE];

	/*
	 * BIT 0 = Selective Login
	 * BIT 1 = Alt-Boot Enable
	 * BIT 2 =
	 * BIT 3 = Boot Order List
	 * BIT 4 =
	 * BIT 5 = Selective LUN
	 * BIT 6 =
	 * BIT 7 = unused
	 */
	uint8_t efi_parameters;

	uint8_t link_down_timeout;

	uint8_t adapter_id[16];

	uint8_t alt1_boot_node_name[WWN_SIZE];
	uint16_t alt1_boot_lun_number;
	uint8_t alt2_boot_node_name[WWN_SIZE];
	uint16_t alt2_boot_lun_number;
	uint8_t alt3_boot_node_name[WWN_SIZE];
	uint16_t alt3_boot_lun_number;
	uint8_t alt4_boot_node_name[WWN_SIZE];
	uint16_t alt4_boot_lun_number;
	uint8_t alt5_boot_node_name[WWN_SIZE];
	uint16_t alt5_boot_lun_number;
	uint8_t alt6_boot_node_name[WWN_SIZE];
	uint16_t alt6_boot_lun_number;
	uint8_t alt7_boot_node_name[WWN_SIZE];
	uint16_t alt7_boot_lun_number;

	uint8_t reserved_3[2];

	/* Offset 200-215 : Model Number */
	uint8_t model_number[16];

	/* OEM related items */
	uint8_t oem_specific[16];

	/*
	 * NVRAM Adapter Features offset 232-239
	 *
	 * LSB BIT 0 = External GBIC
	 * LSB BIT 1 = Risc RAM parity
	 * LSB BIT 2 = Buffer Plus Module
	 * LSB BIT 3 = Multi Chip Adapter
	 * LSB BIT 4 = Internal connector
	 * LSB BIT 5 =
	 * LSB BIT 6 =
	 * LSB BIT 7 =
	 *
	 * MSB BIT 0 =
	 * MSB BIT 1 =
	 * MSB BIT 2 =
	 * MSB BIT 3 =
	 * MSB BIT 4 =
	 * MSB BIT 5 =
	 * MSB BIT 6 =
	 * MSB BIT 7 =
	 */
	uint8_t	adapter_features[2];

	uint8_t reserved_4[16];

	/* Subsystem vendor ID for ISP2200 */
	uint16_t subsystem_vendor_id_2200;

	/* Subsystem device ID for ISP2200 */
	uint16_t subsystem_device_id_2200;

	uint8_t	 reserved_5;
	uint8_t	 checksum;
} nvram_t;

/*
 * ISP queue - response queue entry definition.
 */
typedef struct {
	uint8_t		entry_type;		/* Entry type. */
	uint8_t		entry_count;		/* Entry count. */
	uint8_t		sys_define;		/* System defined. */
	uint8_t		entry_status;		/* Entry Status. */
	uint32_t	handle;			/* System defined handle */
	uint8_t		data[52];
	uint32_t	signature;
#define RESPONSE_PROCESSED	0xDEADDEAD	/* Signature */
} response_t;

/*
 * ISP queue - ATIO queue entry definition.
 */
struct atio {
	uint8_t		entry_type;		/* Entry type. */
	uint8_t		entry_count;		/* Entry count. */
	uint8_t		data[58];
	uint32_t	signature;
#define ATIO_PROCESSED 0xDEADDEAD		/* Signature */
};

typedef union {
	uint16_t extended;
	struct {
		uint8_t reserved;
		uint8_t standard;
	} id;
} target_id_t;

#define SET_TARGET_ID(ha, to, from)			\
do {							\
	if (HAS_EXTENDED_IDS(ha))			\
		to.extended = cpu_to_le16(from);	\
	else						\
		to.id.standard = (uint8_t)from;		\
} while (0)

/*
 * ISP queue - command entry structure definition.
 */
#define COMMAND_TYPE	0x11		/* Command entry */
typedef struct {
	uint8_t entry_type;		/* Entry type. */
	uint8_t entry_count;		/* Entry count. */
	uint8_t sys_define;		/* System defined. */
	uint8_t entry_status;		/* Entry Status. */
	uint32_t handle;		/* System handle. */
	target_id_t target;		/* SCSI ID */
	uint16_t lun;			/* SCSI LUN */
	uint16_t control_flags;		/* Control flags. */
#define CF_WRITE	BIT_6
#define CF_READ		BIT_5
#define CF_SIMPLE_TAG	BIT_3
#define CF_ORDERED_TAG	BIT_2
#define CF_HEAD_TAG	BIT_1
	uint16_t reserved_1;
	uint16_t timeout;		/* Command timeout. */
	uint16_t dseg_count;		/* Data segment count. */
	uint8_t scsi_cdb[MAX_CMDSZ]; 	/* SCSI command words. */
	uint32_t byte_count;		/* Total byte count. */
	uint32_t dseg_0_address;	/* Data segment 0 address. */
	uint32_t dseg_0_length;		/* Data segment 0 length. */
	uint32_t dseg_1_address;	/* Data segment 1 address. */
	uint32_t dseg_1_length;		/* Data segment 1 length. */
	uint32_t dseg_2_address;	/* Data segment 2 address. */
	uint32_t dseg_2_length;		/* Data segment 2 length. */
} cmd_entry_t;

/*
 * ISP queue - 64-Bit addressing, command entry structure definition.
 */
#define COMMAND_A64_TYPE	0x19	/* Command A64 entry */
typedef struct {
	uint8_t entry_type;		/* Entry type. */
	uint8_t entry_count;		/* Entry count. */
	uint8_t sys_define;		/* System defined. */
	uint8_t entry_status;		/* Entry Status. */
	uint32_t handle;		/* System handle. */
	target_id_t target;		/* SCSI ID */
	uint16_t lun;			/* SCSI LUN */
	uint16_t control_flags;		/* Control flags. */
	uint16_t reserved_1;
	uint16_t timeout;		/* Command timeout. */
	uint16_t dseg_count;		/* Data segment count. */
	uint8_t scsi_cdb[MAX_CMDSZ];	/* SCSI command words. */
	uint32_t byte_count;		/* Total byte count. */
	uint32_t dseg_0_address[2];	/* Data segment 0 address. */
	uint32_t dseg_0_length;		/* Data segment 0 length. */
	uint32_t dseg_1_address[2];	/* Data segment 1 address. */
	uint32_t dseg_1_length;		/* Data segment 1 length. */
} cmd_a64_entry_t, request_t;

/*
 * ISP queue - continuation entry structure definition.
 */
#define CONTINUE_TYPE		0x02	/* Continuation entry. */
typedef struct {
	uint8_t entry_type;		/* Entry type. */
	uint8_t entry_count;		/* Entry count. */
	uint8_t sys_define;		/* System defined. */
	uint8_t entry_status;		/* Entry Status. */
	uint32_t reserved;
	uint32_t dseg_0_address;	/* Data segment 0 address. */
	uint32_t dseg_0_length;		/* Data segment 0 length. */
	uint32_t dseg_1_address;	/* Data segment 1 address. */
	uint32_t dseg_1_length;		/* Data segment 1 length. */
	uint32_t dseg_2_address;	/* Data segment 2 address. */
	uint32_t dseg_2_length;		/* Data segment 2 length. */
	uint32_t dseg_3_address;	/* Data segment 3 address. */
	uint32_t dseg_3_length;		/* Data segment 3 length. */
	uint32_t dseg_4_address;	/* Data segment 4 address. */
	uint32_t dseg_4_length;		/* Data segment 4 length. */
	uint32_t dseg_5_address;	/* Data segment 5 address. */
	uint32_t dseg_5_length;		/* Data segment 5 length. */
	uint32_t dseg_6_address;	/* Data segment 6 address. */
	uint32_t dseg_6_length;		/* Data segment 6 length. */
} cont_entry_t;

/*
 * ISP queue - 64-Bit addressing, continuation entry structure definition.
 */
#define CONTINUE_A64_TYPE	0x0A	/* Continuation A64 entry. */
typedef struct {
	uint8_t entry_type;		/* Entry type. */
	uint8_t entry_count;		/* Entry count. */
	uint8_t sys_define;		/* System defined. */
	uint8_t entry_status;		/* Entry Status. */
	uint32_t dseg_0_address[2];	/* Data segment 0 address. */
	uint32_t dseg_0_length;		/* Data segment 0 length. */
	uint32_t dseg_1_address[2];	/* Data segment 1 address. */
	uint32_t dseg_1_length;		/* Data segment 1 length. */
	uint32_t dseg_2_address	[2];	/* Data segment 2 address. */
	uint32_t dseg_2_length;		/* Data segment 2 length. */
	uint32_t dseg_3_address[2];	/* Data segment 3 address. */
	uint32_t dseg_3_length;		/* Data segment 3 length. */
	uint32_t dseg_4_address[2];	/* Data segment 4 address. */
	uint32_t dseg_4_length;		/* Data segment 4 length. */
} cont_a64_entry_t;

#define PO_MODE_DIF_INSERT	0
#define PO_MODE_DIF_REMOVE	1
#define PO_MODE_DIF_PASS	2
#define PO_MODE_DIF_REPLACE	3
#define PO_MODE_DIF_TCP_CKSUM	6
#define PO_ENABLE_DIF_BUNDLING	BIT_8
#define PO_ENABLE_INCR_GUARD_SEED	BIT_3
#define PO_DISABLE_INCR_REF_TAG	BIT_5
#define PO_DISABLE_GUARD_CHECK	BIT_4
/*
 * ISP queue - 64-Bit addressing, continuation crc entry structure definition.
 */
struct crc_context {
	uint32_t handle;		/* System handle. */
	uint32_t ref_tag;
	uint16_t app_tag;
	uint8_t ref_tag_mask[4];	/* Validation/Replacement Mask*/
	uint8_t app_tag_mask[2];	/* Validation/Replacement Mask*/
	uint16_t guard_seed;		/* Initial Guard Seed */
	uint16_t prot_opts;		/* Requested Data Protection Mode */
	uint16_t blk_size;		/* Data size in bytes */
	uint16_t runt_blk_guard;	/* Guard value for runt block (tape
					 * only) */
	uint32_t byte_count;		/* Total byte count/ total data
					 * transfer count */
	union {
		struct {
			uint32_t	reserved_1;
			uint16_t	reserved_2;
			uint16_t	reserved_3;
			uint32_t	reserved_4;
			uint32_t	data_address[2];
			uint32_t	data_length;
			uint32_t	reserved_5[2];
			uint32_t	reserved_6;
		} nobundling;
		struct {
			uint32_t	dif_byte_count;	/* Total DIF byte
							 * count */
			uint16_t	reserved_1;
			uint16_t	dseg_count;	/* Data segment count */
			uint32_t	reserved_2;
			uint32_t	data_address[2];
			uint32_t	data_length;
			uint32_t	dif_address[2];
			uint32_t	dif_length;	/* Data segment 0
							 * length */
		} bundling;
	} u;

	struct fcp_cmnd	fcp_cmnd;
	dma_addr_t	crc_ctx_dma;
	/* List of DMA context transfers */
	struct list_head dsd_list;

	/* This structure should not exceed 512 bytes */
};

#define CRC_CONTEXT_LEN_FW	(offsetof(struct crc_context, fcp_cmnd.lun))
#define CRC_CONTEXT_FCPCMND_OFF	(offsetof(struct crc_context, fcp_cmnd.lun))

/*
 * ISP queue - status entry structure definition.
 */
#define	STATUS_TYPE	0x03		/* Status entry. */
typedef struct {
	uint8_t entry_type;		/* Entry type. */
	uint8_t entry_count;		/* Entry count. */
	uint8_t sys_define;		/* System defined. */
	uint8_t entry_status;		/* Entry Status. */
	uint32_t handle;		/* System handle. */
	uint16_t scsi_status;		/* SCSI status. */
	uint16_t comp_status;		/* Completion status. */
	uint16_t state_flags;		/* State flags. */
	uint16_t status_flags;		/* Status flags. */
	uint16_t rsp_info_len;		/* Response Info Length. */
	uint16_t req_sense_length;	/* Request sense data length. */
	uint32_t residual_length;	/* Residual transfer length. */
	uint8_t rsp_info[8];		/* FCP response information. */
	uint8_t req_sense_data[32];	/* Request sense data. */
} sts_entry_t;

/*
 * Status entry entry status
 */
#define RF_RQ_DMA_ERROR	BIT_6		/* Request Queue DMA error. */
#define RF_INV_E_ORDER	BIT_5		/* Invalid entry order. */
#define RF_INV_E_COUNT	BIT_4		/* Invalid entry count. */
#define RF_INV_E_PARAM	BIT_3		/* Invalid entry parameter. */
#define RF_INV_E_TYPE	BIT_2		/* Invalid entry type. */
#define RF_BUSY		BIT_1		/* Busy */
#define RF_MASK		(RF_RQ_DMA_ERROR | RF_INV_E_ORDER | RF_INV_E_COUNT | \
			 RF_INV_E_PARAM | RF_INV_E_TYPE | RF_BUSY)
#define RF_MASK_24XX	(RF_INV_E_ORDER | RF_INV_E_COUNT | RF_INV_E_PARAM | \
			 RF_INV_E_TYPE)

/*
 * Status entry SCSI status bit definitions.
 */
#define SS_MASK				0xfff	/* Reserved bits BIT_12-BIT_15*/
#define SS_RESIDUAL_UNDER		BIT_11
#define SS_RESIDUAL_OVER		BIT_10
#define SS_SENSE_LEN_VALID		BIT_9
#define SS_RESPONSE_INFO_LEN_VALID	BIT_8

#define SS_RESERVE_CONFLICT		(BIT_4 | BIT_3)
#define SS_BUSY_CONDITION		BIT_3
#define SS_CONDITION_MET		BIT_2
#define SS_CHECK_CONDITION		BIT_1

/*
 * Status entry completion status
 */
#define CS_COMPLETE		0x0	/* No errors */
#define CS_INCOMPLETE		0x1	/* Incomplete transfer of cmd. */
#define CS_DMA			0x2	/* A DMA direction error. */
#define CS_TRANSPORT		0x3	/* Transport error. */
#define CS_RESET		0x4	/* SCSI bus reset occurred */
#define CS_ABORTED		0x5	/* System aborted command. */
#define CS_TIMEOUT		0x6	/* Timeout error. */
#define CS_DATA_OVERRUN		0x7	/* Data overrun. */
#define CS_DIF_ERROR		0xC	/* DIF error detected  */

#define CS_DATA_UNDERRUN	0x15	/* Data Underrun. */
#define CS_QUEUE_FULL		0x1C	/* Queue Full. */
#define CS_PORT_UNAVAILABLE	0x28	/* Port unavailable */
					/* (selection timeout) */
#define CS_PORT_LOGGED_OUT	0x29	/* Port Logged Out */
#define CS_PORT_CONFIG_CHG	0x2A	/* Port Configuration Changed */
#define CS_PORT_BUSY		0x2B	/* Port Busy */
#define CS_COMPLETE_CHKCOND	0x30	/* Error? */
#define CS_BAD_PAYLOAD		0x80	/* Driver defined */
#define CS_UNKNOWN		0x81	/* Driver defined */
#define CS_RETRY		0x82	/* Driver defined */
#define CS_LOOP_DOWN_ABORT	0x83	/* Driver defined */

#define CS_BIDIR_RD_OVERRUN			0x700
#define CS_BIDIR_RD_WR_OVERRUN			0x707
#define CS_BIDIR_RD_OVERRUN_WR_UNDERRUN		0x715
#define CS_BIDIR_RD_UNDERRUN			0x1500
#define CS_BIDIR_RD_UNDERRUN_WR_OVERRUN		0x1507
#define CS_BIDIR_RD_WR_UNDERRUN			0x1515
#define CS_BIDIR_DMA				0x200
/*
 * Status entry status flags
 */
#define SF_ABTS_TERMINATED	BIT_10
#define SF_LOGOUT_SENT		BIT_13

/*
 * ISP queue - status continuation entry structure definition.
 */
#define	STATUS_CONT_TYPE	0x10	/* Status continuation entry. */
typedef struct {
	uint8_t entry_type;		/* Entry type. */
	uint8_t entry_count;		/* Entry count. */
	uint8_t sys_define;		/* System defined. */
	uint8_t entry_status;		/* Entry Status. */
	uint8_t data[60];		/* data */
} sts_cont_entry_t;

/*
 * ISP queue -	RIO Type 1 status entry (32 bit I/O entry handles)
 *		structure definition.
 */
#define	STATUS_TYPE_21 0x21		/* Status entry. */
typedef struct {
	uint8_t entry_type;		/* Entry type. */
	uint8_t entry_count;		/* Entry count. */
	uint8_t handle_count;		/* Handle count. */
	uint8_t entry_status;		/* Entry Status. */
	uint32_t handle[15];		/* System handles. */
} sts21_entry_t;

/*
 * ISP queue -	RIO Type 2 status entry (16 bit I/O entry handles)
 *		structure definition.
 */
#define	STATUS_TYPE_22	0x22		/* Status entry. */
typedef struct {
	uint8_t entry_type;		/* Entry type. */
	uint8_t entry_count;		/* Entry count. */
	uint8_t handle_count;		/* Handle count. */
	uint8_t entry_status;		/* Entry Status. */
	uint16_t handle[30];		/* System handles. */
} sts22_entry_t;

/*
 * ISP queue - marker entry structure definition.
 */
#define MARKER_TYPE	0x04		/* Marker entry. */
typedef struct {
	uint8_t entry_type;		/* Entry type. */
	uint8_t entry_count;		/* Entry count. */
	uint8_t handle_count;		/* Handle count. */
	uint8_t entry_status;		/* Entry Status. */
	uint32_t sys_define_2;		/* System defined. */
	target_id_t target;		/* SCSI ID */
	uint8_t modifier;		/* Modifier (7-0). */
#define MK_SYNC_ID_LUN	0		/* Synchronize ID/LUN */
#define MK_SYNC_ID	1		/* Synchronize ID */
#define MK_SYNC_ALL	2		/* Synchronize all ID/LUN */
#define MK_SYNC_LIP	3		/* Synchronize all ID/LUN, */
					/* clear port changed, */
					/* use sequence number. */
	uint8_t reserved_1;
	uint16_t sequence_number;	/* Sequence number of event */
	uint16_t lun;			/* SCSI LUN */
	uint8_t reserved_2[48];
} mrk_entry_t;

/*
 * ISP queue - Management Server entry structure definition.
 */
#define MS_IOCB_TYPE		0x29	/* Management Server IOCB entry */
typedef struct {
	uint8_t entry_type;		/* Entry type. */
	uint8_t entry_count;		/* Entry count. */
	uint8_t handle_count;		/* Handle count. */
	uint8_t entry_status;		/* Entry Status. */
	uint32_t handle1;		/* System handle. */
	target_id_t loop_id;
	uint16_t status;
	uint16_t control_flags;		/* Control flags. */
	uint16_t reserved2;
	uint16_t timeout;
	uint16_t cmd_dsd_count;
	uint16_t total_dsd_count;
	uint8_t type;
	uint8_t r_ctl;
	uint16_t rx_id;
	uint16_t reserved3;
	uint32_t handle2;
	uint32_t rsp_bytecount;
	uint32_t req_bytecount;
	uint32_t dseg_req_address[2];	/* Data segment 0 address. */
	uint32_t dseg_req_length;	/* Data segment 0 length. */
	uint32_t dseg_rsp_address[2];	/* Data segment 1 address. */
	uint32_t dseg_rsp_length;	/* Data segment 1 length. */
} ms_iocb_entry_t;


/*
 * ISP queue - Mailbox Command entry structure definition.
 */
#define MBX_IOCB_TYPE	0x39
struct mbx_entry {
	uint8_t entry_type;
	uint8_t entry_count;
	uint8_t sys_define1;
	/* Use sys_define1 for source type */
#define SOURCE_SCSI	0x00
#define SOURCE_IP	0x01
#define SOURCE_VI	0x02
#define SOURCE_SCTP	0x03
#define SOURCE_MP	0x04
#define SOURCE_MPIOCTL	0x05
#define SOURCE_ASYNC_IOCB 0x07

	uint8_t entry_status;

	uint32_t handle;
	target_id_t loop_id;

	uint16_t status;
	uint16_t state_flags;
	uint16_t status_flags;

	uint32_t sys_define2[2];

	uint16_t mb0;
	uint16_t mb1;
	uint16_t mb2;
	uint16_t mb3;
	uint16_t mb6;
	uint16_t mb7;
	uint16_t mb9;
	uint16_t mb10;
	uint32_t reserved_2[2];
	uint8_t node_name[WWN_SIZE];
	uint8_t port_name[WWN_SIZE];
};

/*
 * ISP request and response queue entry sizes
 */
#define RESPONSE_ENTRY_SIZE	(sizeof(response_t))
#define REQUEST_ENTRY_SIZE	(sizeof(request_t))


/*
 * 24 bit port ID type definition.
 */
typedef union {
	uint32_t b24 : 24;

	struct {
#ifdef __BIG_ENDIAN
		uint8_t domain;
		uint8_t area;
		uint8_t al_pa;
#elif defined(__LITTLE_ENDIAN)
		uint8_t al_pa;
		uint8_t area;
		uint8_t domain;
#else
#error "__BIG_ENDIAN or __LITTLE_ENDIAN must be defined!"
#endif
		uint8_t rsvd_1;
	} b;
} port_id_t;
#define INVALID_PORT_ID	0xFFFFFF

/*
 * Switch info gathering structure.
 */
typedef struct {
	port_id_t d_id;
	uint8_t node_name[WWN_SIZE];
	uint8_t port_name[WWN_SIZE];
	uint8_t fabric_port_name[WWN_SIZE];
	uint16_t fp_speed;
	uint8_t fc4_type;
} sw_info_t;

/* FCP-4 types */
#define FC4_TYPE_FCP_SCSI	0x08
#define FC4_TYPE_OTHER		0x0
#define FC4_TYPE_UNKNOWN	0xff

/*
 * Fibre channel port type.
 */
 typedef enum {
	FCT_UNKNOWN,
	FCT_RSCN,
	FCT_SWITCH,
	FCT_BROADCAST,
	FCT_INITIATOR,
	FCT_TARGET
} fc_port_type_t;

/*
 * Fibre channel port structure.
 */
typedef struct fc_port {
	struct list_head list;
	struct scsi_qla_host *vha;

	uint8_t node_name[WWN_SIZE];
	uint8_t port_name[WWN_SIZE];
	port_id_t d_id;
	uint16_t loop_id;
	uint16_t old_loop_id;

	uint16_t tgt_id;
	uint16_t old_tgt_id;

	uint8_t fcp_prio;

	uint8_t fabric_port_name[WWN_SIZE];
	uint16_t fp_speed;

	fc_port_type_t port_type;

	atomic_t state;
	uint32_t flags;

	int login_retry;

	struct fc_rport *rport, *drport;
	u32 supported_classes;

	uint8_t fc4_type;
	uint8_t scan_state;

	unsigned long last_queue_full;
	unsigned long last_ramp_up;

	uint16_t port_id;
} fc_port_t;

#include "qla_mr.h"

/*
 * Fibre channel port/lun states.
 */
#define FCS_UNCONFIGURED	1
#define FCS_DEVICE_DEAD		2
#define FCS_DEVICE_LOST		3
#define FCS_ONLINE		4

static const char * const port_state_str[] = {
	"Unknown",
	"UNCONFIGURED",
	"DEAD",
	"LOST",
	"ONLINE"
};

/*
 * FC port flags.
 */
#define FCF_FABRIC_DEVICE	BIT_0
#define FCF_LOGIN_NEEDED	BIT_1
#define FCF_FCP2_DEVICE		BIT_2
#define FCF_ASYNC_SENT		BIT_3
#define FCF_CONF_COMP_SUPPORTED BIT_4

/* No loop ID flag. */
#define FC_NO_LOOP_ID		0x1000

/*
 * FC-CT interface
 *
 * NOTE: All structures are big-endian in form.
 */

#define CT_REJECT_RESPONSE	0x8001
#define CT_ACCEPT_RESPONSE	0x8002
#define CT_REASON_INVALID_COMMAND_CODE	0x01
#define CT_REASON_CANNOT_PERFORM	0x09
#define CT_REASON_COMMAND_UNSUPPORTED	0x0b
#define CT_EXPL_ALREADY_REGISTERED	0x10

#define NS_N_PORT_TYPE	0x01
#define NS_NL_PORT_TYPE	0x02
#define NS_NX_PORT_TYPE	0x7F

#define	GA_NXT_CMD	0x100
#define	GA_NXT_REQ_SIZE	(16 + 4)
#define	GA_NXT_RSP_SIZE	(16 + 620)

#define	GID_PT_CMD	0x1A1
#define	GID_PT_REQ_SIZE	(16 + 4)

#define	GPN_ID_CMD	0x112
#define	GPN_ID_REQ_SIZE	(16 + 4)
#define	GPN_ID_RSP_SIZE	(16 + 8)

#define	GNN_ID_CMD	0x113
#define	GNN_ID_REQ_SIZE	(16 + 4)
#define	GNN_ID_RSP_SIZE	(16 + 8)

#define	GFT_ID_CMD	0x117
#define	GFT_ID_REQ_SIZE	(16 + 4)
#define	GFT_ID_RSP_SIZE	(16 + 32)

#define	RFT_ID_CMD	0x217
#define	RFT_ID_REQ_SIZE	(16 + 4 + 32)
#define	RFT_ID_RSP_SIZE	16

#define	RFF_ID_CMD	0x21F
#define	RFF_ID_REQ_SIZE	(16 + 4 + 2 + 1 + 1)
#define	RFF_ID_RSP_SIZE	16

#define	RNN_ID_CMD	0x213
#define	RNN_ID_REQ_SIZE	(16 + 4 + 8)
#define	RNN_ID_RSP_SIZE	16

#define	RSNN_NN_CMD	 0x239
#define	RSNN_NN_REQ_SIZE (16 + 8 + 1 + 255)
#define	RSNN_NN_RSP_SIZE 16

#define	GFPN_ID_CMD	0x11C
#define	GFPN_ID_REQ_SIZE (16 + 4)
#define	GFPN_ID_RSP_SIZE (16 + 8)

#define	GPSC_CMD	0x127
#define	GPSC_REQ_SIZE	(16 + 8)
#define	GPSC_RSP_SIZE	(16 + 2 + 2)

#define GFF_ID_CMD	0x011F
#define GFF_ID_REQ_SIZE	(16 + 4)
#define GFF_ID_RSP_SIZE (16 + 128)

/*
 * HBA attribute types.
 */
#define FDMI_HBA_ATTR_COUNT			9
#define FDMI_HBA_NODE_NAME			1
#define FDMI_HBA_MANUFACTURER			2
#define FDMI_HBA_SERIAL_NUMBER			3
#define FDMI_HBA_MODEL				4
#define FDMI_HBA_MODEL_DESCRIPTION		5
#define FDMI_HBA_HARDWARE_VERSION		6
#define FDMI_HBA_DRIVER_VERSION			7
#define FDMI_HBA_OPTION_ROM_VERSION		8
#define FDMI_HBA_FIRMWARE_VERSION		9
#define FDMI_HBA_OS_NAME_AND_VERSION		0xa
#define FDMI_HBA_MAXIMUM_CT_PAYLOAD_LENGTH	0xb

struct ct_fdmi_hba_attr {
	uint16_t type;
	uint16_t len;
	union {
		uint8_t node_name[WWN_SIZE];
		uint8_t manufacturer[32];
		uint8_t serial_num[8];
		uint8_t model[16];
		uint8_t model_desc[80];
		uint8_t hw_version[16];
		uint8_t driver_version[32];
		uint8_t orom_version[16];
		uint8_t fw_version[16];
		uint8_t os_version[128];
		uint8_t max_ct_len[4];
	} a;
};

struct ct_fdmi_hba_attributes {
	uint32_t count;
	struct ct_fdmi_hba_attr entry[FDMI_HBA_ATTR_COUNT];
};

/*
 * Port attribute types.
 */
#define FDMI_PORT_ATTR_COUNT		6
#define FDMI_PORT_FC4_TYPES		1
#define FDMI_PORT_SUPPORT_SPEED		2
#define FDMI_PORT_CURRENT_SPEED		3
#define FDMI_PORT_MAX_FRAME_SIZE	4
#define FDMI_PORT_OS_DEVICE_NAME	5
#define FDMI_PORT_HOST_NAME		6

#define FDMI_PORT_SPEED_1GB		0x1
#define FDMI_PORT_SPEED_2GB		0x2
#define FDMI_PORT_SPEED_10GB		0x4
#define FDMI_PORT_SPEED_4GB		0x8
#define FDMI_PORT_SPEED_8GB		0x10
#define FDMI_PORT_SPEED_16GB		0x20
#define FDMI_PORT_SPEED_32GB		0x40
#define FDMI_PORT_SPEED_UNKNOWN		0x8000

struct ct_fdmi_port_attr {
	uint16_t type;
	uint16_t len;
	union {
		uint8_t fc4_types[32];
		uint32_t sup_speed;
		uint32_t cur_speed;
		uint32_t max_frame_size;
		uint8_t os_dev_name[32];
		uint8_t host_name[32];
	} a;
};

/*
 * Port Attribute Block.
 */
struct ct_fdmi_port_attributes {
	uint32_t count;
	struct ct_fdmi_port_attr entry[FDMI_PORT_ATTR_COUNT];
};

/* FDMI definitions. */
#define GRHL_CMD	0x100
#define GHAT_CMD	0x101
#define GRPL_CMD	0x102
#define GPAT_CMD	0x110

#define RHBA_CMD	0x200
#define RHBA_RSP_SIZE	16

#define RHAT_CMD	0x201
#define RPRT_CMD	0x210

#define RPA_CMD		0x211
#define RPA_RSP_SIZE	16

#define DHBA_CMD	0x300
#define DHBA_REQ_SIZE	(16 + 8)
#define DHBA_RSP_SIZE	16

#define DHAT_CMD	0x301
#define DPRT_CMD	0x310
#define DPA_CMD		0x311

/* CT command header -- request/response common fields */
struct ct_cmd_hdr {
	uint8_t revision;
	uint8_t in_id[3];
	uint8_t gs_type;
	uint8_t gs_subtype;
	uint8_t options;
	uint8_t reserved;
};

/* CT command request */
struct ct_sns_req {
	struct ct_cmd_hdr header;
	uint16_t command;
	uint16_t max_rsp_size;
	uint8_t fragment_id;
	uint8_t reserved[3];

	union {
		/* GA_NXT, GPN_ID, GNN_ID, GFT_ID, GFPN_ID */
		struct {
			uint8_t reserved;
			uint8_t port_id[3];
		} port_id;

		struct {
			uint8_t port_type;
			uint8_t domain;
			uint8_t area;
			uint8_t reserved;
		} gid_pt;

		struct {
			uint8_t reserved;
			uint8_t port_id[3];
			uint8_t fc4_types[32];
		} rft_id;

		struct {
			uint8_t reserved;
			uint8_t port_id[3];
			uint16_t reserved2;
			uint8_t fc4_feature;
			uint8_t fc4_type;
		} rff_id;

		struct {
			uint8_t reserved;
			uint8_t port_id[3];
			uint8_t node_name[8];
		} rnn_id;

		struct {
			uint8_t node_name[8];
			uint8_t name_len;
			uint8_t sym_node_name[255];
		} rsnn_nn;

		struct {
			uint8_t hba_indentifier[8];
		} ghat;

		struct {
			uint8_t hba_identifier[8];
			uint32_t entry_count;
			uint8_t port_name[8];
			struct ct_fdmi_hba_attributes attrs;
		} rhba;

		struct {
			uint8_t hba_identifier[8];
			struct ct_fdmi_hba_attributes attrs;
		} rhat;

		struct {
			uint8_t port_name[8];
			struct ct_fdmi_port_attributes attrs;
		} rpa;

		struct {
			uint8_t port_name[8];
		} dhba;

		struct {
			uint8_t port_name[8];
		} dhat;

		struct {
			uint8_t port_name[8];
		} dprt;

		struct {
			uint8_t port_name[8];
		} dpa;

		struct {
			uint8_t port_name[8];
		} gpsc;

		struct {
			uint8_t reserved;
			uint8_t port_name[3];
		} gff_id;
	} req;
};

/* CT command response header */
struct ct_rsp_hdr {
	struct ct_cmd_hdr header;
	uint16_t response;
	uint16_t residual;
	uint8_t fragment_id;
	uint8_t reason_code;
	uint8_t explanation_code;
	uint8_t vendor_unique;
};

struct ct_sns_gid_pt_data {
	uint8_t control_byte;
	uint8_t port_id[3];
};

struct ct_sns_rsp {
	struct ct_rsp_hdr header;

	union {
		struct {
			uint8_t port_type;
			uint8_t port_id[3];
			uint8_t port_name[8];
			uint8_t sym_port_name_len;
			uint8_t sym_port_name[255];
			uint8_t node_name[8];
			uint8_t sym_node_name_len;
			uint8_t sym_node_name[255];
			uint8_t init_proc_assoc[8];
			uint8_t node_ip_addr[16];
			uint8_t class_of_service[4];
			uint8_t fc4_types[32];
			uint8_t ip_address[16];
			uint8_t fabric_port_name[8];
			uint8_t reserved;
			uint8_t hard_address[3];
		} ga_nxt;

		struct {
			/* Assume the largest number of targets for the union */
			struct ct_sns_gid_pt_data
			    entries[MAX_FIBRE_DEVICES_MAX];
		} gid_pt;

		struct {
			uint8_t port_name[8];
		} gpn_id;

		struct {
			uint8_t node_name[8];
		} gnn_id;

		struct {
			uint8_t fc4_types[32];
		} gft_id;

		struct {
			uint32_t entry_count;
			uint8_t port_name[8];
			struct ct_fdmi_hba_attributes attrs;
		} ghat;

		struct {
			uint8_t port_name[8];
		} gfpn_id;

		struct {
			uint16_t speeds;
			uint16_t speed;
		} gpsc;

#define GFF_FCP_SCSI_OFFSET	7
		struct {
			uint8_t fc4_features[128];
		} gff_id;
	} rsp;
};

struct ct_sns_pkt {
	union {
		struct ct_sns_req req;
		struct ct_sns_rsp rsp;
	} p;
};

/*
 * SNS command structures -- for 2200 compatibility.
 */
#define	RFT_ID_SNS_SCMD_LEN	22
#define	RFT_ID_SNS_CMD_SIZE	60
#define	RFT_ID_SNS_DATA_SIZE	16

#define	RNN_ID_SNS_SCMD_LEN	10
#define	RNN_ID_SNS_CMD_SIZE	36
#define	RNN_ID_SNS_DATA_SIZE	16

#define	GA_NXT_SNS_SCMD_LEN	6
#define	GA_NXT_SNS_CMD_SIZE	28
#define	GA_NXT_SNS_DATA_SIZE	(620 + 16)

#define	GID_PT_SNS_SCMD_LEN	6
#define	GID_PT_SNS_CMD_SIZE	28
/*
 * Assume MAX_FIBRE_DEVICES_2100 as these defines are only used with older
 * adapters.
 */
#define	GID_PT_SNS_DATA_SIZE	(MAX_FIBRE_DEVICES_2100 * 4 + 16)

#define	GPN_ID_SNS_SCMD_LEN	6
#define	GPN_ID_SNS_CMD_SIZE	28
#define	GPN_ID_SNS_DATA_SIZE	(8 + 16)

#define	GNN_ID_SNS_SCMD_LEN	6
#define	GNN_ID_SNS_CMD_SIZE	28
#define	GNN_ID_SNS_DATA_SIZE	(8 + 16)

struct sns_cmd_pkt {
	union {
		struct {
			uint16_t buffer_length;
			uint16_t reserved_1;
			uint32_t buffer_address[2];
			uint16_t subcommand_length;
			uint16_t reserved_2;
			uint16_t subcommand;
			uint16_t size;
			uint32_t reserved_3;
			uint8_t param[36];
		} cmd;

		uint8_t rft_data[RFT_ID_SNS_DATA_SIZE];
		uint8_t rnn_data[RNN_ID_SNS_DATA_SIZE];
		uint8_t gan_data[GA_NXT_SNS_DATA_SIZE];
		uint8_t gid_data[GID_PT_SNS_DATA_SIZE];
		uint8_t gpn_data[GPN_ID_SNS_DATA_SIZE];
		uint8_t gnn_data[GNN_ID_SNS_DATA_SIZE];
	} p;
};

struct fw_blob {
	char *name;
	uint32_t segs[4];
	const struct firmware *fw;
};

/* Return data from MBC_GET_ID_LIST call. */
struct gid_list_info {
	uint8_t	al_pa;
	uint8_t	area;
	uint8_t	domain;
	uint8_t	loop_id_2100;	/* ISP2100/ISP2200 -- 4 bytes. */
	uint16_t loop_id;	/* ISP23XX         -- 6 bytes. */
	uint16_t reserved_1;	/* ISP24XX         -- 8 bytes. */
};

/* NPIV */
typedef struct vport_info {
	uint8_t		port_name[WWN_SIZE];
	uint8_t		node_name[WWN_SIZE];
	int		vp_id;
	uint16_t	loop_id;
	unsigned long	host_no;
	uint8_t		port_id[3];
	int		loop_state;
} vport_info_t;

typedef struct vport_params {
	uint8_t 	port_name[WWN_SIZE];
	uint8_t 	node_name[WWN_SIZE];
	uint32_t 	options;
#define	VP_OPTS_RETRY_ENABLE	BIT_0
#define	VP_OPTS_VP_DISABLE	BIT_1
} vport_params_t;

/* NPIV - return codes of VP create and modify */
#define VP_RET_CODE_OK			0
#define VP_RET_CODE_FATAL		1
#define VP_RET_CODE_WRONG_ID		2
#define VP_RET_CODE_WWPN		3
#define VP_RET_CODE_RESOURCES		4
#define VP_RET_CODE_NO_MEM		5
#define VP_RET_CODE_NOT_FOUND		6

struct qla_hw_data;
struct rsp_que;
/*
 * ISP operations
 */
struct isp_operations {

	int (*pci_config) (struct scsi_qla_host *);
	void (*reset_chip) (struct scsi_qla_host *);
	int (*chip_diag) (struct scsi_qla_host *);
	void (*config_rings) (struct scsi_qla_host *);
	void (*reset_adapter) (struct scsi_qla_host *);
	int (*nvram_config) (struct scsi_qla_host *);
	void (*update_fw_options) (struct scsi_qla_host *);
	int (*load_risc) (struct scsi_qla_host *, uint32_t *);

	char * (*pci_info_str) (struct scsi_qla_host *, char *);
	char * (*fw_version_str) (struct scsi_qla_host *, char *);

	irq_handler_t intr_handler;
	void (*enable_intrs) (struct qla_hw_data *);
	void (*disable_intrs) (struct qla_hw_data *);

	int (*abort_command) (srb_t *);
	int (*target_reset) (struct fc_port *, unsigned int, int);
	int (*lun_reset) (struct fc_port *, unsigned int, int);
	int (*fabric_login) (struct scsi_qla_host *, uint16_t, uint8_t,
		uint8_t, uint8_t, uint16_t *, uint8_t);
	int (*fabric_logout) (struct scsi_qla_host *, uint16_t, uint8_t,
	    uint8_t, uint8_t);

	uint16_t (*calc_req_entries) (uint16_t);
	void (*build_iocbs) (srb_t *, cmd_entry_t *, uint16_t);
	void * (*prep_ms_iocb) (struct scsi_qla_host *, uint32_t, uint32_t);
	void * (*prep_ms_fdmi_iocb) (struct scsi_qla_host *, uint32_t,
	    uint32_t);

	uint8_t * (*read_nvram) (struct scsi_qla_host *, uint8_t *,
		uint32_t, uint32_t);
	int (*write_nvram) (struct scsi_qla_host *, uint8_t *, uint32_t,
		uint32_t);

	void (*fw_dump) (struct scsi_qla_host *, int);

	int (*beacon_on) (struct scsi_qla_host *);
	int (*beacon_off) (struct scsi_qla_host *);
	void (*beacon_blink) (struct scsi_qla_host *);

	uint8_t * (*read_optrom) (struct scsi_qla_host *, uint8_t *,
		uint32_t, uint32_t);
	int (*write_optrom) (struct scsi_qla_host *, uint8_t *, uint32_t,
		uint32_t);

	int (*get_flash_version) (struct scsi_qla_host *, void *);
	int (*start_scsi) (srb_t *);
	int (*abort_isp) (struct scsi_qla_host *);
	int (*iospace_config)(struct qla_hw_data*);
	int (*initialize_adapter)(struct scsi_qla_host *);
};

/* MSI-X Support *************************************************************/

#define QLA_MSIX_CHIP_REV_24XX	3
#define QLA_MSIX_FW_MODE(m)	(((m) & (BIT_7|BIT_8|BIT_9)) >> 7)
#define QLA_MSIX_FW_MODE_1(m)	(QLA_MSIX_FW_MODE(m) == 1)

#define QLA_MSIX_DEFAULT	0x00
#define QLA_MSIX_RSP_Q		0x01

#define QLA_MIDX_DEFAULT	0
#define QLA_MIDX_RSP_Q		1
#define QLA_PCI_MSIX_CONTROL	0xa2
#define QLA_83XX_PCI_MSIX_CONTROL	0x92

struct scsi_qla_host;

struct qla_msix_entry {
	int have_irq;
	uint32_t vector;
	uint16_t entry;
	struct rsp_que *rsp;
};

#define	WATCH_INTERVAL		1       /* number of seconds */

/* Work events.  */
enum qla_work_type {
	QLA_EVT_AEN,
	QLA_EVT_IDC_ACK,
	QLA_EVT_ASYNC_LOGIN,
	QLA_EVT_ASYNC_LOGIN_DONE,
	QLA_EVT_ASYNC_LOGOUT,
	QLA_EVT_ASYNC_LOGOUT_DONE,
	QLA_EVT_ASYNC_ADISC,
	QLA_EVT_ASYNC_ADISC_DONE,
	QLA_EVT_UEVENT,
	QLA_EVT_AENFX,
};


struct qla_work_evt {
	struct list_head	list;
	enum qla_work_type	type;
	u32			flags;
#define QLA_EVT_FLAG_FREE	0x1

	union {
		struct {
			enum fc_host_event_code code;
			u32 data;
		} aen;
		struct {
#define QLA_IDC_ACK_REGS	7
			uint16_t mb[QLA_IDC_ACK_REGS];
		} idc_ack;
		struct {
			struct fc_port *fcport;
#define QLA_LOGIO_LOGIN_RETRIED	BIT_0
			u16 data[2];
		} logio;
		struct {
			u32 code;
#define QLA_UEVENT_CODE_FW_DUMP	0
		} uevent;
		struct {
			uint32_t        evtcode;
			uint32_t        mbx[8];
			uint32_t        count;
		} aenfx;
		struct {
			srb_t *sp;
		} iosb;
	 } u;
};

struct qla_chip_state_84xx {
	struct list_head list;
	struct kref kref;

	void *bus;
	spinlock_t access_lock;
	struct mutex fw_update_mutex;
	uint32_t fw_update;
	uint32_t op_fw_version;
	uint32_t op_fw_size;
	uint32_t op_fw_seq_size;
	uint32_t diag_fw_version;
	uint32_t gold_fw_version;
};

struct qla_statistics {
	uint32_t total_isp_aborts;
	uint64_t input_bytes;
	uint64_t output_bytes;
	uint64_t input_requests;
	uint64_t output_requests;
	uint32_t control_requests;

	uint64_t jiffies_at_last_reset;
};

struct bidi_statistics {
	unsigned long long io_count;
	unsigned long long transfer_bytes;
};

/* Multi queue support */
#define MBC_INITIALIZE_MULTIQ 0x1f
#define QLA_QUE_PAGE 0X1000
#define QLA_MQ_SIZE 32
#define QLA_MAX_QUEUES 256
#define ISP_QUE_REG(ha, id) \
	((ha->mqenable || IS_QLA83XX(ha) || IS_QLA27XX(ha)) ? \
	 ((void __iomem *)ha->mqiobase + (QLA_QUE_PAGE * id)) :\
	 ((void __iomem *)ha->iobase))
#define QLA_REQ_QUE_ID(tag) \
	((tag < QLA_MAX_QUEUES && tag > 0) ? tag : 0)
#define QLA_DEFAULT_QUE_QOS 5
#define QLA_PRECONFIG_VPORTS 32
#define QLA_MAX_VPORTS_QLA24XX	128
#define QLA_MAX_VPORTS_QLA25XX	256
/* Response queue data structure */
struct rsp_que {
	dma_addr_t  dma;
	response_t *ring;
	response_t *ring_ptr;
	uint32_t __iomem *rsp_q_in;	/* FWI2-capable only. */
	uint32_t __iomem *rsp_q_out;
	uint16_t  ring_index;
	uint16_t  out_ptr;
	uint16_t  length;
	uint16_t  options;
	uint16_t  rid;
	uint16_t  id;
	uint16_t  vp_idx;
	struct qla_hw_data *hw;
	struct qla_msix_entry *msix;
	struct req_que *req;
	srb_t *status_srb; /* status continuation entry */
	struct work_struct q_work;

	dma_addr_t  dma_fx00;
	response_t *ring_fx00;
	uint16_t  length_fx00;
	uint8_t rsp_pkt[REQUEST_ENTRY_SIZE];
};

/* Request queue data structure */
struct req_que {
	dma_addr_t  dma;
	request_t *ring;
	request_t *ring_ptr;
	uint32_t __iomem *req_q_in;	/* FWI2-capable only. */
	uint32_t __iomem *req_q_out;
	uint16_t  ring_index;
	uint16_t  in_ptr;
	uint16_t  cnt;
	uint16_t  length;
	uint16_t  options;
	uint16_t  rid;
	uint16_t  id;
	uint16_t  qos;
	uint16_t  vp_idx;
	struct rsp_que *rsp;
	srb_t **outstanding_cmds;
	uint32_t current_outstanding_cmd;
	uint16_t num_outstanding_cmds;
	int max_q_depth;

	dma_addr_t  dma_fx00;
	request_t *ring_fx00;
	uint16_t  length_fx00;
	uint8_t req_pkt[REQUEST_ENTRY_SIZE];
};

/* Place holder for FW buffer parameters */
struct qlfc_fw {
	void *fw_buf;
	dma_addr_t fw_dma;
	uint32_t len;
};

struct scsi_qlt_host {
	void *target_lport_ptr;
	struct mutex tgt_mutex;
	struct mutex tgt_host_action_mutex;
	struct qla_tgt *qla_tgt;
};

struct qlt_hw_data {
	/* Protected by hw lock */
	uint32_t enable_class_2:1;
	uint32_t enable_explicit_conf:1;
	uint32_t ini_mode_force_reverse:1;
	uint32_t node_name_set:1;

	dma_addr_t atio_dma;	/* Physical address. */
	struct atio *atio_ring;	/* Base virtual address */
	struct atio *atio_ring_ptr;	/* Current address. */
	uint16_t atio_ring_index; /* Current index. */
	uint16_t atio_q_length;
	uint32_t __iomem *atio_q_in;
	uint32_t __iomem *atio_q_out;

	struct qla_tgt_func_tmpl *tgt_ops;
	struct qla_tgt_cmd *cmds[DEFAULT_OUTSTANDING_COMMANDS];
	uint16_t current_handle;

	struct qla_tgt_vp_map *tgt_vp_map;

	int saved_set;
	uint16_t saved_exchange_count;
	uint32_t saved_firmware_options_1;
	uint32_t saved_firmware_options_2;
	uint32_t saved_firmware_options_3;
	uint8_t saved_firmware_options[2];
	uint8_t saved_add_firmware_options[2];

	uint8_t tgt_node_name[WWN_SIZE];
};

/*
 * Qlogic host adapter specific data structure.
*/
struct qla_hw_data {
	struct pci_dev  *pdev;
	/* SRB cache. */
#define SRB_MIN_REQ     128
	mempool_t       *srb_mempool;

	volatile struct {
		uint32_t	mbox_int		:1;
		uint32_t	mbox_busy		:1;
		uint32_t	disable_risc_code_load	:1;
		uint32_t	enable_64bit_addressing	:1;
		uint32_t	enable_lip_reset	:1;
		uint32_t	enable_target_reset	:1;
		uint32_t	enable_lip_full_login	:1;
		uint32_t	enable_led_scheme	:1;

		uint32_t	msi_enabled		:1;
		uint32_t	msix_enabled		:1;
		uint32_t	disable_serdes		:1;
		uint32_t	gpsc_supported		:1;
		uint32_t	npiv_supported		:1;
		uint32_t	pci_channel_io_perm_failure	:1;
		uint32_t	fce_enabled		:1;
		uint32_t	fac_supported		:1;

		uint32_t	chip_reset_done		:1;
		uint32_t	running_gold_fw		:1;
		uint32_t	eeh_busy		:1;
		uint32_t	cpu_affinity_enabled	:1;
		uint32_t	disable_msix_handshake	:1;
		uint32_t	fcp_prio_enabled	:1;
		uint32_t	isp82xx_fw_hung:1;
		uint32_t	nic_core_hung:1;

		uint32_t	quiesce_owner:1;
		uint32_t	nic_core_reset_hdlr_active:1;
		uint32_t	nic_core_reset_owner:1;
		uint32_t	isp82xx_no_md_cap:1;
		uint32_t	host_shutting_down:1;
		uint32_t	idc_compl_status:1;

		uint32_t        mr_reset_hdlr_active:1;
		uint32_t        mr_intr_valid:1;
		/* 34 bits */
	} flags;

	/* This spinlock is used to protect "io transactions", you must
	* acquire it before doing any IO to the card, eg with RD_REG*() and
	* WRT_REG*() for the duration of your entire commandtransaction.
	*
	* This spinlock is of lower priority than the io request lock.
	*/

	spinlock_t	hardware_lock ____cacheline_aligned;
	int		bars;
	int		mem_only;
	device_reg_t *iobase;           /* Base I/O address */
	resource_size_t pio_address;

#define MIN_IOBASE_LEN          0x100
	dma_addr_t		bar0_hdl;

	void __iomem *cregbase;
	dma_addr_t		bar2_hdl;
#define BAR0_LEN_FX00			(1024 * 1024)
#define BAR2_LEN_FX00			(128 * 1024)

	uint32_t		rqstq_intr_code;
	uint32_t		mbx_intr_code;
	uint32_t		req_que_len;
	uint32_t		rsp_que_len;
	uint32_t		req_que_off;
	uint32_t		rsp_que_off;

	/* Multi queue data structs */
	device_reg_t *mqiobase;
	device_reg_t *msixbase;
	uint16_t        msix_count;
	uint8_t         mqenable;
	struct req_que **req_q_map;
	struct rsp_que **rsp_q_map;
	unsigned long req_qid_map[(QLA_MAX_QUEUES / 8) / sizeof(unsigned long)];
	unsigned long rsp_qid_map[(QLA_MAX_QUEUES / 8) / sizeof(unsigned long)];
	uint8_t 	max_req_queues;
	uint8_t 	max_rsp_queues;
	struct qla_npiv_entry *npiv_info;
	uint16_t	nvram_npiv_size;

	uint16_t        switch_cap;
#define FLOGI_SEQ_DEL           BIT_8
#define FLOGI_MID_SUPPORT       BIT_10
#define FLOGI_VSAN_SUPPORT      BIT_12
#define FLOGI_SP_SUPPORT        BIT_13

	uint8_t		port_no;		/* Physical port of adapter */

	/* Timeout timers. */
	uint8_t 	loop_down_abort_time;    /* port down timer */
	atomic_t	loop_down_timer;         /* loop down timer */
	uint8_t		link_down_timeout;       /* link down timeout */
	uint16_t	max_loop_id;
	uint16_t	max_fibre_devices;	/* Maximum number of targets */

	uint16_t	fb_rev;
	uint16_t	min_external_loopid;    /* First external loop Id */

#define PORT_SPEED_UNKNOWN 0xFFFF
#define PORT_SPEED_1GB  0x00
#define PORT_SPEED_2GB  0x01
#define PORT_SPEED_4GB  0x03
#define PORT_SPEED_8GB  0x04
#define PORT_SPEED_16GB 0x05
#define PORT_SPEED_32GB 0x06
#define PORT_SPEED_10GB	0x13
	uint16_t	link_data_rate;         /* F/W operating speed */

	uint8_t		current_topology;
	uint8_t		prev_topology;
#define ISP_CFG_NL	1
#define ISP_CFG_N	2
#define ISP_CFG_FL	4
#define ISP_CFG_F	8

	uint8_t		operating_mode;         /* F/W operating mode */
#define LOOP      0
#define P2P       1
#define LOOP_P2P  2
#define P2P_LOOP  3
	uint8_t		interrupts_on;
	uint32_t	isp_abort_cnt;

#define PCI_DEVICE_ID_QLOGIC_ISP2532    0x2532
#define PCI_DEVICE_ID_QLOGIC_ISP8432    0x8432
#define PCI_DEVICE_ID_QLOGIC_ISP8001	0x8001
#define PCI_DEVICE_ID_QLOGIC_ISP8031	0x8031
#define PCI_DEVICE_ID_QLOGIC_ISP2031	0x2031
#define PCI_DEVICE_ID_QLOGIC_ISP2071	0x2071
	uint32_t	device_type;
#define DT_ISP2100                      BIT_0
#define DT_ISP2200                      BIT_1
#define DT_ISP2300                      BIT_2
#define DT_ISP2312                      BIT_3
#define DT_ISP2322                      BIT_4
#define DT_ISP6312                      BIT_5
#define DT_ISP6322                      BIT_6
#define DT_ISP2422                      BIT_7
#define DT_ISP2432                      BIT_8
#define DT_ISP5422                      BIT_9
#define DT_ISP5432                      BIT_10
#define DT_ISP2532                      BIT_11
#define DT_ISP8432                      BIT_12
#define DT_ISP8001			BIT_13
#define DT_ISP8021			BIT_14
#define DT_ISP2031			BIT_15
#define DT_ISP8031			BIT_16
#define DT_ISPFX00			BIT_17
#define DT_ISP8044			BIT_18
#define DT_ISP2071			BIT_19
#define DT_ISP_LAST			(DT_ISP2071 << 1)

#define DT_T10_PI                       BIT_25
#define DT_IIDMA                        BIT_26
#define DT_FWI2                         BIT_27
#define DT_ZIO_SUPPORTED                BIT_28
#define DT_OEM_001                      BIT_29
#define DT_ISP2200A                     BIT_30
#define DT_EXTENDED_IDS                 BIT_31
#define DT_MASK(ha)     ((ha)->device_type & (DT_ISP_LAST - 1))
#define IS_QLA2100(ha)  (DT_MASK(ha) & DT_ISP2100)
#define IS_QLA2200(ha)  (DT_MASK(ha) & DT_ISP2200)
#define IS_QLA2300(ha)  (DT_MASK(ha) & DT_ISP2300)
#define IS_QLA2312(ha)  (DT_MASK(ha) & DT_ISP2312)
#define IS_QLA2322(ha)  (DT_MASK(ha) & DT_ISP2322)
#define IS_QLA6312(ha)  (DT_MASK(ha) & DT_ISP6312)
#define IS_QLA6322(ha)  (DT_MASK(ha) & DT_ISP6322)
#define IS_QLA2422(ha)  (DT_MASK(ha) & DT_ISP2422)
#define IS_QLA2432(ha)  (DT_MASK(ha) & DT_ISP2432)
#define IS_QLA5422(ha)  (DT_MASK(ha) & DT_ISP5422)
#define IS_QLA5432(ha)  (DT_MASK(ha) & DT_ISP5432)
#define IS_QLA2532(ha)  (DT_MASK(ha) & DT_ISP2532)
#define IS_QLA8432(ha)  (DT_MASK(ha) & DT_ISP8432)
#define IS_QLA8001(ha)	(DT_MASK(ha) & DT_ISP8001)
#define IS_QLA81XX(ha)	(IS_QLA8001(ha))
#define IS_QLA82XX(ha)	(DT_MASK(ha) & DT_ISP8021)
#define IS_QLA8044(ha)  (DT_MASK(ha) & DT_ISP8044)
#define IS_QLA2031(ha)	(DT_MASK(ha) & DT_ISP2031)
#define IS_QLA8031(ha)	(DT_MASK(ha) & DT_ISP8031)
#define IS_QLAFX00(ha)	(DT_MASK(ha) & DT_ISPFX00)
#define IS_QLA2071(ha)	(DT_MASK(ha) & DT_ISP2071)

#define IS_QLA23XX(ha)  (IS_QLA2300(ha) || IS_QLA2312(ha) || IS_QLA2322(ha) || \
			IS_QLA6312(ha) || IS_QLA6322(ha))
#define IS_QLA24XX(ha)  (IS_QLA2422(ha) || IS_QLA2432(ha))
#define IS_QLA54XX(ha)  (IS_QLA5422(ha) || IS_QLA5432(ha))
#define IS_QLA25XX(ha)  (IS_QLA2532(ha))
#define IS_QLA83XX(ha)	(IS_QLA2031(ha) || IS_QLA8031(ha))
#define IS_QLA84XX(ha)  (IS_QLA8432(ha))
#define IS_QLA27XX(ha)  (IS_QLA2071(ha))
#define IS_QLA24XX_TYPE(ha)     (IS_QLA24XX(ha) || IS_QLA54XX(ha) || \
				IS_QLA84XX(ha))
#define IS_CNA_CAPABLE(ha)	(IS_QLA81XX(ha) || IS_QLA82XX(ha) || \
				IS_QLA8031(ha) || IS_QLA8044(ha))
#define IS_P3P_TYPE(ha)		(IS_QLA82XX(ha) || IS_QLA8044(ha))
#define IS_QLA2XXX_MIDTYPE(ha)	(IS_QLA24XX(ha) || IS_QLA84XX(ha) || \
				IS_QLA25XX(ha) || IS_QLA81XX(ha) || \
				IS_QLA82XX(ha) || IS_QLA83XX(ha) || \
				IS_QLA8044(ha) || IS_QLA27XX(ha))
#define IS_MSIX_NACK_CAPABLE(ha) (IS_QLA81XX(ha) || IS_QLA83XX(ha))
<<<<<<< HEAD
#define IS_NOPOLLING_TYPE(ha)	(IS_QLA81XX(ha) && (ha)->flags.msix_enabled)
#define IS_FAC_REQUIRED(ha)	(IS_QLA81XX(ha) || IS_QLA83XX(ha))
#define IS_NOCACHE_VPD_TYPE(ha)	(IS_QLA81XX(ha) || IS_QLA83XX(ha))
=======
#define IS_NOPOLLING_TYPE(ha)	((IS_QLA25XX(ha) || IS_QLA81XX(ha) || \
			IS_QLA83XX(ha)) && (ha)->flags.msix_enabled)
#define IS_FAC_REQUIRED(ha)	(IS_QLA81XX(ha) || IS_QLA83XX(ha) || \
+				IS_QLA27XX(ha))
#define IS_NOCACHE_VPD_TYPE(ha)	(IS_QLA81XX(ha) || IS_QLA83XX(ha) || \
+				IS_QLA27XX(ha))
>>>>>>> 217e3e7b
#define IS_ALOGIO_CAPABLE(ha)	(IS_QLA23XX(ha) || IS_FWI2_CAPABLE(ha))

#define IS_T10_PI_CAPABLE(ha)   ((ha)->device_type & DT_T10_PI)
#define IS_IIDMA_CAPABLE(ha)    ((ha)->device_type & DT_IIDMA)
#define IS_FWI2_CAPABLE(ha)     ((ha)->device_type & DT_FWI2)
#define IS_ZIO_SUPPORTED(ha)    ((ha)->device_type & DT_ZIO_SUPPORTED)
#define IS_OEM_001(ha)          ((ha)->device_type & DT_OEM_001)
#define HAS_EXTENDED_IDS(ha)    ((ha)->device_type & DT_EXTENDED_IDS)
#define IS_CT6_SUPPORTED(ha)	((ha)->device_type & DT_CT6_SUPPORTED)
#define IS_MQUE_CAPABLE(ha)	((ha)->mqenable || IS_QLA83XX(ha) || \
				IS_QLA27XX(ha))
#define IS_BIDI_CAPABLE(ha)	((IS_QLA25XX(ha) || IS_QLA2031(ha)))
/* Bit 21 of fw_attributes decides the MCTP capabilities */
#define IS_MCTP_CAPABLE(ha)	(IS_QLA2031(ha) && \
				((ha)->fw_attributes_ext[0] & BIT_0))
#define IS_PI_UNINIT_CAPABLE(ha)	(IS_QLA83XX(ha))
#define IS_PI_IPGUARD_CAPABLE(ha)	(IS_QLA83XX(ha))
#define IS_PI_DIFB_DIX0_CAPABLE(ha)	(0)
#define IS_PI_SPLIT_DET_CAPABLE_HBA(ha)	(IS_QLA83XX(ha))
#define IS_PI_SPLIT_DET_CAPABLE(ha)	(IS_PI_SPLIT_DET_CAPABLE_HBA(ha) && \
    (((ha)->fw_attributes_h << 16 | (ha)->fw_attributes) & BIT_22))
#define IS_ATIO_MSIX_CAPABLE(ha) (IS_QLA83XX(ha))
#define IS_TGT_MODE_CAPABLE(ha)	(ha->tgt.atio_q_length)

	/* HBA serial number */
	uint8_t		serial0;
	uint8_t		serial1;
	uint8_t		serial2;

	/* NVRAM configuration data */
#define MAX_NVRAM_SIZE  4096
#define VPD_OFFSET      MAX_NVRAM_SIZE / 2
	uint16_t	nvram_size;
	uint16_t	nvram_base;
	void		*nvram;
	uint16_t	vpd_size;
	uint16_t	vpd_base;
	void		*vpd;

	uint16_t	loop_reset_delay;
	uint8_t		retry_count;
	uint8_t		login_timeout;
	uint16_t	r_a_tov;
	int		port_down_retry_count;
	uint8_t		mbx_count;
	uint8_t		aen_mbx_count;

	uint32_t	login_retry_count;
	/* SNS command interfaces. */
	ms_iocb_entry_t		*ms_iocb;
	dma_addr_t		ms_iocb_dma;
	struct ct_sns_pkt	*ct_sns;
	dma_addr_t		ct_sns_dma;
	/* SNS command interfaces for 2200. */
	struct sns_cmd_pkt	*sns_cmd;
	dma_addr_t		sns_cmd_dma;

#define SFP_DEV_SIZE    256
#define SFP_BLOCK_SIZE  64
	void		*sfp_data;
	dma_addr_t	sfp_data_dma;

#define XGMAC_DATA_SIZE	4096
	void		*xgmac_data;
	dma_addr_t	xgmac_data_dma;

#define DCBX_TLV_DATA_SIZE 4096
	void		*dcbx_tlv;
	dma_addr_t	dcbx_tlv_dma;

	struct task_struct	*dpc_thread;
	uint8_t dpc_active;                  /* DPC routine is active */

	dma_addr_t	gid_list_dma;
	struct gid_list_info *gid_list;
	int		gid_list_info_size;

	/* Small DMA pool allocations -- maximum 256 bytes in length. */
#define DMA_POOL_SIZE   256
	struct dma_pool *s_dma_pool;

	dma_addr_t	init_cb_dma;
	init_cb_t	*init_cb;
	int		init_cb_size;
	dma_addr_t	ex_init_cb_dma;
	struct ex_init_cb_81xx *ex_init_cb;

	void		*async_pd;
	dma_addr_t	async_pd_dma;

	void		*swl;

	/* These are used by mailbox operations. */
	uint16_t mailbox_out[MAILBOX_REGISTER_COUNT];
	uint32_t mailbox_out32[MAILBOX_REGISTER_COUNT];
	uint32_t aenmb[AEN_MAILBOX_REGISTER_COUNT_FX00];

	mbx_cmd_t	*mcp;
	struct mbx_cmd_32	*mcp32;

	unsigned long	mbx_cmd_flags;
#define MBX_INTERRUPT		1
#define MBX_INTR_WAIT		2
#define MBX_UPDATE_FLASH_ACTIVE	3

	struct mutex vport_lock;        /* Virtual port synchronization */
	spinlock_t vport_slock; /* order is hardware_lock, then vport_slock */
	struct completion mbx_cmd_comp; /* Serialize mbx access */
	struct completion mbx_intr_comp;  /* Used for completion notification */
	struct completion dcbx_comp;	/* For set port config notification */
	struct completion lb_portup_comp; /* Used to wait for link up during
					   * loopback */
#define DCBX_COMP_TIMEOUT	20
#define LB_PORTUP_COMP_TIMEOUT	10

	int notify_dcbx_comp;
	int notify_lb_portup_comp;
	struct mutex selflogin_lock;

	/* Basic firmware related information. */
	uint16_t	fw_major_version;
	uint16_t	fw_minor_version;
	uint16_t	fw_subminor_version;
	uint16_t	fw_attributes;
	uint16_t	fw_attributes_h;
	uint16_t	fw_attributes_ext[2];
	uint32_t	fw_memory_size;
	uint32_t	fw_transfer_size;
	uint32_t	fw_srisc_address;
#define RISC_START_ADDRESS_2100 0x1000
#define RISC_START_ADDRESS_2300 0x800
#define RISC_START_ADDRESS_2400 0x100000
	uint16_t	fw_xcb_count;
	uint16_t	fw_iocb_count;

	uint32_t	fw_shared_ram_start;
	uint32_t	fw_shared_ram_end;

	uint16_t	fw_options[16];         /* slots: 1,2,3,10,11 */
	uint8_t		fw_seriallink_options[4];
	uint16_t	fw_seriallink_options24[4];

	uint8_t		mpi_version[3];
	uint32_t	mpi_capabilities;
	uint8_t		phy_version[3];

	/* Firmware dump template */
	void		*fw_dump_template;
	uint32_t	fw_dump_template_len;
	/* Firmware dump information. */
	struct qla2xxx_fw_dump *fw_dump;
	uint32_t	fw_dump_len;
	int		fw_dumped;
	int		fw_dump_reading;
	dma_addr_t	eft_dma;
	void		*eft;
/* Current size of mctp dump is 0x086064 bytes */
#define MCTP_DUMP_SIZE  0x086064
	dma_addr_t	mctp_dump_dma;
	void		*mctp_dump;
	int		mctp_dumped;
	int		mctp_dump_reading;
	uint32_t	chain_offset;
	struct dentry *dfs_dir;
	struct dentry *dfs_fce;
	dma_addr_t	fce_dma;
	void		*fce;
	uint32_t	fce_bufs;
	uint16_t	fce_mb[8];
	uint64_t	fce_wr, fce_rd;
	struct mutex	fce_mutex;

	uint32_t	pci_attr;
	uint16_t	chip_revision;

	uint16_t	product_id[4];

	uint8_t		model_number[16+1];
#define BINZERO		"\0\0\0\0\0\0\0\0\0\0\0\0\0\0\0\0"
	char		model_desc[80];
	uint8_t		adapter_id[16+1];

	/* Option ROM information. */
	char		*optrom_buffer;
	uint32_t	optrom_size;
	int		optrom_state;
#define QLA_SWAITING	0
#define QLA_SREADING	1
#define QLA_SWRITING	2
	uint32_t	optrom_region_start;
	uint32_t	optrom_region_size;
	struct mutex	optrom_mutex;

/* PCI expansion ROM image information. */
#define ROM_CODE_TYPE_BIOS	0
#define ROM_CODE_TYPE_FCODE	1
#define ROM_CODE_TYPE_EFI	3
	uint8_t 	bios_revision[2];
	uint8_t 	efi_revision[2];
	uint8_t 	fcode_revision[16];
	uint32_t	fw_revision[4];

	uint32_t	gold_fw_version[4];

	/* Offsets for flash/nvram access (set to ~0 if not used). */
	uint32_t	flash_conf_off;
	uint32_t	flash_data_off;
	uint32_t	nvram_conf_off;
	uint32_t	nvram_data_off;

	uint32_t	fdt_wrt_disable;
	uint32_t	fdt_wrt_enable;
	uint32_t	fdt_erase_cmd;
	uint32_t	fdt_block_size;
	uint32_t	fdt_unprotect_sec_cmd;
	uint32_t	fdt_protect_sec_cmd;
	uint32_t	fdt_wrt_sts_reg_cmd;

	uint32_t        flt_region_flt;
	uint32_t        flt_region_fdt;
	uint32_t        flt_region_boot;
	uint32_t        flt_region_fw;
	uint32_t        flt_region_vpd_nvram;
	uint32_t        flt_region_vpd;
	uint32_t        flt_region_nvram;
	uint32_t        flt_region_npiv_conf;
	uint32_t	flt_region_gold_fw;
	uint32_t	flt_region_fcp_prio;
	uint32_t	flt_region_bootload;

	/* Needed for BEACON */
	uint16_t        beacon_blink_led;
	uint8_t         beacon_color_state;
#define QLA_LED_GRN_ON		0x01
#define QLA_LED_YLW_ON		0x02
#define QLA_LED_ABR_ON		0x04
#define QLA_LED_ALL_ON		0x07	/* yellow, green, amber. */
					/* ISP2322: red, green, amber. */
	uint16_t        zio_mode;
	uint16_t        zio_timer;

	struct qla_msix_entry *msix_entries;

	struct list_head        vp_list;        /* list of VP */
	unsigned long   vp_idx_map[(MAX_MULTI_ID_FABRIC / 8) /
			sizeof(unsigned long)];
	uint16_t        num_vhosts;     /* number of vports created */
	uint16_t        num_vsans;      /* number of vsan created */
	uint16_t        max_npiv_vports;        /* 63 or 125 per topoloty */
	int             cur_vport_count;

	struct qla_chip_state_84xx *cs84xx;
	struct qla_statistics qla_stats;
	struct isp_operations *isp_ops;
	struct workqueue_struct *wq;
	struct qlfc_fw fw_buf;

	/* FCP_CMND priority support */
	struct qla_fcp_prio_cfg *fcp_prio_cfg;

	struct dma_pool *dl_dma_pool;
#define DSD_LIST_DMA_POOL_SIZE  512

	struct dma_pool *fcp_cmnd_dma_pool;
	mempool_t       *ctx_mempool;
#define FCP_CMND_DMA_POOL_SIZE 512

	unsigned long	nx_pcibase;		/* Base I/O address */
	uint8_t		*nxdb_rd_ptr;		/* Doorbell read pointer */
	unsigned long	nxdb_wr_ptr;		/* Door bell write pointer */

	uint32_t	crb_win;
	uint32_t	curr_window;
	uint32_t	ddr_mn_window;
	unsigned long	mn_win_crb;
	unsigned long	ms_win_crb;
	int		qdr_sn_window;
	uint32_t	fcoe_dev_init_timeout;
	uint32_t	fcoe_reset_timeout;
	rwlock_t	hw_lock;
	uint16_t	portnum;		/* port number */
	int		link_width;
	struct fw_blob	*hablob;
	struct qla82xx_legacy_intr_set nx_legacy_intr;

	uint16_t	gbl_dsd_inuse;
	uint16_t	gbl_dsd_avail;
	struct list_head gbl_dsd_list;
#define NUM_DSD_CHAIN 4096

	uint8_t fw_type;
	__le32 file_prd_off;	/* File firmware product offset */

	uint32_t	md_template_size;
	void		*md_tmplt_hdr;
	dma_addr_t      md_tmplt_hdr_dma;
	void            *md_dump;
	uint32_t	md_dump_size;

	void		*loop_id_map;

	/* QLA83XX IDC specific fields */
	uint32_t	idc_audit_ts;
	uint32_t	idc_extend_tmo;

	/* DPC low-priority workqueue */
	struct workqueue_struct *dpc_lp_wq;
	struct work_struct idc_aen;
	/* DPC high-priority workqueue */
	struct workqueue_struct *dpc_hp_wq;
	struct work_struct nic_core_reset;
	struct work_struct idc_state_handler;
	struct work_struct nic_core_unrecoverable;
	struct work_struct board_disable;

	struct mr_data_fx00 mr;

	struct qlt_hw_data tgt;
	int	allow_cna_fw_dump;
};

/*
 * Qlogic scsi host structure
 */
typedef struct scsi_qla_host {
	struct list_head list;
	struct list_head vp_fcports;	/* list of fcports */
	struct list_head work_list;
	spinlock_t work_lock;

	/* Commonly used flags and state information. */
	struct Scsi_Host *host;
	unsigned long	host_no;
	uint8_t		host_str[16];

	volatile struct {
		uint32_t	init_done		:1;
		uint32_t	online			:1;
		uint32_t	reset_active		:1;

		uint32_t	management_server_logged_in :1;
		uint32_t	process_response_queue	:1;
		uint32_t	difdix_supported:1;
		uint32_t	delete_progress:1;

		uint32_t	fw_tgt_reported:1;
	} flags;

	atomic_t	loop_state;
#define LOOP_TIMEOUT	1
#define LOOP_DOWN	2
#define LOOP_UP		3
#define LOOP_UPDATE	4
#define LOOP_READY	5
#define LOOP_DEAD	6

	unsigned long   dpc_flags;
#define RESET_MARKER_NEEDED	0	/* Send marker to ISP. */
#define RESET_ACTIVE		1
#define ISP_ABORT_NEEDED	2	/* Initiate ISP abort. */
#define ABORT_ISP_ACTIVE	3	/* ISP abort in progress. */
#define LOOP_RESYNC_NEEDED	4	/* Device Resync needed. */
#define LOOP_RESYNC_ACTIVE	5
#define LOCAL_LOOP_UPDATE	6	/* Perform a local loop update. */
#define RSCN_UPDATE		7	/* Perform an RSCN update. */
#define RELOGIN_NEEDED		8
#define REGISTER_FC4_NEEDED	9	/* SNS FC4 registration required. */
#define ISP_ABORT_RETRY		10	/* ISP aborted. */
#define BEACON_BLINK_NEEDED	11
#define REGISTER_FDMI_NEEDED	12
#define FCPORT_UPDATE_NEEDED	13
#define VP_DPC_NEEDED		14	/* wake up for VP dpc handling */
#define UNLOADING		15
#define NPIV_CONFIG_NEEDED	16
#define ISP_UNRECOVERABLE	17
#define FCOE_CTX_RESET_NEEDED	18	/* Initiate FCoE context reset */
#define MPI_RESET_NEEDED	19	/* Initiate MPI FW reset */
#define ISP_QUIESCE_NEEDED	20	/* Driver need some quiescence */
#define SCR_PENDING		21	/* SCR in target mode */
#define PORT_UPDATE_NEEDED	22
#define FX00_RESET_RECOVERY	23
#define FX00_TARGET_SCAN	24
#define FX00_CRITEMP_RECOVERY	25
#define FX00_HOST_INFO_RESEND	26

	uint32_t	device_flags;
#define SWITCH_FOUND		BIT_0
#define DFLG_NO_CABLE		BIT_1
#define DFLG_DEV_FAILED		BIT_5

	/* ISP configuration data. */
	uint16_t	loop_id;		/* Host adapter loop id */
	uint16_t        self_login_loop_id;     /* host adapter loop id
						 * get it on self login
						 */
	fc_port_t       bidir_fcport;		/* fcport used for bidir cmnds
						 * no need of allocating it for
						 * each command
						 */

	port_id_t	d_id;			/* Host adapter port id */
	uint8_t		marker_needed;
	uint16_t	mgmt_svr_loop_id;



	/* Timeout timers. */
	uint8_t         loop_down_abort_time;    /* port down timer */
	atomic_t        loop_down_timer;         /* loop down timer */
	uint8_t         link_down_timeout;       /* link down timeout */

	uint32_t        timer_active;
	struct timer_list        timer;

	uint8_t		node_name[WWN_SIZE];
	uint8_t		port_name[WWN_SIZE];
	uint8_t		fabric_node_name[WWN_SIZE];

	uint16_t	fcoe_vlan_id;
	uint16_t	fcoe_fcf_idx;
	uint8_t		fcoe_vn_port_mac[6];

	uint32_t	vp_abort_cnt;

	struct fc_vport	*fc_vport;	/* holds fc_vport * for each vport */
	uint16_t        vp_idx;		/* vport ID */

	unsigned long		vp_flags;
#define VP_IDX_ACQUIRED		0	/* bit no 0 */
#define VP_CREATE_NEEDED	1
#define VP_BIND_NEEDED		2
#define VP_DELETE_NEEDED	3
#define VP_SCR_NEEDED		4	/* State Change Request registration */
	atomic_t 		vp_state;
#define VP_OFFLINE		0
#define VP_ACTIVE		1
#define VP_FAILED		2
// #define VP_DISABLE		3
	uint16_t 	vp_err_state;
	uint16_t	vp_prev_err_state;
#define VP_ERR_UNKWN		0
#define VP_ERR_PORTDWN		1
#define VP_ERR_FAB_UNSUPPORTED	2
#define VP_ERR_FAB_NORESOURCES	3
#define VP_ERR_FAB_LOGOUT	4
#define VP_ERR_ADAP_NORESOURCES	5
	struct qla_hw_data *hw;
	struct scsi_qlt_host vha_tgt;
	struct req_que *req;
	int		fw_heartbeat_counter;
	int		seconds_since_last_heartbeat;
	struct fc_host_statistics fc_host_stat;
	struct qla_statistics qla_stats;
	struct bidi_statistics bidi_stats;

	atomic_t	vref_count;
	struct qla8044_reset_template reset_tmplt;
} scsi_qla_host_t;

#define SET_VP_IDX	1
#define SET_AL_PA	2
#define RESET_VP_IDX	3
#define RESET_AL_PA	4
struct qla_tgt_vp_map {
	uint8_t	idx;
	scsi_qla_host_t *vha;
};

/*
 * Macros to help code, maintain, etc.
 */
#define LOOP_TRANSITION(ha) \
	(test_bit(ISP_ABORT_NEEDED, &ha->dpc_flags) || \
	 test_bit(LOOP_RESYNC_NEEDED, &ha->dpc_flags) || \
	 atomic_read(&ha->loop_state) == LOOP_DOWN)

#define STATE_TRANSITION(ha) \
		(test_bit(ISP_ABORT_NEEDED, &ha->dpc_flags) || \
			 test_bit(LOOP_RESYNC_NEEDED, &ha->dpc_flags))

#define QLA_VHA_MARK_BUSY(__vha, __bail) do {		     \
	atomic_inc(&__vha->vref_count);			     \
	mb();						     \
	if (__vha->flags.delete_progress) {		     \
		atomic_dec(&__vha->vref_count);		     \
		__bail = 1;				     \
	} else {					     \
		__bail = 0;				     \
	}						     \
} while (0)

#define QLA_VHA_MARK_NOT_BUSY(__vha) do {		     \
	atomic_dec(&__vha->vref_count);			     \
} while (0)

/*
 * qla2x00 local function return status codes
 */
#define MBS_MASK		0x3fff

#define QLA_SUCCESS		(MBS_COMMAND_COMPLETE & MBS_MASK)
#define QLA_INVALID_COMMAND	(MBS_INVALID_COMMAND & MBS_MASK)
#define QLA_INTERFACE_ERROR	(MBS_HOST_INTERFACE_ERROR & MBS_MASK)
#define QLA_TEST_FAILED		(MBS_TEST_FAILED & MBS_MASK)
#define QLA_COMMAND_ERROR	(MBS_COMMAND_ERROR & MBS_MASK)
#define QLA_PARAMETER_ERROR	(MBS_COMMAND_PARAMETER_ERROR & MBS_MASK)
#define QLA_PORT_ID_USED	(MBS_PORT_ID_USED & MBS_MASK)
#define QLA_LOOP_ID_USED	(MBS_LOOP_ID_USED & MBS_MASK)
#define QLA_ALL_IDS_IN_USE	(MBS_ALL_IDS_IN_USE & MBS_MASK)
#define QLA_NOT_LOGGED_IN	(MBS_NOT_LOGGED_IN & MBS_MASK)

#define QLA_FUNCTION_TIMEOUT		0x100
#define QLA_FUNCTION_PARAMETER_ERROR	0x101
#define QLA_FUNCTION_FAILED		0x102
#define QLA_MEMORY_ALLOC_FAILED		0x103
#define QLA_LOCK_TIMEOUT		0x104
#define QLA_ABORTED			0x105
#define QLA_SUSPENDED			0x106
#define QLA_BUSY			0x107
#define QLA_ALREADY_REGISTERED		0x109

#define NVRAM_DELAY()		udelay(10)

/*
 * Flash support definitions
 */
#define OPTROM_SIZE_2300	0x20000
#define OPTROM_SIZE_2322	0x100000
#define OPTROM_SIZE_24XX	0x100000
#define OPTROM_SIZE_25XX	0x200000
#define OPTROM_SIZE_81XX	0x400000
#define OPTROM_SIZE_82XX	0x800000
#define OPTROM_SIZE_83XX	0x1000000

#define OPTROM_BURST_SIZE	0x1000
#define OPTROM_BURST_DWORDS	(OPTROM_BURST_SIZE / 4)

#define	QLA_DSDS_PER_IOCB	37

#define CMD_SP(Cmnd)		((Cmnd)->SCp.ptr)

#define QLA_SG_ALL	1024

enum nexus_wait_type {
	WAIT_HOST = 0,
	WAIT_TARGET,
	WAIT_LUN,
};

#include "qla_gbl.h"
#include "qla_dbg.h"
#include "qla_inline.h"
#endif<|MERGE_RESOLUTION|>--- conflicted
+++ resolved
@@ -2978,18 +2978,11 @@
 				IS_QLA82XX(ha) || IS_QLA83XX(ha) || \
 				IS_QLA8044(ha) || IS_QLA27XX(ha))
 #define IS_MSIX_NACK_CAPABLE(ha) (IS_QLA81XX(ha) || IS_QLA83XX(ha))
-<<<<<<< HEAD
 #define IS_NOPOLLING_TYPE(ha)	(IS_QLA81XX(ha) && (ha)->flags.msix_enabled)
-#define IS_FAC_REQUIRED(ha)	(IS_QLA81XX(ha) || IS_QLA83XX(ha))
-#define IS_NOCACHE_VPD_TYPE(ha)	(IS_QLA81XX(ha) || IS_QLA83XX(ha))
-=======
-#define IS_NOPOLLING_TYPE(ha)	((IS_QLA25XX(ha) || IS_QLA81XX(ha) || \
-			IS_QLA83XX(ha)) && (ha)->flags.msix_enabled)
 #define IS_FAC_REQUIRED(ha)	(IS_QLA81XX(ha) || IS_QLA83XX(ha) || \
-+				IS_QLA27XX(ha))
+				IS_QLA27XX(ha))
 #define IS_NOCACHE_VPD_TYPE(ha)	(IS_QLA81XX(ha) || IS_QLA83XX(ha) || \
-+				IS_QLA27XX(ha))
->>>>>>> 217e3e7b
+				IS_QLA27XX(ha))
 #define IS_ALOGIO_CAPABLE(ha)	(IS_QLA23XX(ha) || IS_FWI2_CAPABLE(ha))
 
 #define IS_T10_PI_CAPABLE(ha)   ((ha)->device_type & DT_T10_PI)
