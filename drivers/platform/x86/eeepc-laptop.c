--- conflicted
+++ resolved
@@ -150,8 +150,6 @@
 /* The actual device the driver binds to */
 static struct eeepc_hotk *ehotk;
 
-static void eeepc_rfkill_hotplug(bool real);
-
 /* Platform device/driver */
 static int eeepc_hotk_thaw(struct device *device);
 static int eeepc_hotk_restore(struct device *device);
@@ -345,16 +343,7 @@
 static int eeepc_rfkill_set(void *data, bool blocked)
 {
 	unsigned long asl = (unsigned long)data;
-	int ret;
-
-	if (asl != CM_ASL_WLAN)
-		return set_acpi(asl, !blocked);
-
-	/* hack to avoid panic with rt2860sta */
-	if (blocked)
-		eeepc_rfkill_hotplug(false);
-	ret = set_acpi(asl, !blocked);
-	return ret;
+	return set_acpi(asl, !blocked);
 }
 
 static const struct rfkill_ops eeepc_rfkill_ops = {
@@ -655,15 +644,6 @@
 	return 0;
 }
 
-<<<<<<< HEAD
-static void eeepc_rfkill_hotplug(bool real)
-{
-	struct pci_dev *dev;
-	struct pci_bus *bus;
-	bool blocked = real ? eeepc_wlan_rfkill_blocked() : true;
-
-	if (real && ehotk->wlan_rfkill)
-=======
 static void eeepc_rfkill_hotplug(void)
 {
 	struct pci_dev *dev;
@@ -671,7 +651,6 @@
 	bool blocked = eeepc_wlan_rfkill_blocked();
 
 	if (ehotk->wlan_rfkill)
->>>>>>> 22763c5c
 		rfkill_set_sw_state(ehotk->wlan_rfkill, blocked);
 
 	mutex_lock(&ehotk->hotplug_lock);
@@ -714,11 +693,7 @@
 	if (event != ACPI_NOTIFY_BUS_CHECK)
 		return;
 
-<<<<<<< HEAD
-	eeepc_rfkill_hotplug(true);
-=======
 	eeepc_rfkill_hotplug();
->>>>>>> 22763c5c
 }
 
 static void eeepc_hotk_notify(struct acpi_device *device, u32 event)
@@ -876,11 +851,7 @@
 {
 	/* Refresh both wlan rfkill state and pci hotplug */
 	if (ehotk->wlan_rfkill)
-<<<<<<< HEAD
-		eeepc_rfkill_hotplug(true);
-=======
 		eeepc_rfkill_hotplug();
->>>>>>> 22763c5c
 
 	if (ehotk->bluetooth_rfkill)
 		rfkill_set_sw_state(ehotk->bluetooth_rfkill,
@@ -1023,11 +994,7 @@
 	 * Refresh pci hotplug in case the rfkill state was changed after
 	 * eeepc_unregister_rfkill_notifier()
 	 */
-<<<<<<< HEAD
-	eeepc_rfkill_hotplug(true);
-=======
 	eeepc_rfkill_hotplug();
->>>>>>> 22763c5c
 	if (ehotk->hotplug_slot)
 		pci_hp_deregister(ehotk->hotplug_slot);
 
@@ -1143,11 +1110,7 @@
 	 * Refresh pci hotplug in case the rfkill state was changed during
 	 * setup.
 	 */
-<<<<<<< HEAD
-	eeepc_rfkill_hotplug(true);
-=======
 	eeepc_rfkill_hotplug();
->>>>>>> 22763c5c
 
 exit:
 	if (result && result != -ENODEV)
@@ -1231,7 +1194,6 @@
 {
 	struct device *dev;
 	int result;
-<<<<<<< HEAD
 
 	if (!device)
 		return -EINVAL;
@@ -1246,22 +1208,6 @@
 	device->driver_data = ehotk;
 	ehotk->device = device;
 
-=======
-
-	if (!device)
-		return -EINVAL;
-	pr_notice(EEEPC_HOTK_NAME "\n");
-	ehotk = kzalloc(sizeof(struct eeepc_hotk), GFP_KERNEL);
-	if (!ehotk)
-		return -ENOMEM;
-	ehotk->init_flag = DISABLE_ASL_WLAN | DISABLE_ASL_DISPLAYSWITCH;
-	ehotk->handle = device->handle;
-	strcpy(acpi_device_name(device), EEEPC_HOTK_DEVICE_NAME);
-	strcpy(acpi_device_class(device), EEEPC_HOTK_CLASS);
-	device->driver_data = ehotk;
-	ehotk->device = device;
-
->>>>>>> 22763c5c
 	result = eeepc_hotk_check();
 	if (result)
 		goto fail_platform_driver;
