/*
 * Copyright (C) 2005, 2006 IBM Corporation
 *
 * Authors:
 * Leendert van Doorn <leendert@watson.ibm.com>
 * Kylene Hall <kjhall@us.ibm.com>
 *
 * Maintained by: <tpmdd-devel@lists.sourceforge.net>
 *
 * Device driver for TCG/TCPA TPM (trusted platform module).
 * Specifications at www.trustedcomputinggroup.org
 *
 * This device driver implements the TPM interface as defined in
 * the TCG TPM Interface Spec version 1.2, revision 1.0.
 *
 * This program is free software; you can redistribute it and/or
 * modify it under the terms of the GNU General Public License as
 * published by the Free Software Foundation, version 2 of the
 * License.
 */
#include <linux/init.h>
#include <linux/module.h>
#include <linux/moduleparam.h>
#include <linux/pnp.h>
#include <linux/slab.h>
#include <linux/interrupt.h>
#include <linux/wait.h>
#include <linux/acpi.h>
#include <linux/freezer.h>
#include "tpm.h"

enum tis_access {
	TPM_ACCESS_VALID = 0x80,
	TPM_ACCESS_ACTIVE_LOCALITY = 0x20,
	TPM_ACCESS_REQUEST_PENDING = 0x04,
	TPM_ACCESS_REQUEST_USE = 0x02,
};

enum tis_status {
	TPM_STS_VALID = 0x80,
	TPM_STS_COMMAND_READY = 0x40,
	TPM_STS_GO = 0x20,
	TPM_STS_DATA_AVAIL = 0x10,
	TPM_STS_DATA_EXPECT = 0x08,
};

enum tis_int_flags {
	TPM_GLOBAL_INT_ENABLE = 0x80000000,
	TPM_INTF_BURST_COUNT_STATIC = 0x100,
	TPM_INTF_CMD_READY_INT = 0x080,
	TPM_INTF_INT_EDGE_FALLING = 0x040,
	TPM_INTF_INT_EDGE_RISING = 0x020,
	TPM_INTF_INT_LEVEL_LOW = 0x010,
	TPM_INTF_INT_LEVEL_HIGH = 0x008,
	TPM_INTF_LOCALITY_CHANGE_INT = 0x004,
	TPM_INTF_STS_VALID_INT = 0x002,
	TPM_INTF_DATA_AVAIL_INT = 0x001,
};

enum tis_defaults {
	TIS_MEM_BASE = 0xFED40000,
	TIS_MEM_LEN = 0x5000,
	TIS_SHORT_TIMEOUT = 750,	/* ms */
	TIS_LONG_TIMEOUT = 2000,	/* 2 sec */
};

#define	TPM_ACCESS(l)			(0x0000 | ((l) << 12))
#define	TPM_INT_ENABLE(l)		(0x0008 | ((l) << 12))
#define	TPM_INT_VECTOR(l)		(0x000C | ((l) << 12))
#define	TPM_INT_STATUS(l)		(0x0010 | ((l) << 12))
#define	TPM_INTF_CAPS(l)		(0x0014 | ((l) << 12))
#define	TPM_STS(l)			(0x0018 | ((l) << 12))
#define	TPM_DATA_FIFO(l)		(0x0024 | ((l) << 12))

#define	TPM_DID_VID(l)			(0x0F00 | ((l) << 12))
#define	TPM_RID(l)			(0x0F04 | ((l) << 12))

static LIST_HEAD(tis_chips);
static DEFINE_MUTEX(tis_lock);

#if defined(CONFIG_PNP) && defined(CONFIG_ACPI)
static int is_itpm(struct pnp_dev *dev)
{
	struct acpi_device *acpi = pnp_acpi_device(dev);
	struct acpi_hardware_id *id;

	if (!acpi)
		return 0;

	list_for_each_entry(id, &acpi->pnp.ids, list) {
		if (!strcmp("INTC0102", id->id))
			return 1;
	}

	return 0;
}
#else
static inline int is_itpm(struct pnp_dev *dev)
{
	return 0;
}
#endif

/* Before we attempt to access the TPM we must see that the valid bit is set.
 * The specification says that this bit is 0 at reset and remains 0 until the
 * 'TPM has gone through its self test and initialization and has established
 * correct values in the other bits.' */
static int wait_startup(struct tpm_chip *chip, int l)
{
	unsigned long stop = jiffies + chip->vendor.timeout_a;
	do {
		if (ioread8(chip->vendor.iobase + TPM_ACCESS(l)) &
		    TPM_ACCESS_VALID)
			return 0;
		msleep(TPM_TIMEOUT);
	} while (time_before(jiffies, stop));
	return -1;
}

static int check_locality(struct tpm_chip *chip, int l)
{
	if ((ioread8(chip->vendor.iobase + TPM_ACCESS(l)) &
	     (TPM_ACCESS_ACTIVE_LOCALITY | TPM_ACCESS_VALID)) ==
	    (TPM_ACCESS_ACTIVE_LOCALITY | TPM_ACCESS_VALID))
		return chip->vendor.locality = l;

	return -1;
}

static void release_locality(struct tpm_chip *chip, int l, int force)
{
	if (force || (ioread8(chip->vendor.iobase + TPM_ACCESS(l)) &
		      (TPM_ACCESS_REQUEST_PENDING | TPM_ACCESS_VALID)) ==
	    (TPM_ACCESS_REQUEST_PENDING | TPM_ACCESS_VALID))
		iowrite8(TPM_ACCESS_ACTIVE_LOCALITY,
			 chip->vendor.iobase + TPM_ACCESS(l));
}

static int request_locality(struct tpm_chip *chip, int l)
{
	unsigned long stop, timeout;
	long rc;

	if (check_locality(chip, l) >= 0)
		return l;

	iowrite8(TPM_ACCESS_REQUEST_USE,
		 chip->vendor.iobase + TPM_ACCESS(l));

	stop = jiffies + chip->vendor.timeout_a;

	if (chip->vendor.irq) {
again:
		timeout = stop - jiffies;
		if ((long)timeout <= 0)
			return -1;
		rc = wait_event_interruptible_timeout(chip->vendor.int_queue,
						      (check_locality
						       (chip, l) >= 0),
						      timeout);
		if (rc > 0)
			return l;
		if (rc == -ERESTARTSYS && freezing(current)) {
			clear_thread_flag(TIF_SIGPENDING);
			goto again;
		}
	} else {
		/* wait for burstcount */
		do {
			if (check_locality(chip, l) >= 0)
				return l;
			msleep(TPM_TIMEOUT);
		}
		while (time_before(jiffies, stop));
	}
	return -1;
}

static u8 tpm_tis_status(struct tpm_chip *chip)
{
	return ioread8(chip->vendor.iobase +
		       TPM_STS(chip->vendor.locality));
}

static void tpm_tis_ready(struct tpm_chip *chip)
{
	/* this causes the current command to be aborted */
	iowrite8(TPM_STS_COMMAND_READY,
		 chip->vendor.iobase + TPM_STS(chip->vendor.locality));
}

static int get_burstcount(struct tpm_chip *chip)
{
	unsigned long stop;
	int burstcnt;

	/* wait for burstcount */
	/* which timeout value, spec has 2 answers (c & d) */
	stop = jiffies + chip->vendor.timeout_d;
	do {
		burstcnt = ioread8(chip->vendor.iobase +
				   TPM_STS(chip->vendor.locality) + 1);
		burstcnt += ioread8(chip->vendor.iobase +
				    TPM_STS(chip->vendor.locality) +
				    2) << 8;
		if (burstcnt)
			return burstcnt;
		msleep(TPM_TIMEOUT);
	} while (time_before(jiffies, stop));
	return -EBUSY;
}

static int recv_data(struct tpm_chip *chip, u8 *buf, size_t count)
{
	int size = 0, burstcnt;
	while (size < count &&
	       wait_for_tpm_stat(chip,
				 TPM_STS_DATA_AVAIL | TPM_STS_VALID,
				 chip->vendor.timeout_c,
				 &chip->vendor.read_queue, true)
	       == 0) {
		burstcnt = get_burstcount(chip);
		for (; burstcnt > 0 && size < count; burstcnt--)
			buf[size++] = ioread8(chip->vendor.iobase +
					      TPM_DATA_FIFO(chip->vendor.
							    locality));
	}
	return size;
}

static int tpm_tis_recv(struct tpm_chip *chip, u8 *buf, size_t count)
{
	int size = 0;
	int expected, status;

	if (count < TPM_HEADER_SIZE) {
		size = -EIO;
		goto out;
	}

	/* read first 10 bytes, including tag, paramsize, and result */
	if ((size =
	     recv_data(chip, buf, TPM_HEADER_SIZE)) < TPM_HEADER_SIZE) {
		dev_err(chip->dev, "Unable to read header\n");
		goto out;
	}

	expected = be32_to_cpu(*(__be32 *) (buf + 2));
	if (expected > count) {
		size = -EIO;
		goto out;
	}

	if ((size +=
	     recv_data(chip, &buf[TPM_HEADER_SIZE],
		       expected - TPM_HEADER_SIZE)) < expected) {
		dev_err(chip->dev, "Unable to read remainder of result\n");
		size = -ETIME;
		goto out;
	}

	wait_for_tpm_stat(chip, TPM_STS_VALID, chip->vendor.timeout_c,
			  &chip->vendor.int_queue, false);
	status = tpm_tis_status(chip);
	if (status & TPM_STS_DATA_AVAIL) {	/* retry? */
		dev_err(chip->dev, "Error left over data\n");
		size = -EIO;
		goto out;
	}

out:
	tpm_tis_ready(chip);
	release_locality(chip, chip->vendor.locality, 0);
	return size;
}

static bool itpm;
module_param(itpm, bool, 0444);
MODULE_PARM_DESC(itpm, "Force iTPM workarounds (found on some Lenovo laptops)");

/*
 * If interrupts are used (signaled by an irq set in the vendor structure)
 * tpm.c can skip polling for the data to be available as the interrupt is
 * waited for here
 */
static int tpm_tis_send_data(struct tpm_chip *chip, u8 *buf, size_t len)
{
	int rc, status, burstcnt;
	size_t count = 0;

	if (request_locality(chip, 0) < 0)
		return -EBUSY;

	status = tpm_tis_status(chip);
	if ((status & TPM_STS_COMMAND_READY) == 0) {
		tpm_tis_ready(chip);
		if (wait_for_tpm_stat
		    (chip, TPM_STS_COMMAND_READY, chip->vendor.timeout_b,
		     &chip->vendor.int_queue, false) < 0) {
			rc = -ETIME;
			goto out_err;
		}
	}

	while (count < len - 1) {
		burstcnt = get_burstcount(chip);
		for (; burstcnt > 0 && count < len - 1; burstcnt--) {
			iowrite8(buf[count], chip->vendor.iobase +
				 TPM_DATA_FIFO(chip->vendor.locality));
			count++;
		}

		wait_for_tpm_stat(chip, TPM_STS_VALID, chip->vendor.timeout_c,
				  &chip->vendor.int_queue, false);
		status = tpm_tis_status(chip);
		if (!itpm && (status & TPM_STS_DATA_EXPECT) == 0) {
			rc = -EIO;
			goto out_err;
		}
	}

	/* write last byte */
	iowrite8(buf[count],
		 chip->vendor.iobase + TPM_DATA_FIFO(chip->vendor.locality));
	wait_for_tpm_stat(chip, TPM_STS_VALID, chip->vendor.timeout_c,
			  &chip->vendor.int_queue, false);
	status = tpm_tis_status(chip);
	if ((status & TPM_STS_DATA_EXPECT) != 0) {
		rc = -EIO;
		goto out_err;
	}

	return 0;

out_err:
	tpm_tis_ready(chip);
	release_locality(chip, chip->vendor.locality, 0);
	return rc;
}

/*
 * If interrupts are used (signaled by an irq set in the vendor structure)
 * tpm.c can skip polling for the data to be available as the interrupt is
 * waited for here
 */
static int tpm_tis_send(struct tpm_chip *chip, u8 *buf, size_t len)
{
	int rc;
	u32 ordinal;

	rc = tpm_tis_send_data(chip, buf, len);
	if (rc < 0)
		return rc;

	/* go and do it */
	iowrite8(TPM_STS_GO,
		 chip->vendor.iobase + TPM_STS(chip->vendor.locality));

	if (chip->vendor.irq) {
		ordinal = be32_to_cpu(*((__be32 *) (buf + 6)));
		if (wait_for_tpm_stat
		    (chip, TPM_STS_DATA_AVAIL | TPM_STS_VALID,
		     tpm_calc_ordinal_duration(chip, ordinal),
		     &chip->vendor.read_queue, false) < 0) {
			rc = -ETIME;
			goto out_err;
		}
	}
	return len;
out_err:
	tpm_tis_ready(chip);
	release_locality(chip, chip->vendor.locality, 0);
	return rc;
}

/*
 * Early probing for iTPM with STS_DATA_EXPECT flaw.
 * Try sending command without itpm flag set and if that
 * fails, repeat with itpm flag set.
 */
static int probe_itpm(struct tpm_chip *chip)
{
	int rc = 0;
	u8 cmd_getticks[] = {
		0x00, 0xc1, 0x00, 0x00, 0x00, 0x0a,
		0x00, 0x00, 0x00, 0xf1
	};
	size_t len = sizeof(cmd_getticks);
	bool rem_itpm = itpm;
	u16 vendor = ioread16(chip->vendor.iobase + TPM_DID_VID(0));

	/* probe only iTPMS */
	if (vendor != TPM_VID_INTEL)
		return 0;

	itpm = false;

	rc = tpm_tis_send_data(chip, cmd_getticks, len);
	if (rc == 0)
		goto out;

	tpm_tis_ready(chip);
	release_locality(chip, chip->vendor.locality, 0);

	itpm = true;

	rc = tpm_tis_send_data(chip, cmd_getticks, len);
	if (rc == 0) {
		dev_info(chip->dev, "Detected an iTPM.\n");
		rc = 1;
	} else
		rc = -EFAULT;

out:
	itpm = rem_itpm;
	tpm_tis_ready(chip);
	release_locality(chip, chip->vendor.locality, 0);

	return rc;
}

static bool tpm_tis_req_canceled(struct tpm_chip *chip, u8 status)
{
	switch (chip->vendor.manufacturer_id) {
	case TPM_VID_WINBOND:
		return ((status == TPM_STS_VALID) ||
			(status == (TPM_STS_VALID | TPM_STS_COMMAND_READY)));
	case TPM_VID_STM:
		return (status == (TPM_STS_VALID | TPM_STS_COMMAND_READY));
	default:
		return (status == TPM_STS_COMMAND_READY);
	}
}

<<<<<<< HEAD
static const struct file_operations tis_ops = {
	.owner = THIS_MODULE,
	.llseek = no_llseek,
	.open = tpm_open,
	.read = tpm_read,
	.write = tpm_write,
	.release = tpm_release,
};

static DEVICE_ATTR(pubek, S_IRUGO, tpm_show_pubek, NULL);
static DEVICE_ATTR(pcrs, S_IRUGO, tpm_show_pcrs, NULL);
static DEVICE_ATTR(enabled, S_IRUGO, tpm_show_enabled, NULL);
static DEVICE_ATTR(active, S_IRUGO, tpm_show_active, NULL);
static DEVICE_ATTR(owned, S_IRUGO, tpm_show_owned, NULL);
static DEVICE_ATTR(temp_deactivated, S_IRUGO, tpm_show_temp_deactivated,
		   NULL);
static DEVICE_ATTR(caps, S_IRUGO, tpm_show_caps, NULL);
static DEVICE_ATTR(cancel, S_IWUSR | S_IWGRP, NULL, tpm_store_cancel);
static DEVICE_ATTR(durations, S_IRUGO, tpm_show_durations, NULL);
static DEVICE_ATTR(timeouts, S_IRUGO, tpm_show_timeouts, NULL);

static struct attribute *tis_attrs[] = {
	&dev_attr_pubek.attr,
	&dev_attr_pcrs.attr,
	&dev_attr_enabled.attr,
	&dev_attr_active.attr,
	&dev_attr_owned.attr,
	&dev_attr_temp_deactivated.attr,
	&dev_attr_caps.attr,
	&dev_attr_cancel.attr,
	&dev_attr_durations.attr,
	&dev_attr_timeouts.attr, NULL,
};

static struct attribute_group tis_attr_grp = {
	.attrs = tis_attrs
};

static struct tpm_vendor_specific tpm_tis = {
=======
static const struct tpm_class_ops tpm_tis = {
>>>>>>> 4988abf1
	.status = tpm_tis_status,
	.recv = tpm_tis_recv,
	.send = tpm_tis_send,
	.cancel = tpm_tis_ready,
	.req_complete_mask = TPM_STS_DATA_AVAIL | TPM_STS_VALID,
	.req_complete_val = TPM_STS_DATA_AVAIL | TPM_STS_VALID,
	.req_canceled = tpm_tis_req_canceled,
};

static irqreturn_t tis_int_probe(int irq, void *dev_id)
{
	struct tpm_chip *chip = dev_id;
	u32 interrupt;

	interrupt = ioread32(chip->vendor.iobase +
			     TPM_INT_STATUS(chip->vendor.locality));

	if (interrupt == 0)
		return IRQ_NONE;

	chip->vendor.probed_irq = irq;

	/* Clear interrupts handled with TPM_EOI */
	iowrite32(interrupt,
		  chip->vendor.iobase +
		  TPM_INT_STATUS(chip->vendor.locality));
	return IRQ_HANDLED;
}

static irqreturn_t tis_int_handler(int dummy, void *dev_id)
{
	struct tpm_chip *chip = dev_id;
	u32 interrupt;
	int i;

	interrupt = ioread32(chip->vendor.iobase +
			     TPM_INT_STATUS(chip->vendor.locality));

	if (interrupt == 0)
		return IRQ_NONE;

	if (interrupt & TPM_INTF_DATA_AVAIL_INT)
		wake_up_interruptible(&chip->vendor.read_queue);
	if (interrupt & TPM_INTF_LOCALITY_CHANGE_INT)
		for (i = 0; i < 5; i++)
			if (check_locality(chip, i) >= 0)
				break;
	if (interrupt &
	    (TPM_INTF_LOCALITY_CHANGE_INT | TPM_INTF_STS_VALID_INT |
	     TPM_INTF_CMD_READY_INT))
		wake_up_interruptible(&chip->vendor.int_queue);

	/* Clear interrupts handled with TPM_EOI */
	iowrite32(interrupt,
		  chip->vendor.iobase +
		  TPM_INT_STATUS(chip->vendor.locality));
	ioread32(chip->vendor.iobase + TPM_INT_STATUS(chip->vendor.locality));
	return IRQ_HANDLED;
}

static bool interrupts = true;
module_param(interrupts, bool, 0444);
MODULE_PARM_DESC(interrupts, "Enable interrupts");

static int tpm_tis_init(struct device *dev, resource_size_t start,
			resource_size_t len, unsigned int irq)
{
	u32 vendor, intfcaps, intmask;
	int rc, i, irq_s, irq_e, probe;
	struct tpm_chip *chip;

	if (!(chip = tpm_register_hardware(dev, &tpm_tis)))
		return -ENODEV;

	chip->vendor.iobase = ioremap(start, len);
	if (!chip->vendor.iobase) {
		rc = -EIO;
		goto out_err;
	}

	/* Default timeouts */
	chip->vendor.timeout_a = msecs_to_jiffies(TIS_SHORT_TIMEOUT);
	chip->vendor.timeout_b = msecs_to_jiffies(TIS_LONG_TIMEOUT);
	chip->vendor.timeout_c = msecs_to_jiffies(TIS_SHORT_TIMEOUT);
	chip->vendor.timeout_d = msecs_to_jiffies(TIS_SHORT_TIMEOUT);

	if (wait_startup(chip, 0) != 0) {
		rc = -ENODEV;
		goto out_err;
	}

	if (request_locality(chip, 0) != 0) {
		rc = -ENODEV;
		goto out_err;
	}

	vendor = ioread32(chip->vendor.iobase + TPM_DID_VID(0));
	chip->vendor.manufacturer_id = vendor;

	dev_info(dev,
		 "1.2 TPM (device-id 0x%X, rev-id %d)\n",
		 vendor >> 16, ioread8(chip->vendor.iobase + TPM_RID(0)));

	if (!itpm) {
		probe = probe_itpm(chip);
		if (probe < 0) {
			rc = -ENODEV;
			goto out_err;
		}
		itpm = !!probe;
	}

	if (itpm)
		dev_info(dev, "Intel iTPM workaround enabled\n");


	/* Figure out the capabilities */
	intfcaps =
	    ioread32(chip->vendor.iobase +
		     TPM_INTF_CAPS(chip->vendor.locality));
	dev_dbg(dev, "TPM interface capabilities (0x%x):\n",
		intfcaps);
	if (intfcaps & TPM_INTF_BURST_COUNT_STATIC)
		dev_dbg(dev, "\tBurst Count Static\n");
	if (intfcaps & TPM_INTF_CMD_READY_INT)
		dev_dbg(dev, "\tCommand Ready Int Support\n");
	if (intfcaps & TPM_INTF_INT_EDGE_FALLING)
		dev_dbg(dev, "\tInterrupt Edge Falling\n");
	if (intfcaps & TPM_INTF_INT_EDGE_RISING)
		dev_dbg(dev, "\tInterrupt Edge Rising\n");
	if (intfcaps & TPM_INTF_INT_LEVEL_LOW)
		dev_dbg(dev, "\tInterrupt Level Low\n");
	if (intfcaps & TPM_INTF_INT_LEVEL_HIGH)
		dev_dbg(dev, "\tInterrupt Level High\n");
	if (intfcaps & TPM_INTF_LOCALITY_CHANGE_INT)
		dev_dbg(dev, "\tLocality Change Int Support\n");
	if (intfcaps & TPM_INTF_STS_VALID_INT)
		dev_dbg(dev, "\tSts Valid Int Support\n");
	if (intfcaps & TPM_INTF_DATA_AVAIL_INT)
		dev_dbg(dev, "\tData Avail Int Support\n");

	/* get the timeouts before testing for irqs */
	if (tpm_get_timeouts(chip)) {
		dev_err(dev, "Could not get TPM timeouts and durations\n");
		rc = -ENODEV;
		goto out_err;
	}

	if (tpm_do_selftest(chip)) {
		dev_err(dev, "TPM self test failed\n");
		rc = -ENODEV;
		goto out_err;
	}

	/* INTERRUPT Setup */
	init_waitqueue_head(&chip->vendor.read_queue);
	init_waitqueue_head(&chip->vendor.int_queue);

	intmask =
	    ioread32(chip->vendor.iobase +
		     TPM_INT_ENABLE(chip->vendor.locality));

	intmask |= TPM_INTF_CMD_READY_INT
	    | TPM_INTF_LOCALITY_CHANGE_INT | TPM_INTF_DATA_AVAIL_INT
	    | TPM_INTF_STS_VALID_INT;

	iowrite32(intmask,
		  chip->vendor.iobase +
		  TPM_INT_ENABLE(chip->vendor.locality));
	if (interrupts)
		chip->vendor.irq = irq;
	if (interrupts && !chip->vendor.irq) {
		irq_s =
		    ioread8(chip->vendor.iobase +
			    TPM_INT_VECTOR(chip->vendor.locality));
		if (irq_s) {
			irq_e = irq_s;
		} else {
			irq_s = 3;
			irq_e = 15;
		}

		for (i = irq_s; i <= irq_e && chip->vendor.irq == 0; i++) {
			iowrite8(i, chip->vendor.iobase +
				 TPM_INT_VECTOR(chip->vendor.locality));
			if (request_irq
			    (i, tis_int_probe, IRQF_SHARED,
			     chip->vendor.miscdev.name, chip) != 0) {
				dev_info(chip->dev,
					 "Unable to request irq: %d for probe\n",
					 i);
				continue;
			}

			/* Clear all existing */
			iowrite32(ioread32
				  (chip->vendor.iobase +
				   TPM_INT_STATUS(chip->vendor.locality)),
				  chip->vendor.iobase +
				  TPM_INT_STATUS(chip->vendor.locality));

			/* Turn on */
			iowrite32(intmask | TPM_GLOBAL_INT_ENABLE,
				  chip->vendor.iobase +
				  TPM_INT_ENABLE(chip->vendor.locality));

			chip->vendor.probed_irq = 0;

			/* Generate Interrupts */
			tpm_gen_interrupt(chip);

			chip->vendor.irq = chip->vendor.probed_irq;

			/* free_irq will call into tis_int_probe;
			   clear all irqs we haven't seen while doing
			   tpm_gen_interrupt */
			iowrite32(ioread32
				  (chip->vendor.iobase +
				   TPM_INT_STATUS(chip->vendor.locality)),
				  chip->vendor.iobase +
				  TPM_INT_STATUS(chip->vendor.locality));

			/* Turn off */
			iowrite32(intmask,
				  chip->vendor.iobase +
				  TPM_INT_ENABLE(chip->vendor.locality));
			free_irq(i, chip);
		}
	}
	if (chip->vendor.irq) {
		iowrite8(chip->vendor.irq,
			 chip->vendor.iobase +
			 TPM_INT_VECTOR(chip->vendor.locality));
		if (request_irq
		    (chip->vendor.irq, tis_int_handler, IRQF_SHARED,
		     chip->vendor.miscdev.name, chip) != 0) {
			dev_info(chip->dev,
				 "Unable to request irq: %d for use\n",
				 chip->vendor.irq);
			chip->vendor.irq = 0;
		} else {
			/* Clear all existing */
			iowrite32(ioread32
				  (chip->vendor.iobase +
				   TPM_INT_STATUS(chip->vendor.locality)),
				  chip->vendor.iobase +
				  TPM_INT_STATUS(chip->vendor.locality));

			/* Turn on */
			iowrite32(intmask | TPM_GLOBAL_INT_ENABLE,
				  chip->vendor.iobase +
				  TPM_INT_ENABLE(chip->vendor.locality));
		}
	}

	INIT_LIST_HEAD(&chip->vendor.list);
	mutex_lock(&tis_lock);
	list_add(&chip->vendor.list, &tis_chips);
	mutex_unlock(&tis_lock);


	return 0;
out_err:
	if (chip->vendor.iobase)
		iounmap(chip->vendor.iobase);
	tpm_remove_hardware(chip->dev);
	return rc;
}

#ifdef CONFIG_PM_SLEEP
static void tpm_tis_reenable_interrupts(struct tpm_chip *chip)
{
	u32 intmask;

	/* reenable interrupts that device may have lost or
	   BIOS/firmware may have disabled */
	iowrite8(chip->vendor.irq, chip->vendor.iobase +
		 TPM_INT_VECTOR(chip->vendor.locality));

	intmask =
	    ioread32(chip->vendor.iobase +
		     TPM_INT_ENABLE(chip->vendor.locality));

	intmask |= TPM_INTF_CMD_READY_INT
	    | TPM_INTF_LOCALITY_CHANGE_INT | TPM_INTF_DATA_AVAIL_INT
	    | TPM_INTF_STS_VALID_INT | TPM_GLOBAL_INT_ENABLE;

	iowrite32(intmask,
		  chip->vendor.iobase + TPM_INT_ENABLE(chip->vendor.locality));
}

static int tpm_tis_resume(struct device *dev)
{
	struct tpm_chip *chip = dev_get_drvdata(dev);
	int ret;

	if (chip->vendor.irq)
		tpm_tis_reenable_interrupts(chip);

	ret = tpm_pm_resume(dev);
	if (!ret)
		tpm_do_selftest(chip);

	return ret;
}
#endif

static SIMPLE_DEV_PM_OPS(tpm_tis_pm, tpm_pm_suspend, tpm_tis_resume);

#ifdef CONFIG_PNP
static int tpm_tis_pnp_init(struct pnp_dev *pnp_dev,
				      const struct pnp_device_id *pnp_id)
{
	resource_size_t start, len;
	unsigned int irq = 0;

	start = pnp_mem_start(pnp_dev, 0);
	len = pnp_mem_len(pnp_dev, 0);

	if (pnp_irq_valid(pnp_dev, 0))
		irq = pnp_irq(pnp_dev, 0);
	else
		interrupts = false;

	if (is_itpm(pnp_dev))
		itpm = true;

	return tpm_tis_init(&pnp_dev->dev, start, len, irq);
}

static struct pnp_device_id tpm_pnp_tbl[] = {
	{"PNP0C31", 0},		/* TPM */
	{"ATM1200", 0},		/* Atmel */
	{"IFX0102", 0},		/* Infineon */
	{"BCM0101", 0},		/* Broadcom */
	{"BCM0102", 0},		/* Broadcom */
	{"NSC1200", 0},		/* National */
	{"ICO0102", 0},		/* Intel */
	/* Add new here */
	{"", 0},		/* User Specified */
	{"", 0}			/* Terminator */
};
MODULE_DEVICE_TABLE(pnp, tpm_pnp_tbl);

static void tpm_tis_pnp_remove(struct pnp_dev *dev)
{
	struct tpm_chip *chip = pnp_get_drvdata(dev);

	tpm_dev_vendor_release(chip);

	kfree(chip);
}


static struct pnp_driver tis_pnp_driver = {
	.name = "tpm_tis",
	.id_table = tpm_pnp_tbl,
	.probe = tpm_tis_pnp_init,
	.remove = tpm_tis_pnp_remove,
	.driver	= {
		.pm = &tpm_tis_pm,
	},
};

#define TIS_HID_USR_IDX sizeof(tpm_pnp_tbl)/sizeof(struct pnp_device_id) -2
module_param_string(hid, tpm_pnp_tbl[TIS_HID_USR_IDX].id,
		    sizeof(tpm_pnp_tbl[TIS_HID_USR_IDX].id), 0444);
MODULE_PARM_DESC(hid, "Set additional specific HID for this driver to probe");
#endif

static struct platform_driver tis_drv = {
	.driver = {
		.name = "tpm_tis",
		.owner		= THIS_MODULE,
		.pm		= &tpm_tis_pm,
	},
};

static struct platform_device *pdev;

static bool force;
module_param(force, bool, 0444);
MODULE_PARM_DESC(force, "Force device probe rather than using ACPI entry");
static int __init init_tis(void)
{
	int rc;
#ifdef CONFIG_PNP
	if (!force)
		return pnp_register_driver(&tis_pnp_driver);
#endif

	rc = platform_driver_register(&tis_drv);
	if (rc < 0)
		return rc;
	pdev = platform_device_register_simple("tpm_tis", -1, NULL, 0);
	if (IS_ERR(pdev)) {
		rc = PTR_ERR(pdev);
		goto err_dev;
	}
	rc = tpm_tis_init(&pdev->dev, TIS_MEM_BASE, TIS_MEM_LEN, 0);
	if (rc)
		goto err_init;
	return 0;
err_init:
	platform_device_unregister(pdev);
err_dev:
	platform_driver_unregister(&tis_drv);
	return rc;
}

static void __exit cleanup_tis(void)
{
	struct tpm_vendor_specific *i, *j;
	struct tpm_chip *chip;
	mutex_lock(&tis_lock);
	list_for_each_entry_safe(i, j, &tis_chips, list) {
		chip = to_tpm_chip(i);
		tpm_remove_hardware(chip->dev);
		iowrite32(~TPM_GLOBAL_INT_ENABLE &
			  ioread32(chip->vendor.iobase +
				   TPM_INT_ENABLE(chip->vendor.
						  locality)),
			  chip->vendor.iobase +
			  TPM_INT_ENABLE(chip->vendor.locality));
		release_locality(chip, chip->vendor.locality, 1);
		if (chip->vendor.irq)
			free_irq(chip->vendor.irq, chip);
		iounmap(i->iobase);
		list_del(&i->list);
	}
	mutex_unlock(&tis_lock);
#ifdef CONFIG_PNP
	if (!force) {
		pnp_unregister_driver(&tis_pnp_driver);
		return;
	}
#endif
	platform_device_unregister(pdev);
	platform_driver_unregister(&tis_drv);
}

module_init(init_tis);
module_exit(cleanup_tis);
MODULE_AUTHOR("Leendert van Doorn (leendert@watson.ibm.com)");
MODULE_DESCRIPTION("TPM Driver");
MODULE_VERSION("2.0");
MODULE_LICENSE("GPL");<|MERGE_RESOLUTION|>--- conflicted
+++ resolved
@@ -432,49 +432,7 @@
 	}
 }
 
-<<<<<<< HEAD
-static const struct file_operations tis_ops = {
-	.owner = THIS_MODULE,
-	.llseek = no_llseek,
-	.open = tpm_open,
-	.read = tpm_read,
-	.write = tpm_write,
-	.release = tpm_release,
-};
-
-static DEVICE_ATTR(pubek, S_IRUGO, tpm_show_pubek, NULL);
-static DEVICE_ATTR(pcrs, S_IRUGO, tpm_show_pcrs, NULL);
-static DEVICE_ATTR(enabled, S_IRUGO, tpm_show_enabled, NULL);
-static DEVICE_ATTR(active, S_IRUGO, tpm_show_active, NULL);
-static DEVICE_ATTR(owned, S_IRUGO, tpm_show_owned, NULL);
-static DEVICE_ATTR(temp_deactivated, S_IRUGO, tpm_show_temp_deactivated,
-		   NULL);
-static DEVICE_ATTR(caps, S_IRUGO, tpm_show_caps, NULL);
-static DEVICE_ATTR(cancel, S_IWUSR | S_IWGRP, NULL, tpm_store_cancel);
-static DEVICE_ATTR(durations, S_IRUGO, tpm_show_durations, NULL);
-static DEVICE_ATTR(timeouts, S_IRUGO, tpm_show_timeouts, NULL);
-
-static struct attribute *tis_attrs[] = {
-	&dev_attr_pubek.attr,
-	&dev_attr_pcrs.attr,
-	&dev_attr_enabled.attr,
-	&dev_attr_active.attr,
-	&dev_attr_owned.attr,
-	&dev_attr_temp_deactivated.attr,
-	&dev_attr_caps.attr,
-	&dev_attr_cancel.attr,
-	&dev_attr_durations.attr,
-	&dev_attr_timeouts.attr, NULL,
-};
-
-static struct attribute_group tis_attr_grp = {
-	.attrs = tis_attrs
-};
-
-static struct tpm_vendor_specific tpm_tis = {
-=======
 static const struct tpm_class_ops tpm_tis = {
->>>>>>> 4988abf1
 	.status = tpm_tis_status,
 	.recv = tpm_tis_recv,
 	.send = tpm_tis_send,
