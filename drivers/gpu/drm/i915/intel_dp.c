--- conflicted
+++ resolved
@@ -1876,17 +1876,11 @@
 
 	/* Make sure the panel is off before trying to change the mode. But also
 	 * ensure that we have vdd while we switch off the panel. */
-<<<<<<< HEAD
-	intel_edp_backlight_off(intel_dp);
-	intel_dp_sink_dpms(intel_dp, DRM_MODE_DPMS_OFF);
-	intel_edp_panel_off(intel_dp);
-=======
 	edp_panel_vdd_on(intel_dp);
 	intel_edp_backlight_off(intel_dp);
 	intel_dp_sink_dpms(intel_dp, DRM_MODE_DPMS_OFF);
 	intel_edp_panel_off(intel_dp);
 	edp_panel_vdd_off(intel_dp, true);
->>>>>>> dc616b89
 
 	/* cpu edp my only be disable _after_ the cpu pipe/plane is disabled. */
 	if (!(port == PORT_A || IS_VALLEYVIEW(dev)))
