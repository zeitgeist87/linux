/*
 * Copyright © 2011 Intel Corporation
 *
 * Permission is hereby granted, free of charge, to any person obtaining a
 * copy of this software and associated documentation files (the "Software"),
 * to deal in the Software without restriction, including without limitation
 * the rights to use, copy, modify, merge, publish, distribute, sublicense,
 * and/or sell copies of the Software, and to permit persons to whom the
 * Software is furnished to do so, subject to the following conditions:
 *
 * The above copyright notice and this permission notice (including the next
 * paragraph) shall be included in all copies or substantial portions of the
 * Software.
 *
 * THE SOFTWARE IS PROVIDED "AS IS", WITHOUT WARRANTY OF ANY KIND, EXPRESS OR
 * IMPLIED, INCLUDING BUT NOT LIMITED TO THE WARRANTIES OF MERCHANTABILITY,
 * FITNESS FOR A PARTICULAR PURPOSE AND NONINFRINGEMENT.  IN NO EVENT SHALL
 * THE AUTHORS OR COPYRIGHT HOLDERS BE LIABLE FOR ANY CLAIM, DAMAGES OR OTHER
 * LIABILITY, WHETHER IN AN ACTION OF CONTRACT, TORT OR OTHERWISE, ARISING FROM,
 * OUT OF OR IN CONNECTION WITH THE SOFTWARE OR THE USE OR OTHER DEALINGS IN THE
 * SOFTWARE.
 *
 * Authors:
 *   Jesse Barnes <jbarnes@virtuousgeek.org>
 *
 * New plane/sprite handling.
 *
 * The older chips had a separate interface for programming plane related
 * registers; newer ones are much simpler and we can use the new DRM plane
 * support.
 */
#include <drm/drmP.h>
#include <drm/drm_crtc.h>
#include <drm/drm_fourcc.h>
#include <drm/drm_rect.h>
#include "intel_drv.h"
#include <drm/i915_drm.h>
#include "i915_drv.h"

static bool
format_is_yuv(uint32_t format)
{
	switch (format) {
	case DRM_FORMAT_YUYV:
	case DRM_FORMAT_UYVY:
	case DRM_FORMAT_VYUY:
	case DRM_FORMAT_YVYU:
		return true;
	default:
		return false;
	}
}

static int usecs_to_scanlines(const struct drm_display_mode *mode, int usecs)
{
	/* paranoia */
	if (!mode->crtc_htotal)
		return 1;

	return DIV_ROUND_UP(usecs * mode->crtc_clock, 1000 * mode->crtc_htotal);
}

/**
 * intel_pipe_update_start() - start update of a set of display registers
 * @crtc: the crtc of which the registers are going to be updated
 * @start_vbl_count: vblank counter return pointer used for error checking
 *
 * Mark the start of an update to pipe registers that should be updated
 * atomically regarding vblank. If the next vblank will happens within
 * the next 100 us, this function waits until the vblank passes.
 *
 * After a successful call to this function, interrupts will be disabled
 * until a subsequent call to intel_pipe_update_end(). That is done to
 * avoid random delays. The value written to @start_vbl_count should be
 * supplied to intel_pipe_update_end() for error checking.
 *
 * Return: true if the call was successful
 */
bool intel_pipe_update_start(struct intel_crtc *crtc, uint32_t *start_vbl_count)
{
	struct drm_device *dev = crtc->base.dev;
	const struct drm_display_mode *mode = &crtc->config.adjusted_mode;
	enum pipe pipe = crtc->pipe;
	long timeout = msecs_to_jiffies_timeout(1);
	int scanline, min, max, vblank_start;
	wait_queue_head_t *wq = drm_crtc_vblank_waitqueue(&crtc->base);
	DEFINE_WAIT(wait);

	vblank_start = mode->crtc_vblank_start;
	if (mode->flags & DRM_MODE_FLAG_INTERLACE)
		vblank_start = DIV_ROUND_UP(vblank_start, 2);

	/* FIXME needs to be calibrated sensibly */
	min = vblank_start - usecs_to_scanlines(mode, 100);
	max = vblank_start - 1;

	if (min <= 0 || max <= 0)
		return false;

	if (WARN_ON(drm_vblank_get(dev, pipe)))
		return false;

	local_irq_disable();

	trace_i915_pipe_update_start(crtc, min, max);

	for (;;) {
		/*
		 * prepare_to_wait() has a memory barrier, which guarantees
		 * other CPUs can see the task state update by the time we
		 * read the scanline.
		 */
		prepare_to_wait(wq, &wait, TASK_UNINTERRUPTIBLE);

		scanline = intel_get_crtc_scanline(crtc);
		if (scanline < min || scanline > max)
			break;

		if (timeout <= 0) {
			DRM_ERROR("Potential atomic update failure on pipe %c\n",
				  pipe_name(crtc->pipe));
			break;
		}

		local_irq_enable();

		timeout = schedule_timeout(timeout);

		local_irq_disable();
	}

	finish_wait(wq, &wait);

	drm_vblank_put(dev, pipe);

	*start_vbl_count = dev->driver->get_vblank_counter(dev, pipe);

	trace_i915_pipe_update_vblank_evaded(crtc, min, max, *start_vbl_count);

	return true;
}

/**
 * intel_pipe_update_end() - end update of a set of display registers
 * @crtc: the crtc of which the registers were updated
 * @start_vbl_count: start vblank counter (used for error checking)
 *
 * Mark the end of an update started with intel_pipe_update_start(). This
 * re-enables interrupts and verifies the update was actually completed
 * before a vblank using the value of @start_vbl_count.
 */
void intel_pipe_update_end(struct intel_crtc *crtc, u32 start_vbl_count)
{
	struct drm_device *dev = crtc->base.dev;
	enum pipe pipe = crtc->pipe;
	u32 end_vbl_count = dev->driver->get_vblank_counter(dev, pipe);

	trace_i915_pipe_update_end(crtc, end_vbl_count);

	local_irq_enable();

	if (start_vbl_count != end_vbl_count)
		DRM_ERROR("Atomic update failure on pipe %c (start=%u end=%u)\n",
			  pipe_name(pipe), start_vbl_count, end_vbl_count);
}

static void intel_update_primary_plane(struct intel_crtc *crtc)
{
	struct drm_i915_private *dev_priv = crtc->base.dev->dev_private;
	int reg = DSPCNTR(crtc->plane);

	if (crtc->primary_enabled)
		I915_WRITE(reg, I915_READ(reg) | DISPLAY_PLANE_ENABLE);
	else
		I915_WRITE(reg, I915_READ(reg) & ~DISPLAY_PLANE_ENABLE);
}

static void
skl_update_plane(struct drm_plane *drm_plane, struct drm_crtc *crtc,
		 struct drm_framebuffer *fb,
		 struct drm_i915_gem_object *obj, int crtc_x, int crtc_y,
		 unsigned int crtc_w, unsigned int crtc_h,
		 uint32_t x, uint32_t y,
		 uint32_t src_w, uint32_t src_h)
{
	struct drm_device *dev = drm_plane->dev;
	struct drm_i915_private *dev_priv = dev->dev_private;
	struct intel_plane *intel_plane = to_intel_plane(drm_plane);
	const int pipe = intel_plane->pipe;
	const int plane = intel_plane->plane + 1;
	u32 plane_ctl, stride;
	int pixel_size = drm_format_plane_cpp(fb->pixel_format, 0);

	plane_ctl = I915_READ(PLANE_CTL(pipe, plane));

	/* Mask out pixel format bits in case we change it */
	plane_ctl &= ~PLANE_CTL_FORMAT_MASK;
	plane_ctl &= ~PLANE_CTL_ORDER_RGBX;
	plane_ctl &= ~PLANE_CTL_YUV422_ORDER_MASK;
	plane_ctl &= ~PLANE_CTL_TILED_MASK;
	plane_ctl &= ~PLANE_CTL_ALPHA_MASK;
	plane_ctl &= ~PLANE_CTL_ROTATE_MASK;

	/* Trickle feed has to be enabled */
	plane_ctl &= ~PLANE_CTL_TRICKLE_FEED_DISABLE;

	switch (fb->pixel_format) {
	case DRM_FORMAT_RGB565:
		plane_ctl |= PLANE_CTL_FORMAT_RGB_565;
		break;
	case DRM_FORMAT_XBGR8888:
		plane_ctl |= PLANE_CTL_FORMAT_XRGB_8888 | PLANE_CTL_ORDER_RGBX;
		break;
	case DRM_FORMAT_XRGB8888:
		plane_ctl |= PLANE_CTL_FORMAT_XRGB_8888;
		break;
	/*
	 * XXX: For ARBG/ABGR formats we default to expecting scanout buffers
	 * to be already pre-multiplied. We need to add a knob (or a different
	 * DRM_FORMAT) for user-space to configure that.
	 */
	case DRM_FORMAT_ABGR8888:
		plane_ctl |= PLANE_CTL_FORMAT_XRGB_8888 |
			     PLANE_CTL_ORDER_RGBX |
			     PLANE_CTL_ALPHA_SW_PREMULTIPLY;
		break;
	case DRM_FORMAT_ARGB8888:
		plane_ctl |= PLANE_CTL_FORMAT_XRGB_8888 |
			     PLANE_CTL_ALPHA_SW_PREMULTIPLY;
		break;
	case DRM_FORMAT_YUYV:
		plane_ctl |= PLANE_CTL_FORMAT_YUV422 | PLANE_CTL_YUV422_YUYV;
		break;
	case DRM_FORMAT_YVYU:
		plane_ctl |= PLANE_CTL_FORMAT_YUV422 | PLANE_CTL_YUV422_YVYU;
		break;
	case DRM_FORMAT_UYVY:
		plane_ctl |= PLANE_CTL_FORMAT_YUV422 | PLANE_CTL_YUV422_UYVY;
		break;
	case DRM_FORMAT_VYUY:
		plane_ctl |= PLANE_CTL_FORMAT_YUV422 | PLANE_CTL_YUV422_VYUY;
		break;
	default:
		BUG();
	}

	switch (obj->tiling_mode) {
	case I915_TILING_NONE:
		stride = fb->pitches[0] >> 6;
		break;
	case I915_TILING_X:
		plane_ctl |= PLANE_CTL_TILED_X;
		stride = fb->pitches[0] >> 9;
		break;
	default:
		BUG();
	}
	if (intel_plane->rotation == BIT(DRM_ROTATE_180))
		plane_ctl |= PLANE_CTL_ROTATE_180;

	plane_ctl |= PLANE_CTL_ENABLE;
	plane_ctl |= PLANE_CTL_PIPE_CSC_ENABLE;

	intel_update_sprite_watermarks(drm_plane, crtc, src_w, src_h,
				       pixel_size, true,
				       src_w != crtc_w || src_h != crtc_h);

	/* Sizes are 0 based */
	src_w--;
	src_h--;
	crtc_w--;
	crtc_h--;

	I915_WRITE(PLANE_OFFSET(pipe, plane), (y << 16) | x);
	I915_WRITE(PLANE_STRIDE(pipe, plane), stride);
	I915_WRITE(PLANE_POS(pipe, plane), (crtc_y << 16) | crtc_x);
	I915_WRITE(PLANE_SIZE(pipe, plane), (crtc_h << 16) | crtc_w);
	I915_WRITE(PLANE_CTL(pipe, plane), plane_ctl);
	I915_WRITE(PLANE_SURF(pipe, plane), i915_gem_obj_ggtt_offset(obj));
	POSTING_READ(PLANE_SURF(pipe, plane));
}

static void
skl_disable_plane(struct drm_plane *drm_plane, struct drm_crtc *crtc)
{
	struct drm_device *dev = drm_plane->dev;
	struct drm_i915_private *dev_priv = dev->dev_private;
	struct intel_plane *intel_plane = to_intel_plane(drm_plane);
	const int pipe = intel_plane->pipe;
	const int plane = intel_plane->plane + 1;

	I915_WRITE(PLANE_CTL(pipe, plane),
		   I915_READ(PLANE_CTL(pipe, plane)) & ~PLANE_CTL_ENABLE);

	/* Activate double buffered register update */
	I915_WRITE(PLANE_CTL(pipe, plane), 0);
	POSTING_READ(PLANE_CTL(pipe, plane));

	intel_update_sprite_watermarks(drm_plane, crtc, 0, 0, 0, false, false);
}

static int
skl_update_colorkey(struct drm_plane *drm_plane,
		    struct drm_intel_sprite_colorkey *key)
{
	struct drm_device *dev = drm_plane->dev;
	struct drm_i915_private *dev_priv = dev->dev_private;
	struct intel_plane *intel_plane = to_intel_plane(drm_plane);
	const int pipe = intel_plane->pipe;
	const int plane = intel_plane->plane;
	u32 plane_ctl;

	I915_WRITE(PLANE_KEYVAL(pipe, plane), key->min_value);
	I915_WRITE(PLANE_KEYMAX(pipe, plane), key->max_value);
	I915_WRITE(PLANE_KEYMSK(pipe, plane), key->channel_mask);

	plane_ctl = I915_READ(PLANE_CTL(pipe, plane));
	plane_ctl &= ~PLANE_CTL_KEY_ENABLE_MASK;
	if (key->flags & I915_SET_COLORKEY_DESTINATION)
		plane_ctl |= PLANE_CTL_KEY_ENABLE_DESTINATION;
	else if (key->flags & I915_SET_COLORKEY_SOURCE)
		plane_ctl |= PLANE_CTL_KEY_ENABLE_SOURCE;
	I915_WRITE(PLANE_CTL(pipe, plane), plane_ctl);

	POSTING_READ(PLANE_CTL(pipe, plane));

	return 0;
}

static void
skl_get_colorkey(struct drm_plane *drm_plane,
		 struct drm_intel_sprite_colorkey *key)
{
	struct drm_device *dev = drm_plane->dev;
	struct drm_i915_private *dev_priv = dev->dev_private;
	struct intel_plane *intel_plane = to_intel_plane(drm_plane);
	const int pipe = intel_plane->pipe;
	const int plane = intel_plane->plane;
	u32 plane_ctl;

	key->min_value = I915_READ(PLANE_KEYVAL(pipe, plane));
	key->max_value = I915_READ(PLANE_KEYMAX(pipe, plane));
	key->channel_mask = I915_READ(PLANE_KEYMSK(pipe, plane));

	plane_ctl = I915_READ(PLANE_CTL(pipe, plane));

	switch (plane_ctl & PLANE_CTL_KEY_ENABLE_MASK) {
	case PLANE_CTL_KEY_ENABLE_DESTINATION:
		key->flags = I915_SET_COLORKEY_DESTINATION;
		break;
	case PLANE_CTL_KEY_ENABLE_SOURCE:
		key->flags = I915_SET_COLORKEY_SOURCE;
		break;
	default:
		key->flags = I915_SET_COLORKEY_NONE;
	}
}

static void
chv_update_csc(struct intel_plane *intel_plane, uint32_t format)
{
	struct drm_i915_private *dev_priv = intel_plane->base.dev->dev_private;
	int plane = intel_plane->plane;

	/* Seems RGB data bypasses the CSC always */
	if (!format_is_yuv(format))
		return;

	/*
	 * BT.601 limited range YCbCr -> full range RGB
	 *
	 * |r|   | 6537 4769     0|   |cr  |
	 * |g| = |-3330 4769 -1605| x |y-64|
	 * |b|   |    0 4769  8263|   |cb  |
	 *
	 * Cb and Cr apparently come in as signed already, so no
	 * need for any offset. For Y we need to remove the offset.
	 */
	I915_WRITE(SPCSCYGOFF(plane), SPCSC_OOFF(0) | SPCSC_IOFF(-64));
	I915_WRITE(SPCSCCBOFF(plane), SPCSC_OOFF(0) | SPCSC_IOFF(0));
	I915_WRITE(SPCSCCROFF(plane), SPCSC_OOFF(0) | SPCSC_IOFF(0));

	I915_WRITE(SPCSCC01(plane), SPCSC_C1(4769) | SPCSC_C0(6537));
	I915_WRITE(SPCSCC23(plane), SPCSC_C1(-3330) | SPCSC_C0(0));
	I915_WRITE(SPCSCC45(plane), SPCSC_C1(-1605) | SPCSC_C0(4769));
	I915_WRITE(SPCSCC67(plane), SPCSC_C1(4769) | SPCSC_C0(0));
	I915_WRITE(SPCSCC8(plane), SPCSC_C0(8263));

	I915_WRITE(SPCSCYGICLAMP(plane), SPCSC_IMAX(940) | SPCSC_IMIN(64));
	I915_WRITE(SPCSCCBICLAMP(plane), SPCSC_IMAX(448) | SPCSC_IMIN(-448));
	I915_WRITE(SPCSCCRICLAMP(plane), SPCSC_IMAX(448) | SPCSC_IMIN(-448));

	I915_WRITE(SPCSCYGOCLAMP(plane), SPCSC_OMAX(1023) | SPCSC_OMIN(0));
	I915_WRITE(SPCSCCBOCLAMP(plane), SPCSC_OMAX(1023) | SPCSC_OMIN(0));
	I915_WRITE(SPCSCCROCLAMP(plane), SPCSC_OMAX(1023) | SPCSC_OMIN(0));
}

static void
vlv_update_plane(struct drm_plane *dplane, struct drm_crtc *crtc,
		 struct drm_framebuffer *fb,
		 struct drm_i915_gem_object *obj, int crtc_x, int crtc_y,
		 unsigned int crtc_w, unsigned int crtc_h,
		 uint32_t x, uint32_t y,
		 uint32_t src_w, uint32_t src_h)
{
	struct drm_device *dev = dplane->dev;
	struct drm_i915_private *dev_priv = dev->dev_private;
	struct intel_plane *intel_plane = to_intel_plane(dplane);
	struct intel_crtc *intel_crtc = to_intel_crtc(crtc);
	int pipe = intel_plane->pipe;
	int plane = intel_plane->plane;
	u32 sprctl;
	unsigned long sprsurf_offset, linear_offset;
	int pixel_size = drm_format_plane_cpp(fb->pixel_format, 0);
	u32 start_vbl_count;
	bool atomic_update;

	sprctl = I915_READ(SPCNTR(pipe, plane));

	/* Mask out pixel format bits in case we change it */
	sprctl &= ~SP_PIXFORMAT_MASK;
	sprctl &= ~SP_YUV_BYTE_ORDER_MASK;
	sprctl &= ~SP_TILED;
	sprctl &= ~SP_ROTATE_180;

	switch (fb->pixel_format) {
	case DRM_FORMAT_YUYV:
		sprctl |= SP_FORMAT_YUV422 | SP_YUV_ORDER_YUYV;
		break;
	case DRM_FORMAT_YVYU:
		sprctl |= SP_FORMAT_YUV422 | SP_YUV_ORDER_YVYU;
		break;
	case DRM_FORMAT_UYVY:
		sprctl |= SP_FORMAT_YUV422 | SP_YUV_ORDER_UYVY;
		break;
	case DRM_FORMAT_VYUY:
		sprctl |= SP_FORMAT_YUV422 | SP_YUV_ORDER_VYUY;
		break;
	case DRM_FORMAT_RGB565:
		sprctl |= SP_FORMAT_BGR565;
		break;
	case DRM_FORMAT_XRGB8888:
		sprctl |= SP_FORMAT_BGRX8888;
		break;
	case DRM_FORMAT_ARGB8888:
		sprctl |= SP_FORMAT_BGRA8888;
		break;
	case DRM_FORMAT_XBGR2101010:
		sprctl |= SP_FORMAT_RGBX1010102;
		break;
	case DRM_FORMAT_ABGR2101010:
		sprctl |= SP_FORMAT_RGBA1010102;
		break;
	case DRM_FORMAT_XBGR8888:
		sprctl |= SP_FORMAT_RGBX8888;
		break;
	case DRM_FORMAT_ABGR8888:
		sprctl |= SP_FORMAT_RGBA8888;
		break;
	default:
		/*
		 * If we get here one of the upper layers failed to filter
		 * out the unsupported plane formats
		 */
		BUG();
		break;
	}

	/*
	 * Enable gamma to match primary/cursor plane behaviour.
	 * FIXME should be user controllable via propertiesa.
	 */
	sprctl |= SP_GAMMA_ENABLE;

	if (obj->tiling_mode != I915_TILING_NONE)
		sprctl |= SP_TILED;

	sprctl |= SP_ENABLE;

	intel_update_sprite_watermarks(dplane, crtc, src_w, src_h,
				       pixel_size, true,
				       src_w != crtc_w || src_h != crtc_h);

	/* Sizes are 0 based */
	src_w--;
	src_h--;
	crtc_w--;
	crtc_h--;

	linear_offset = y * fb->pitches[0] + x * pixel_size;
	sprsurf_offset = intel_gen4_compute_page_offset(&x, &y,
							obj->tiling_mode,
							pixel_size,
							fb->pitches[0]);
	linear_offset -= sprsurf_offset;

	if (intel_plane->rotation == BIT(DRM_ROTATE_180)) {
		sprctl |= SP_ROTATE_180;

		x += src_w;
		y += src_h;
		linear_offset += src_h * fb->pitches[0] + src_w * pixel_size;
	}

	atomic_update = intel_pipe_update_start(intel_crtc, &start_vbl_count);

	intel_update_primary_plane(intel_crtc);

	if (IS_CHERRYVIEW(dev) && pipe == PIPE_B)
		chv_update_csc(intel_plane, fb->pixel_format);

	I915_WRITE(SPSTRIDE(pipe, plane), fb->pitches[0]);
	I915_WRITE(SPPOS(pipe, plane), (crtc_y << 16) | crtc_x);

	if (obj->tiling_mode != I915_TILING_NONE)
		I915_WRITE(SPTILEOFF(pipe, plane), (y << 16) | x);
	else
		I915_WRITE(SPLINOFF(pipe, plane), linear_offset);

	I915_WRITE(SPCONSTALPHA(pipe, plane), 0);

	I915_WRITE(SPSIZE(pipe, plane), (crtc_h << 16) | crtc_w);
	I915_WRITE(SPCNTR(pipe, plane), sprctl);
	I915_WRITE(SPSURF(pipe, plane), i915_gem_obj_ggtt_offset(obj) +
		   sprsurf_offset);

	intel_flush_primary_plane(dev_priv, intel_crtc->plane);

	if (atomic_update)
		intel_pipe_update_end(intel_crtc, start_vbl_count);
}

static void
vlv_disable_plane(struct drm_plane *dplane, struct drm_crtc *crtc)
{
	struct drm_device *dev = dplane->dev;
	struct drm_i915_private *dev_priv = dev->dev_private;
	struct intel_plane *intel_plane = to_intel_plane(dplane);
	struct intel_crtc *intel_crtc = to_intel_crtc(crtc);
	int pipe = intel_plane->pipe;
	int plane = intel_plane->plane;
	u32 start_vbl_count;
	bool atomic_update;

	atomic_update = intel_pipe_update_start(intel_crtc, &start_vbl_count);

	intel_update_primary_plane(intel_crtc);

	I915_WRITE(SPCNTR(pipe, plane), I915_READ(SPCNTR(pipe, plane)) &
		   ~SP_ENABLE);
	/* Activate double buffered register update */
	I915_WRITE(SPSURF(pipe, plane), 0);

	intel_flush_primary_plane(dev_priv, intel_crtc->plane);

	if (atomic_update)
		intel_pipe_update_end(intel_crtc, start_vbl_count);

	intel_update_sprite_watermarks(dplane, crtc, 0, 0, 0, false, false);
}

static int
vlv_update_colorkey(struct drm_plane *dplane,
		    struct drm_intel_sprite_colorkey *key)
{
	struct drm_device *dev = dplane->dev;
	struct drm_i915_private *dev_priv = dev->dev_private;
	struct intel_plane *intel_plane = to_intel_plane(dplane);
	int pipe = intel_plane->pipe;
	int plane = intel_plane->plane;
	u32 sprctl;

	if (key->flags & I915_SET_COLORKEY_DESTINATION)
		return -EINVAL;

	I915_WRITE(SPKEYMINVAL(pipe, plane), key->min_value);
	I915_WRITE(SPKEYMAXVAL(pipe, plane), key->max_value);
	I915_WRITE(SPKEYMSK(pipe, plane), key->channel_mask);

	sprctl = I915_READ(SPCNTR(pipe, plane));
	sprctl &= ~SP_SOURCE_KEY;
	if (key->flags & I915_SET_COLORKEY_SOURCE)
		sprctl |= SP_SOURCE_KEY;
	I915_WRITE(SPCNTR(pipe, plane), sprctl);

	POSTING_READ(SPKEYMSK(pipe, plane));

	return 0;
}

static void
vlv_get_colorkey(struct drm_plane *dplane,
		 struct drm_intel_sprite_colorkey *key)
{
	struct drm_device *dev = dplane->dev;
	struct drm_i915_private *dev_priv = dev->dev_private;
	struct intel_plane *intel_plane = to_intel_plane(dplane);
	int pipe = intel_plane->pipe;
	int plane = intel_plane->plane;
	u32 sprctl;

	key->min_value = I915_READ(SPKEYMINVAL(pipe, plane));
	key->max_value = I915_READ(SPKEYMAXVAL(pipe, plane));
	key->channel_mask = I915_READ(SPKEYMSK(pipe, plane));

	sprctl = I915_READ(SPCNTR(pipe, plane));
	if (sprctl & SP_SOURCE_KEY)
		key->flags = I915_SET_COLORKEY_SOURCE;
	else
		key->flags = I915_SET_COLORKEY_NONE;
}

static void
ivb_update_plane(struct drm_plane *plane, struct drm_crtc *crtc,
		 struct drm_framebuffer *fb,
		 struct drm_i915_gem_object *obj, int crtc_x, int crtc_y,
		 unsigned int crtc_w, unsigned int crtc_h,
		 uint32_t x, uint32_t y,
		 uint32_t src_w, uint32_t src_h)
{
	struct drm_device *dev = plane->dev;
	struct drm_i915_private *dev_priv = dev->dev_private;
	struct intel_plane *intel_plane = to_intel_plane(plane);
	struct intel_crtc *intel_crtc = to_intel_crtc(crtc);
	int pipe = intel_plane->pipe;
	u32 sprctl, sprscale = 0;
	unsigned long sprsurf_offset, linear_offset;
	int pixel_size = drm_format_plane_cpp(fb->pixel_format, 0);
	u32 start_vbl_count;
	bool atomic_update;

	sprctl = I915_READ(SPRCTL(pipe));

	/* Mask out pixel format bits in case we change it */
	sprctl &= ~SPRITE_PIXFORMAT_MASK;
	sprctl &= ~SPRITE_RGB_ORDER_RGBX;
	sprctl &= ~SPRITE_YUV_BYTE_ORDER_MASK;
	sprctl &= ~SPRITE_TILED;
	sprctl &= ~SPRITE_ROTATE_180;

	switch (fb->pixel_format) {
	case DRM_FORMAT_XBGR8888:
		sprctl |= SPRITE_FORMAT_RGBX888 | SPRITE_RGB_ORDER_RGBX;
		break;
	case DRM_FORMAT_XRGB8888:
		sprctl |= SPRITE_FORMAT_RGBX888;
		break;
	case DRM_FORMAT_YUYV:
		sprctl |= SPRITE_FORMAT_YUV422 | SPRITE_YUV_ORDER_YUYV;
		break;
	case DRM_FORMAT_YVYU:
		sprctl |= SPRITE_FORMAT_YUV422 | SPRITE_YUV_ORDER_YVYU;
		break;
	case DRM_FORMAT_UYVY:
		sprctl |= SPRITE_FORMAT_YUV422 | SPRITE_YUV_ORDER_UYVY;
		break;
	case DRM_FORMAT_VYUY:
		sprctl |= SPRITE_FORMAT_YUV422 | SPRITE_YUV_ORDER_VYUY;
		break;
	default:
		BUG();
	}

	/*
	 * Enable gamma to match primary/cursor plane behaviour.
	 * FIXME should be user controllable via propertiesa.
	 */
	sprctl |= SPRITE_GAMMA_ENABLE;

	if (obj->tiling_mode != I915_TILING_NONE)
		sprctl |= SPRITE_TILED;

	if (IS_HASWELL(dev) || IS_BROADWELL(dev))
		sprctl &= ~SPRITE_TRICKLE_FEED_DISABLE;
	else
		sprctl |= SPRITE_TRICKLE_FEED_DISABLE;

	sprctl |= SPRITE_ENABLE;

	if (IS_HASWELL(dev) || IS_BROADWELL(dev))
		sprctl |= SPRITE_PIPE_CSC_ENABLE;

	intel_update_sprite_watermarks(plane, crtc, src_w, src_h, pixel_size,
				       true,
				       src_w != crtc_w || src_h != crtc_h);

	/* Sizes are 0 based */
	src_w--;
	src_h--;
	crtc_w--;
	crtc_h--;

	if (crtc_w != src_w || crtc_h != src_h)
		sprscale = SPRITE_SCALE_ENABLE | (src_w << 16) | src_h;

	linear_offset = y * fb->pitches[0] + x * pixel_size;
	sprsurf_offset =
		intel_gen4_compute_page_offset(&x, &y, obj->tiling_mode,
					       pixel_size, fb->pitches[0]);
	linear_offset -= sprsurf_offset;

	if (intel_plane->rotation == BIT(DRM_ROTATE_180)) {
		sprctl |= SPRITE_ROTATE_180;

		/* HSW and BDW does this automagically in hardware */
		if (!IS_HASWELL(dev) && !IS_BROADWELL(dev)) {
			x += src_w;
			y += src_h;
			linear_offset += src_h * fb->pitches[0] +
				src_w * pixel_size;
		}
	}

	atomic_update = intel_pipe_update_start(intel_crtc, &start_vbl_count);

	intel_update_primary_plane(intel_crtc);

	I915_WRITE(SPRSTRIDE(pipe), fb->pitches[0]);
	I915_WRITE(SPRPOS(pipe), (crtc_y << 16) | crtc_x);

	/* HSW consolidates SPRTILEOFF and SPRLINOFF into a single SPROFFSET
	 * register */
	if (IS_HASWELL(dev) || IS_BROADWELL(dev))
		I915_WRITE(SPROFFSET(pipe), (y << 16) | x);
	else if (obj->tiling_mode != I915_TILING_NONE)
		I915_WRITE(SPRTILEOFF(pipe), (y << 16) | x);
	else
		I915_WRITE(SPRLINOFF(pipe), linear_offset);

	I915_WRITE(SPRSIZE(pipe), (crtc_h << 16) | crtc_w);
	if (intel_plane->can_scale)
		I915_WRITE(SPRSCALE(pipe), sprscale);
	I915_WRITE(SPRCTL(pipe), sprctl);
	I915_WRITE(SPRSURF(pipe),
		   i915_gem_obj_ggtt_offset(obj) + sprsurf_offset);

	intel_flush_primary_plane(dev_priv, intel_crtc->plane);

	if (atomic_update)
		intel_pipe_update_end(intel_crtc, start_vbl_count);
}

static void
ivb_disable_plane(struct drm_plane *plane, struct drm_crtc *crtc)
{
	struct drm_device *dev = plane->dev;
	struct drm_i915_private *dev_priv = dev->dev_private;
	struct intel_plane *intel_plane = to_intel_plane(plane);
	struct intel_crtc *intel_crtc = to_intel_crtc(crtc);
	int pipe = intel_plane->pipe;
	u32 start_vbl_count;
	bool atomic_update;

	atomic_update = intel_pipe_update_start(intel_crtc, &start_vbl_count);

	intel_update_primary_plane(intel_crtc);

	I915_WRITE(SPRCTL(pipe), I915_READ(SPRCTL(pipe)) & ~SPRITE_ENABLE);
	/* Can't leave the scaler enabled... */
	if (intel_plane->can_scale)
		I915_WRITE(SPRSCALE(pipe), 0);
	/* Activate double buffered register update */
	I915_WRITE(SPRSURF(pipe), 0);

	intel_flush_primary_plane(dev_priv, intel_crtc->plane);

	if (atomic_update)
		intel_pipe_update_end(intel_crtc, start_vbl_count);

	/*
	 * Avoid underruns when disabling the sprite.
	 * FIXME remove once watermark updates are done properly.
	 */
	intel_wait_for_vblank(dev, pipe);

	intel_update_sprite_watermarks(plane, crtc, 0, 0, 0, false, false);
}

static int
ivb_update_colorkey(struct drm_plane *plane,
		    struct drm_intel_sprite_colorkey *key)
{
	struct drm_device *dev = plane->dev;
	struct drm_i915_private *dev_priv = dev->dev_private;
	struct intel_plane *intel_plane;
	u32 sprctl;
	int ret = 0;

	intel_plane = to_intel_plane(plane);

	I915_WRITE(SPRKEYVAL(intel_plane->pipe), key->min_value);
	I915_WRITE(SPRKEYMAX(intel_plane->pipe), key->max_value);
	I915_WRITE(SPRKEYMSK(intel_plane->pipe), key->channel_mask);

	sprctl = I915_READ(SPRCTL(intel_plane->pipe));
	sprctl &= ~(SPRITE_SOURCE_KEY | SPRITE_DEST_KEY);
	if (key->flags & I915_SET_COLORKEY_DESTINATION)
		sprctl |= SPRITE_DEST_KEY;
	else if (key->flags & I915_SET_COLORKEY_SOURCE)
		sprctl |= SPRITE_SOURCE_KEY;
	I915_WRITE(SPRCTL(intel_plane->pipe), sprctl);

	POSTING_READ(SPRKEYMSK(intel_plane->pipe));

	return ret;
}

static void
ivb_get_colorkey(struct drm_plane *plane, struct drm_intel_sprite_colorkey *key)
{
	struct drm_device *dev = plane->dev;
	struct drm_i915_private *dev_priv = dev->dev_private;
	struct intel_plane *intel_plane;
	u32 sprctl;

	intel_plane = to_intel_plane(plane);

	key->min_value = I915_READ(SPRKEYVAL(intel_plane->pipe));
	key->max_value = I915_READ(SPRKEYMAX(intel_plane->pipe));
	key->channel_mask = I915_READ(SPRKEYMSK(intel_plane->pipe));
	key->flags = 0;

	sprctl = I915_READ(SPRCTL(intel_plane->pipe));

	if (sprctl & SPRITE_DEST_KEY)
		key->flags = I915_SET_COLORKEY_DESTINATION;
	else if (sprctl & SPRITE_SOURCE_KEY)
		key->flags = I915_SET_COLORKEY_SOURCE;
	else
		key->flags = I915_SET_COLORKEY_NONE;
}

static void
ilk_update_plane(struct drm_plane *plane, struct drm_crtc *crtc,
		 struct drm_framebuffer *fb,
		 struct drm_i915_gem_object *obj, int crtc_x, int crtc_y,
		 unsigned int crtc_w, unsigned int crtc_h,
		 uint32_t x, uint32_t y,
		 uint32_t src_w, uint32_t src_h)
{
	struct drm_device *dev = plane->dev;
	struct drm_i915_private *dev_priv = dev->dev_private;
	struct intel_plane *intel_plane = to_intel_plane(plane);
	struct intel_crtc *intel_crtc = to_intel_crtc(crtc);
	int pipe = intel_plane->pipe;
	unsigned long dvssurf_offset, linear_offset;
	u32 dvscntr, dvsscale;
	int pixel_size = drm_format_plane_cpp(fb->pixel_format, 0);
	u32 start_vbl_count;
	bool atomic_update;

	dvscntr = I915_READ(DVSCNTR(pipe));

	/* Mask out pixel format bits in case we change it */
	dvscntr &= ~DVS_PIXFORMAT_MASK;
	dvscntr &= ~DVS_RGB_ORDER_XBGR;
	dvscntr &= ~DVS_YUV_BYTE_ORDER_MASK;
	dvscntr &= ~DVS_TILED;
	dvscntr &= ~DVS_ROTATE_180;

	switch (fb->pixel_format) {
	case DRM_FORMAT_XBGR8888:
		dvscntr |= DVS_FORMAT_RGBX888 | DVS_RGB_ORDER_XBGR;
		break;
	case DRM_FORMAT_XRGB8888:
		dvscntr |= DVS_FORMAT_RGBX888;
		break;
	case DRM_FORMAT_YUYV:
		dvscntr |= DVS_FORMAT_YUV422 | DVS_YUV_ORDER_YUYV;
		break;
	case DRM_FORMAT_YVYU:
		dvscntr |= DVS_FORMAT_YUV422 | DVS_YUV_ORDER_YVYU;
		break;
	case DRM_FORMAT_UYVY:
		dvscntr |= DVS_FORMAT_YUV422 | DVS_YUV_ORDER_UYVY;
		break;
	case DRM_FORMAT_VYUY:
		dvscntr |= DVS_FORMAT_YUV422 | DVS_YUV_ORDER_VYUY;
		break;
	default:
		BUG();
	}

	/*
	 * Enable gamma to match primary/cursor plane behaviour.
	 * FIXME should be user controllable via propertiesa.
	 */
	dvscntr |= DVS_GAMMA_ENABLE;

	if (obj->tiling_mode != I915_TILING_NONE)
		dvscntr |= DVS_TILED;

	if (IS_GEN6(dev))
		dvscntr |= DVS_TRICKLE_FEED_DISABLE; /* must disable */
	dvscntr |= DVS_ENABLE;

	intel_update_sprite_watermarks(plane, crtc, src_w, src_h,
				       pixel_size, true,
				       src_w != crtc_w || src_h != crtc_h);

	/* Sizes are 0 based */
	src_w--;
	src_h--;
	crtc_w--;
	crtc_h--;

	dvsscale = 0;
	if (crtc_w != src_w || crtc_h != src_h)
		dvsscale = DVS_SCALE_ENABLE | (src_w << 16) | src_h;

	linear_offset = y * fb->pitches[0] + x * pixel_size;
	dvssurf_offset =
		intel_gen4_compute_page_offset(&x, &y, obj->tiling_mode,
					       pixel_size, fb->pitches[0]);
	linear_offset -= dvssurf_offset;

	if (intel_plane->rotation == BIT(DRM_ROTATE_180)) {
		dvscntr |= DVS_ROTATE_180;

		x += src_w;
		y += src_h;
		linear_offset += src_h * fb->pitches[0] + src_w * pixel_size;
	}

	atomic_update = intel_pipe_update_start(intel_crtc, &start_vbl_count);

	intel_update_primary_plane(intel_crtc);

	I915_WRITE(DVSSTRIDE(pipe), fb->pitches[0]);
	I915_WRITE(DVSPOS(pipe), (crtc_y << 16) | crtc_x);

	if (obj->tiling_mode != I915_TILING_NONE)
		I915_WRITE(DVSTILEOFF(pipe), (y << 16) | x);
	else
		I915_WRITE(DVSLINOFF(pipe), linear_offset);

	I915_WRITE(DVSSIZE(pipe), (crtc_h << 16) | crtc_w);
	I915_WRITE(DVSSCALE(pipe), dvsscale);
	I915_WRITE(DVSCNTR(pipe), dvscntr);
	I915_WRITE(DVSSURF(pipe),
		   i915_gem_obj_ggtt_offset(obj) + dvssurf_offset);

	intel_flush_primary_plane(dev_priv, intel_crtc->plane);

	if (atomic_update)
		intel_pipe_update_end(intel_crtc, start_vbl_count);
}

static void
ilk_disable_plane(struct drm_plane *plane, struct drm_crtc *crtc)
{
	struct drm_device *dev = plane->dev;
	struct drm_i915_private *dev_priv = dev->dev_private;
	struct intel_plane *intel_plane = to_intel_plane(plane);
	struct intel_crtc *intel_crtc = to_intel_crtc(crtc);
	int pipe = intel_plane->pipe;
	u32 start_vbl_count;
	bool atomic_update;

	atomic_update = intel_pipe_update_start(intel_crtc, &start_vbl_count);

	intel_update_primary_plane(intel_crtc);

	I915_WRITE(DVSCNTR(pipe), I915_READ(DVSCNTR(pipe)) & ~DVS_ENABLE);
	/* Disable the scaler */
	I915_WRITE(DVSSCALE(pipe), 0);
	/* Flush double buffered register updates */
	I915_WRITE(DVSSURF(pipe), 0);

	intel_flush_primary_plane(dev_priv, intel_crtc->plane);

	if (atomic_update)
		intel_pipe_update_end(intel_crtc, start_vbl_count);

	/*
	 * Avoid underruns when disabling the sprite.
	 * FIXME remove once watermark updates are done properly.
	 */
	intel_wait_for_vblank(dev, pipe);

	intel_update_sprite_watermarks(plane, crtc, 0, 0, 0, false, false);
}

static void
intel_post_enable_primary(struct drm_crtc *crtc)
{
	struct drm_device *dev = crtc->dev;
	struct intel_crtc *intel_crtc = to_intel_crtc(crtc);

	/*
	 * BDW signals flip done immediately if the plane
	 * is disabled, even if the plane enable is already
	 * armed to occur at the next vblank :(
	 */
	if (IS_BROADWELL(dev))
		intel_wait_for_vblank(dev, intel_crtc->pipe);

	/*
	 * FIXME IPS should be fine as long as one plane is
	 * enabled, but in practice it seems to have problems
	 * when going from primary only to sprite only and vice
	 * versa.
	 */
	hsw_enable_ips(intel_crtc);

	mutex_lock(&dev->struct_mutex);
	intel_update_fbc(dev);
	mutex_unlock(&dev->struct_mutex);
}

static void
intel_pre_disable_primary(struct drm_crtc *crtc)
{
	struct drm_device *dev = crtc->dev;
	struct drm_i915_private *dev_priv = dev->dev_private;
	struct intel_crtc *intel_crtc = to_intel_crtc(crtc);

	mutex_lock(&dev->struct_mutex);
	if (dev_priv->fbc.plane == intel_crtc->plane)
		intel_disable_fbc(dev);
	mutex_unlock(&dev->struct_mutex);

	/*
	 * FIXME IPS should be fine as long as one plane is
	 * enabled, but in practice it seems to have problems
	 * when going from primary only to sprite only and vice
	 * versa.
	 */
	hsw_disable_ips(intel_crtc);
}

static int
ilk_update_colorkey(struct drm_plane *plane,
		    struct drm_intel_sprite_colorkey *key)
{
	struct drm_device *dev = plane->dev;
	struct drm_i915_private *dev_priv = dev->dev_private;
	struct intel_plane *intel_plane;
	u32 dvscntr;
	int ret = 0;

	intel_plane = to_intel_plane(plane);

	I915_WRITE(DVSKEYVAL(intel_plane->pipe), key->min_value);
	I915_WRITE(DVSKEYMAX(intel_plane->pipe), key->max_value);
	I915_WRITE(DVSKEYMSK(intel_plane->pipe), key->channel_mask);

	dvscntr = I915_READ(DVSCNTR(intel_plane->pipe));
	dvscntr &= ~(DVS_SOURCE_KEY | DVS_DEST_KEY);
	if (key->flags & I915_SET_COLORKEY_DESTINATION)
		dvscntr |= DVS_DEST_KEY;
	else if (key->flags & I915_SET_COLORKEY_SOURCE)
		dvscntr |= DVS_SOURCE_KEY;
	I915_WRITE(DVSCNTR(intel_plane->pipe), dvscntr);

	POSTING_READ(DVSKEYMSK(intel_plane->pipe));

	return ret;
}

static void
ilk_get_colorkey(struct drm_plane *plane, struct drm_intel_sprite_colorkey *key)
{
	struct drm_device *dev = plane->dev;
	struct drm_i915_private *dev_priv = dev->dev_private;
	struct intel_plane *intel_plane;
	u32 dvscntr;

	intel_plane = to_intel_plane(plane);

	key->min_value = I915_READ(DVSKEYVAL(intel_plane->pipe));
	key->max_value = I915_READ(DVSKEYMAX(intel_plane->pipe));
	key->channel_mask = I915_READ(DVSKEYMSK(intel_plane->pipe));
	key->flags = 0;

	dvscntr = I915_READ(DVSCNTR(intel_plane->pipe));

	if (dvscntr & DVS_DEST_KEY)
		key->flags = I915_SET_COLORKEY_DESTINATION;
	else if (dvscntr & DVS_SOURCE_KEY)
		key->flags = I915_SET_COLORKEY_SOURCE;
	else
		key->flags = I915_SET_COLORKEY_NONE;
}

static bool colorkey_enabled(struct intel_plane *intel_plane)
{
	struct drm_intel_sprite_colorkey key;

	intel_plane->get_colorkey(&intel_plane->base, &key);

	return key.flags != I915_SET_COLORKEY_NONE;
}

static int
intel_check_sprite_plane(struct drm_plane *plane,
			 struct intel_plane_state *state)
{
	struct intel_crtc *intel_crtc = to_intel_crtc(state->crtc);
	struct intel_plane *intel_plane = to_intel_plane(plane);
	struct drm_framebuffer *fb = state->fb;
	struct drm_i915_gem_object *obj = intel_fb_obj(fb);
	int crtc_x, crtc_y;
	unsigned int crtc_w, crtc_h;
	uint32_t src_x, src_y, src_w, src_h;
	struct drm_rect *src = &state->src;
	struct drm_rect *dst = &state->dst;
	struct drm_rect *orig_src = &state->orig_src;
	const struct drm_rect *clip = &state->clip;
	int hscale, vscale;
	int max_scale, min_scale;
	int pixel_size = drm_format_plane_cpp(fb->pixel_format, 0);

	/* Don't modify another pipe's plane */
	if (intel_plane->pipe != intel_crtc->pipe) {
		DRM_DEBUG_KMS("Wrong plane <-> crtc mapping\n");
		return -EINVAL;
	}

	/* FIXME check all gen limits */
	if (fb->width < 3 || fb->height < 3 || fb->pitches[0] > 16384) {
		DRM_DEBUG_KMS("Unsuitable framebuffer for plane\n");
		return -EINVAL;
	}

	/* Sprite planes can be linear or x-tiled surfaces */
	switch (obj->tiling_mode) {
		case I915_TILING_NONE:
		case I915_TILING_X:
			break;
		default:
			DRM_DEBUG_KMS("Unsupported tiling mode\n");
			return -EINVAL;
	}

	/*
	 * FIXME the following code does a bunch of fuzzy adjustments to the
	 * coordinates and sizes. We probably need some way to decide whether
	 * more strict checking should be done instead.
	 */
	max_scale = intel_plane->max_downscale << 16;
	min_scale = intel_plane->can_scale ? 1 : (1 << 16);

	drm_rect_rotate(src, fb->width << 16, fb->height << 16,
			intel_plane->rotation);

	hscale = drm_rect_calc_hscale_relaxed(src, dst, min_scale, max_scale);
	BUG_ON(hscale < 0);

	vscale = drm_rect_calc_vscale_relaxed(src, dst, min_scale, max_scale);
	BUG_ON(vscale < 0);

	state->visible =  drm_rect_clip_scaled(src, dst, clip, hscale, vscale);

	crtc_x = dst->x1;
	crtc_y = dst->y1;
	crtc_w = drm_rect_width(dst);
	crtc_h = drm_rect_height(dst);

	if (state->visible) {
		/* check again in case clipping clamped the results */
		hscale = drm_rect_calc_hscale(src, dst, min_scale, max_scale);
		if (hscale < 0) {
			DRM_DEBUG_KMS("Horizontal scaling factor out of limits\n");
			drm_rect_debug_print(src, true);
			drm_rect_debug_print(dst, false);

			return hscale;
		}

		vscale = drm_rect_calc_vscale(src, dst, min_scale, max_scale);
		if (vscale < 0) {
			DRM_DEBUG_KMS("Vertical scaling factor out of limits\n");
			drm_rect_debug_print(src, true);
			drm_rect_debug_print(dst, false);

			return vscale;
		}

		/* Make the source viewport size an exact multiple of the scaling factors. */
		drm_rect_adjust_size(src,
				     drm_rect_width(dst) * hscale - drm_rect_width(src),
				     drm_rect_height(dst) * vscale - drm_rect_height(src));

		drm_rect_rotate_inv(src, fb->width << 16, fb->height << 16,
				    intel_plane->rotation);

		/* sanity check to make sure the src viewport wasn't enlarged */
		WARN_ON(src->x1 < (int) orig_src->x1 ||
			src->y1 < (int) orig_src->y1 ||
			src->x2 > (int) orig_src->x2 ||
			src->y2 > (int) orig_src->y2);

		/*
		 * Hardware doesn't handle subpixel coordinates.
		 * Adjust to (macro)pixel boundary, but be careful not to
		 * increase the source viewport size, because that could
		 * push the downscaling factor out of bounds.
		 */
		src_x = src->x1 >> 16;
		src_w = drm_rect_width(src) >> 16;
		src_y = src->y1 >> 16;
		src_h = drm_rect_height(src) >> 16;

		if (format_is_yuv(fb->pixel_format)) {
			src_x &= ~1;
			src_w &= ~1;

			/*
			 * Must keep src and dst the
			 * same if we can't scale.
			 */
			if (!intel_plane->can_scale)
				crtc_w &= ~1;

			if (crtc_w == 0)
				state->visible = false;
		}
	}

	/* Check size restrictions when scaling */
	if (state->visible && (src_w != crtc_w || src_h != crtc_h)) {
		unsigned int width_bytes;

		WARN_ON(!intel_plane->can_scale);

		/* FIXME interlacing min height is 6 */

		if (crtc_w < 3 || crtc_h < 3)
			state->visible = false;

		if (src_w < 3 || src_h < 3)
			state->visible = false;

		width_bytes = ((src_x * pixel_size) & 63) +
					src_w * pixel_size;

		if (src_w > 2048 || src_h > 2048 ||
		    width_bytes > 4096 || fb->pitches[0] > 4096) {
			DRM_DEBUG_KMS("Source dimensions exceed hardware limits\n");
			return -EINVAL;
		}
	}

	if (state->visible) {
		src->x1 = src_x;
		src->x2 = src_x + src_w;
		src->y1 = src_y;
		src->y2 = src_y + src_h;
	}

	dst->x1 = crtc_x;
	dst->x2 = crtc_x + crtc_w;
	dst->y1 = crtc_y;
	dst->y2 = crtc_y + crtc_h;

	return 0;
}

static int
intel_prepare_sprite_plane(struct drm_plane *plane,
			   struct intel_plane_state *state)
{
	struct drm_device *dev = plane->dev;
	struct drm_crtc *crtc = state->crtc;
	struct intel_crtc *intel_crtc = to_intel_crtc(crtc);
<<<<<<< HEAD
	enum pipe pipe = intel_crtc->pipe;
	struct drm_framebuffer *fb = state->fb;
	struct drm_i915_gem_object *obj = intel_fb_obj(fb);
	struct drm_i915_gem_object *old_obj = intel_fb_obj(plane->fb);
=======
	struct intel_plane *intel_plane = to_intel_plane(plane);
	enum pipe pipe = intel_crtc->pipe;
	struct drm_framebuffer *fb = state->fb;
	struct drm_i915_gem_object *obj = intel_fb_obj(fb);
	struct drm_i915_gem_object *old_obj = intel_plane->obj;
>>>>>>> 064ca1d2
	int ret;

	if (old_obj != obj) {
		mutex_lock(&dev->struct_mutex);

		/* Note that this will apply the VT-d workaround for scanouts,
		 * which is more restrictive than required for sprites. (The
		 * primary plane requires 256KiB alignment with 64 PTE padding,
		 * the sprite planes only require 128KiB alignment and 32 PTE
		 * padding.
		 */
		ret = intel_pin_and_fence_fb_obj(plane, fb, NULL);
		if (ret == 0)
			i915_gem_track_fb(old_obj, obj,
					  INTEL_FRONTBUFFER_SPRITE(pipe));
		mutex_unlock(&dev->struct_mutex);
		if (ret)
			return ret;
	}

	return 0;
}

static void
intel_commit_sprite_plane(struct drm_plane *plane,
			  struct intel_plane_state *state)
{
	struct drm_device *dev = plane->dev;
	struct drm_crtc *crtc = state->crtc;
	struct intel_crtc *intel_crtc = to_intel_crtc(crtc);
	struct intel_plane *intel_plane = to_intel_plane(plane);
	enum pipe pipe = intel_crtc->pipe;
	struct drm_framebuffer *fb = state->fb;
	struct drm_i915_gem_object *obj = intel_fb_obj(fb);
<<<<<<< HEAD
	struct drm_i915_gem_object *old_obj = intel_fb_obj(plane->fb);
=======
	struct drm_i915_gem_object *old_obj = intel_plane->obj;
>>>>>>> 064ca1d2
	int crtc_x, crtc_y;
	unsigned int crtc_w, crtc_h;
	uint32_t src_x, src_y, src_w, src_h;
	struct drm_rect *dst = &state->dst;
	const struct drm_rect *clip = &state->clip;
	bool primary_enabled;

	/*
	 * If the sprite is completely covering the primary plane,
	 * we can disable the primary and save power.
	 */
	primary_enabled = !drm_rect_equals(dst, clip) || colorkey_enabled(intel_plane);
	WARN_ON(!primary_enabled && !state->visible && intel_crtc->active);

	intel_plane->crtc_x = state->orig_dst.x1;
	intel_plane->crtc_y = state->orig_dst.y1;
	intel_plane->crtc_w = drm_rect_width(&state->orig_dst);
	intel_plane->crtc_h = drm_rect_height(&state->orig_dst);
	intel_plane->src_x = state->orig_src.x1;
	intel_plane->src_y = state->orig_src.y1;
	intel_plane->src_w = drm_rect_width(&state->orig_src);
	intel_plane->src_h = drm_rect_height(&state->orig_src);
	intel_plane->obj = obj;

	if (intel_crtc->active) {
		bool primary_was_enabled = intel_crtc->primary_enabled;

		intel_crtc->primary_enabled = primary_enabled;

		if (primary_was_enabled != primary_enabled)
			intel_crtc_wait_for_pending_flips(crtc);

		if (primary_was_enabled && !primary_enabled)
			intel_pre_disable_primary(crtc);

		if (state->visible) {
			crtc_x = state->dst.x1;
			crtc_y = state->dst.y1;
			crtc_w = drm_rect_width(&state->dst);
			crtc_h = drm_rect_height(&state->dst);
			src_x = state->src.x1;
			src_y = state->src.y1;
			src_w = drm_rect_width(&state->src);
			src_h = drm_rect_height(&state->src);
			intel_plane->update_plane(plane, crtc, fb, obj,
						  crtc_x, crtc_y, crtc_w, crtc_h,
						  src_x, src_y, src_w, src_h);
		} else {
			intel_plane->disable_plane(plane, crtc);
		}


		intel_frontbuffer_flip(dev, INTEL_FRONTBUFFER_SPRITE(pipe));

		if (!primary_was_enabled && primary_enabled)
			intel_post_enable_primary(crtc);
	}

	/* Unpin old obj after new one is active to avoid ugliness */
	if (old_obj && old_obj != obj) {

		/*
		 * It's fairly common to simply update the position of
		 * an existing object.  In that case, we don't need to
		 * wait for vblank to avoid ugliness, we only need to
		 * do the pin & ref bookkeeping.
		 */
		if (intel_crtc->active)
			intel_wait_for_vblank(dev, intel_crtc->pipe);

		mutex_lock(&dev->struct_mutex);
		intel_unpin_fb_obj(old_obj);
		mutex_unlock(&dev->struct_mutex);
	}
}
<<<<<<< HEAD

static int
intel_update_plane(struct drm_plane *plane, struct drm_crtc *crtc,
		   struct drm_framebuffer *fb, int crtc_x, int crtc_y,
		   unsigned int crtc_w, unsigned int crtc_h,
		   uint32_t src_x, uint32_t src_y,
		   uint32_t src_w, uint32_t src_h)
{
	struct intel_plane_state state;
	struct intel_crtc *intel_crtc = to_intel_crtc(crtc);
	int ret;

=======

static int
intel_update_plane(struct drm_plane *plane, struct drm_crtc *crtc,
		   struct drm_framebuffer *fb, int crtc_x, int crtc_y,
		   unsigned int crtc_w, unsigned int crtc_h,
		   uint32_t src_x, uint32_t src_y,
		   uint32_t src_w, uint32_t src_h)
{
	struct intel_plane_state state;
	struct intel_crtc *intel_crtc = to_intel_crtc(crtc);
	int ret;

>>>>>>> 064ca1d2
	state.crtc = crtc;
	state.fb = fb;

	/* sample coordinates in 16.16 fixed point */
	state.src.x1 = src_x;
	state.src.x2 = src_x + src_w;
	state.src.y1 = src_y;
	state.src.y2 = src_y + src_h;

	/* integer pixels */
	state.dst.x1 = crtc_x;
	state.dst.x2 = crtc_x + crtc_w;
	state.dst.y1 = crtc_y;
	state.dst.y2 = crtc_y + crtc_h;

	state.clip.x1 = 0;
	state.clip.y1 = 0;
	state.clip.x2 = intel_crtc->active ? intel_crtc->config.pipe_src_w : 0;
	state.clip.y2 = intel_crtc->active ? intel_crtc->config.pipe_src_h : 0;
	state.orig_src = state.src;
	state.orig_dst = state.dst;

	ret = intel_check_sprite_plane(plane, &state);
	if (ret)
		return ret;

	ret = intel_prepare_sprite_plane(plane, &state);
	if (ret)
		return ret;

	intel_commit_sprite_plane(plane, &state);
	return 0;
}

static int
intel_disable_plane(struct drm_plane *plane)
{
	struct drm_device *dev = plane->dev;
	struct intel_plane *intel_plane = to_intel_plane(plane);
	struct intel_crtc *intel_crtc;
	enum pipe pipe;

	if (!plane->fb)
		return 0;

	if (WARN_ON(!plane->crtc))
		return -EINVAL;

	intel_crtc = to_intel_crtc(plane->crtc);
	pipe = intel_crtc->pipe;

	if (intel_crtc->active) {
		bool primary_was_enabled = intel_crtc->primary_enabled;

		intel_crtc->primary_enabled = true;

		intel_plane->disable_plane(plane, plane->crtc);

		if (!primary_was_enabled && intel_crtc->primary_enabled)
			intel_post_enable_primary(plane->crtc);
	}

	if (intel_plane->obj) {
		if (intel_crtc->active)
			intel_wait_for_vblank(dev, intel_plane->pipe);

		mutex_lock(&dev->struct_mutex);
		intel_unpin_fb_obj(intel_plane->obj);
		i915_gem_track_fb(intel_plane->obj, NULL,
				  INTEL_FRONTBUFFER_SPRITE(pipe));
		mutex_unlock(&dev->struct_mutex);

		intel_plane->obj = NULL;
	}

	return 0;
}

static void intel_destroy_plane(struct drm_plane *plane)
{
	struct intel_plane *intel_plane = to_intel_plane(plane);
	intel_disable_plane(plane);
	drm_plane_cleanup(plane);
	kfree(intel_plane);
}

int intel_sprite_set_colorkey(struct drm_device *dev, void *data,
			      struct drm_file *file_priv)
{
	struct drm_intel_sprite_colorkey *set = data;
	struct drm_plane *plane;
	struct intel_plane *intel_plane;
	int ret = 0;

	if (!drm_core_check_feature(dev, DRIVER_MODESET))
		return -ENODEV;

	/* Make sure we don't try to enable both src & dest simultaneously */
	if ((set->flags & (I915_SET_COLORKEY_DESTINATION | I915_SET_COLORKEY_SOURCE)) == (I915_SET_COLORKEY_DESTINATION | I915_SET_COLORKEY_SOURCE))
		return -EINVAL;

	drm_modeset_lock_all(dev);

	plane = drm_plane_find(dev, set->plane_id);
	if (!plane) {
		ret = -ENOENT;
		goto out_unlock;
	}

	intel_plane = to_intel_plane(plane);
	ret = intel_plane->update_colorkey(plane, set);

out_unlock:
	drm_modeset_unlock_all(dev);
	return ret;
}

int intel_sprite_get_colorkey(struct drm_device *dev, void *data,
			      struct drm_file *file_priv)
{
	struct drm_intel_sprite_colorkey *get = data;
	struct drm_plane *plane;
	struct intel_plane *intel_plane;
	int ret = 0;

	if (!drm_core_check_feature(dev, DRIVER_MODESET))
		return -ENODEV;

	drm_modeset_lock_all(dev);

	plane = drm_plane_find(dev, get->plane_id);
	if (!plane) {
		ret = -ENOENT;
		goto out_unlock;
	}

	intel_plane = to_intel_plane(plane);
	intel_plane->get_colorkey(plane, get);

out_unlock:
	drm_modeset_unlock_all(dev);
	return ret;
}

int intel_plane_set_property(struct drm_plane *plane,
			     struct drm_property *prop,
			     uint64_t val)
{
	struct drm_device *dev = plane->dev;
	struct intel_plane *intel_plane = to_intel_plane(plane);
	uint64_t old_val;
	int ret = -ENOENT;

	if (prop == dev->mode_config.rotation_property) {
		/* exactly one rotation angle please */
		if (hweight32(val & 0xf) != 1)
			return -EINVAL;

		if (intel_plane->rotation == val)
			return 0;

		old_val = intel_plane->rotation;
		intel_plane->rotation = val;
		ret = intel_plane_restore(plane);
		if (ret)
			intel_plane->rotation = old_val;
	}

	return ret;
}

int intel_plane_restore(struct drm_plane *plane)
{
	struct intel_plane *intel_plane = to_intel_plane(plane);

	if (!plane->crtc || !plane->fb)
		return 0;

	return plane->funcs->update_plane(plane, plane->crtc, plane->fb,
				  intel_plane->crtc_x, intel_plane->crtc_y,
				  intel_plane->crtc_w, intel_plane->crtc_h,
				  intel_plane->src_x, intel_plane->src_y,
				  intel_plane->src_w, intel_plane->src_h);
}

void intel_plane_disable(struct drm_plane *plane)
{
	if (!plane->crtc || !plane->fb)
		return;

	intel_disable_plane(plane);
}

static const struct drm_plane_funcs intel_plane_funcs = {
	.update_plane = intel_update_plane,
	.disable_plane = intel_disable_plane,
	.destroy = intel_destroy_plane,
	.set_property = intel_plane_set_property,
};

static uint32_t ilk_plane_formats[] = {
	DRM_FORMAT_XRGB8888,
	DRM_FORMAT_YUYV,
	DRM_FORMAT_YVYU,
	DRM_FORMAT_UYVY,
	DRM_FORMAT_VYUY,
};

static uint32_t snb_plane_formats[] = {
	DRM_FORMAT_XBGR8888,
	DRM_FORMAT_XRGB8888,
	DRM_FORMAT_YUYV,
	DRM_FORMAT_YVYU,
	DRM_FORMAT_UYVY,
	DRM_FORMAT_VYUY,
};

static uint32_t vlv_plane_formats[] = {
	DRM_FORMAT_RGB565,
	DRM_FORMAT_ABGR8888,
	DRM_FORMAT_ARGB8888,
	DRM_FORMAT_XBGR8888,
	DRM_FORMAT_XRGB8888,
	DRM_FORMAT_XBGR2101010,
	DRM_FORMAT_ABGR2101010,
	DRM_FORMAT_YUYV,
	DRM_FORMAT_YVYU,
	DRM_FORMAT_UYVY,
	DRM_FORMAT_VYUY,
};

static uint32_t skl_plane_formats[] = {
	DRM_FORMAT_RGB565,
	DRM_FORMAT_ABGR8888,
	DRM_FORMAT_ARGB8888,
	DRM_FORMAT_XBGR8888,
	DRM_FORMAT_XRGB8888,
	DRM_FORMAT_YUYV,
	DRM_FORMAT_YVYU,
	DRM_FORMAT_UYVY,
	DRM_FORMAT_VYUY,
};

int
intel_plane_init(struct drm_device *dev, enum pipe pipe, int plane)
{
	struct intel_plane *intel_plane;
	unsigned long possible_crtcs;
	const uint32_t *plane_formats;
	int num_plane_formats;
	int ret;

	if (INTEL_INFO(dev)->gen < 5)
		return -ENODEV;

	intel_plane = kzalloc(sizeof(*intel_plane), GFP_KERNEL);
	if (!intel_plane)
		return -ENOMEM;

	switch (INTEL_INFO(dev)->gen) {
	case 5:
	case 6:
		intel_plane->can_scale = true;
		intel_plane->max_downscale = 16;
		intel_plane->update_plane = ilk_update_plane;
		intel_plane->disable_plane = ilk_disable_plane;
		intel_plane->update_colorkey = ilk_update_colorkey;
		intel_plane->get_colorkey = ilk_get_colorkey;

		if (IS_GEN6(dev)) {
			plane_formats = snb_plane_formats;
			num_plane_formats = ARRAY_SIZE(snb_plane_formats);
		} else {
			plane_formats = ilk_plane_formats;
			num_plane_formats = ARRAY_SIZE(ilk_plane_formats);
		}
		break;

	case 7:
	case 8:
		if (IS_IVYBRIDGE(dev)) {
			intel_plane->can_scale = true;
			intel_plane->max_downscale = 2;
		} else {
			intel_plane->can_scale = false;
			intel_plane->max_downscale = 1;
		}

		if (IS_VALLEYVIEW(dev)) {
			intel_plane->update_plane = vlv_update_plane;
			intel_plane->disable_plane = vlv_disable_plane;
			intel_plane->update_colorkey = vlv_update_colorkey;
			intel_plane->get_colorkey = vlv_get_colorkey;

			plane_formats = vlv_plane_formats;
			num_plane_formats = ARRAY_SIZE(vlv_plane_formats);
		} else {
			intel_plane->update_plane = ivb_update_plane;
			intel_plane->disable_plane = ivb_disable_plane;
			intel_plane->update_colorkey = ivb_update_colorkey;
			intel_plane->get_colorkey = ivb_get_colorkey;

			plane_formats = snb_plane_formats;
			num_plane_formats = ARRAY_SIZE(snb_plane_formats);
		}
		break;
	case 9:
		/*
		 * FIXME: Skylake planes can be scaled (with some restrictions),
		 * but this is for another time.
		 */
		intel_plane->can_scale = false;
		intel_plane->max_downscale = 1;
		intel_plane->update_plane = skl_update_plane;
		intel_plane->disable_plane = skl_disable_plane;
		intel_plane->update_colorkey = skl_update_colorkey;
		intel_plane->get_colorkey = skl_get_colorkey;

		plane_formats = skl_plane_formats;
		num_plane_formats = ARRAY_SIZE(skl_plane_formats);
		break;
	default:
		kfree(intel_plane);
		return -ENODEV;
	}

	intel_plane->pipe = pipe;
	intel_plane->plane = plane;
	intel_plane->rotation = BIT(DRM_ROTATE_0);
	possible_crtcs = (1 << pipe);
	ret = drm_universal_plane_init(dev, &intel_plane->base, possible_crtcs,
				       &intel_plane_funcs,
				       plane_formats, num_plane_formats,
				       DRM_PLANE_TYPE_OVERLAY);
	if (ret) {
		kfree(intel_plane);
		goto out;
	}

	if (!dev->mode_config.rotation_property)
		dev->mode_config.rotation_property =
			drm_mode_create_rotation_property(dev,
							  BIT(DRM_ROTATE_0) |
							  BIT(DRM_ROTATE_180));

	if (dev->mode_config.rotation_property)
		drm_object_attach_property(&intel_plane->base.base,
					   dev->mode_config.rotation_property,
					   intel_plane->rotation);

 out:
	return ret;
}<|MERGE_RESOLUTION|>--- conflicted
+++ resolved
@@ -1264,18 +1264,11 @@
 	struct drm_device *dev = plane->dev;
 	struct drm_crtc *crtc = state->crtc;
 	struct intel_crtc *intel_crtc = to_intel_crtc(crtc);
-<<<<<<< HEAD
-	enum pipe pipe = intel_crtc->pipe;
-	struct drm_framebuffer *fb = state->fb;
-	struct drm_i915_gem_object *obj = intel_fb_obj(fb);
-	struct drm_i915_gem_object *old_obj = intel_fb_obj(plane->fb);
-=======
 	struct intel_plane *intel_plane = to_intel_plane(plane);
 	enum pipe pipe = intel_crtc->pipe;
 	struct drm_framebuffer *fb = state->fb;
 	struct drm_i915_gem_object *obj = intel_fb_obj(fb);
 	struct drm_i915_gem_object *old_obj = intel_plane->obj;
->>>>>>> 064ca1d2
 	int ret;
 
 	if (old_obj != obj) {
@@ -1310,11 +1303,7 @@
 	enum pipe pipe = intel_crtc->pipe;
 	struct drm_framebuffer *fb = state->fb;
 	struct drm_i915_gem_object *obj = intel_fb_obj(fb);
-<<<<<<< HEAD
-	struct drm_i915_gem_object *old_obj = intel_fb_obj(plane->fb);
-=======
 	struct drm_i915_gem_object *old_obj = intel_plane->obj;
->>>>>>> 064ca1d2
 	int crtc_x, crtc_y;
 	unsigned int crtc_w, crtc_h;
 	uint32_t src_x, src_y, src_w, src_h;
@@ -1390,7 +1379,6 @@
 		mutex_unlock(&dev->struct_mutex);
 	}
 }
-<<<<<<< HEAD
 
 static int
 intel_update_plane(struct drm_plane *plane, struct drm_crtc *crtc,
@@ -1403,20 +1391,6 @@
 	struct intel_crtc *intel_crtc = to_intel_crtc(crtc);
 	int ret;
 
-=======
-
-static int
-intel_update_plane(struct drm_plane *plane, struct drm_crtc *crtc,
-		   struct drm_framebuffer *fb, int crtc_x, int crtc_y,
-		   unsigned int crtc_w, unsigned int crtc_h,
-		   uint32_t src_x, uint32_t src_y,
-		   uint32_t src_w, uint32_t src_h)
-{
-	struct intel_plane_state state;
-	struct intel_crtc *intel_crtc = to_intel_crtc(crtc);
-	int ret;
-
->>>>>>> 064ca1d2
 	state.crtc = crtc;
 	state.fb = fb;
 
