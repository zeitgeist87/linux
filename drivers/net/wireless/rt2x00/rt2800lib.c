/*
	Copyright (C) 2010 Willow Garage <http://www.willowgarage.com>
	Copyright (C) 2010 Ivo van Doorn <IvDoorn@gmail.com>
	Copyright (C) 2009 Bartlomiej Zolnierkiewicz <bzolnier@gmail.com>
	Copyright (C) 2009 Gertjan van Wingerde <gwingerde@gmail.com>

	Based on the original rt2800pci.c and rt2800usb.c.
	  Copyright (C) 2009 Alban Browaeys <prahal@yahoo.com>
	  Copyright (C) 2009 Felix Fietkau <nbd@openwrt.org>
	  Copyright (C) 2009 Luis Correia <luis.f.correia@gmail.com>
	  Copyright (C) 2009 Mattias Nissler <mattias.nissler@gmx.de>
	  Copyright (C) 2009 Mark Asselstine <asselsm@gmail.com>
	  Copyright (C) 2009 Xose Vazquez Perez <xose.vazquez@gmail.com>
	  <http://rt2x00.serialmonkey.com>

	This program is free software; you can redistribute it and/or modify
	it under the terms of the GNU General Public License as published by
	the Free Software Foundation; either version 2 of the License, or
	(at your option) any later version.

	This program is distributed in the hope that it will be useful,
	but WITHOUT ANY WARRANTY; without even the implied warranty of
	MERCHANTABILITY or FITNESS FOR A PARTICULAR PURPOSE. See the
	GNU General Public License for more details.

	You should have received a copy of the GNU General Public License
	along with this program; if not, write to the
	Free Software Foundation, Inc.,
	59 Temple Place - Suite 330, Boston, MA 02111-1307, USA.
 */

/*
	Module: rt2800lib
	Abstract: rt2800 generic device routines.
 */

#include <linux/crc-ccitt.h>
#include <linux/kernel.h>
#include <linux/module.h>
#include <linux/slab.h>

#include "rt2x00.h"
#include "rt2800lib.h"
#include "rt2800.h"

/*
 * Register access.
 * All access to the CSR registers will go through the methods
 * rt2800_register_read and rt2800_register_write.
 * BBP and RF register require indirect register access,
 * and use the CSR registers BBPCSR and RFCSR to achieve this.
 * These indirect registers work with busy bits,
 * and we will try maximal REGISTER_BUSY_COUNT times to access
 * the register while taking a REGISTER_BUSY_DELAY us delay
 * between each attampt. When the busy bit is still set at that time,
 * the access attempt is considered to have failed,
 * and we will print an error.
 * The _lock versions must be used if you already hold the csr_mutex
 */
#define WAIT_FOR_BBP(__dev, __reg) \
	rt2800_regbusy_read((__dev), BBP_CSR_CFG, BBP_CSR_CFG_BUSY, (__reg))
#define WAIT_FOR_RFCSR(__dev, __reg) \
	rt2800_regbusy_read((__dev), RF_CSR_CFG, RF_CSR_CFG_BUSY, (__reg))
#define WAIT_FOR_RF(__dev, __reg) \
	rt2800_regbusy_read((__dev), RF_CSR_CFG0, RF_CSR_CFG0_BUSY, (__reg))
#define WAIT_FOR_MCU(__dev, __reg) \
	rt2800_regbusy_read((__dev), H2M_MAILBOX_CSR, \
			    H2M_MAILBOX_CSR_OWNER, (__reg))

static inline bool rt2800_is_305x_soc(struct rt2x00_dev *rt2x00dev)
{
	/* check for rt2872 on SoC */
	if (!rt2x00_is_soc(rt2x00dev) ||
	    !rt2x00_rt(rt2x00dev, RT2872))
		return false;

	/* we know for sure that these rf chipsets are used on rt305x boards */
	if (rt2x00_rf(rt2x00dev, RF3020) ||
	    rt2x00_rf(rt2x00dev, RF3021) ||
	    rt2x00_rf(rt2x00dev, RF3022))
		return true;

	rt2x00_warn(rt2x00dev, "Unknown RF chipset on rt305x\n");
	return false;
}

static void rt2800_bbp_write(struct rt2x00_dev *rt2x00dev,
			     const unsigned int word, const u8 value)
{
	u32 reg;

	mutex_lock(&rt2x00dev->csr_mutex);

	/*
	 * Wait until the BBP becomes available, afterwards we
	 * can safely write the new data into the register.
	 */
	if (WAIT_FOR_BBP(rt2x00dev, &reg)) {
		reg = 0;
		rt2x00_set_field32(&reg, BBP_CSR_CFG_VALUE, value);
		rt2x00_set_field32(&reg, BBP_CSR_CFG_REGNUM, word);
		rt2x00_set_field32(&reg, BBP_CSR_CFG_BUSY, 1);
		rt2x00_set_field32(&reg, BBP_CSR_CFG_READ_CONTROL, 0);
		rt2x00_set_field32(&reg, BBP_CSR_CFG_BBP_RW_MODE, 1);

		rt2800_register_write_lock(rt2x00dev, BBP_CSR_CFG, reg);
	}

	mutex_unlock(&rt2x00dev->csr_mutex);
}

static void rt2800_bbp_read(struct rt2x00_dev *rt2x00dev,
			    const unsigned int word, u8 *value)
{
	u32 reg;

	mutex_lock(&rt2x00dev->csr_mutex);

	/*
	 * Wait until the BBP becomes available, afterwards we
	 * can safely write the read request into the register.
	 * After the data has been written, we wait until hardware
	 * returns the correct value, if at any time the register
	 * doesn't become available in time, reg will be 0xffffffff
	 * which means we return 0xff to the caller.
	 */
	if (WAIT_FOR_BBP(rt2x00dev, &reg)) {
		reg = 0;
		rt2x00_set_field32(&reg, BBP_CSR_CFG_REGNUM, word);
		rt2x00_set_field32(&reg, BBP_CSR_CFG_BUSY, 1);
		rt2x00_set_field32(&reg, BBP_CSR_CFG_READ_CONTROL, 1);
		rt2x00_set_field32(&reg, BBP_CSR_CFG_BBP_RW_MODE, 1);

		rt2800_register_write_lock(rt2x00dev, BBP_CSR_CFG, reg);

		WAIT_FOR_BBP(rt2x00dev, &reg);
	}

	*value = rt2x00_get_field32(reg, BBP_CSR_CFG_VALUE);

	mutex_unlock(&rt2x00dev->csr_mutex);
}

static void rt2800_rfcsr_write(struct rt2x00_dev *rt2x00dev,
			       const unsigned int word, const u8 value)
{
	u32 reg;

	mutex_lock(&rt2x00dev->csr_mutex);

	/*
	 * Wait until the RFCSR becomes available, afterwards we
	 * can safely write the new data into the register.
	 */
	if (WAIT_FOR_RFCSR(rt2x00dev, &reg)) {
		reg = 0;
		rt2x00_set_field32(&reg, RF_CSR_CFG_DATA, value);
		rt2x00_set_field32(&reg, RF_CSR_CFG_REGNUM, word);
		rt2x00_set_field32(&reg, RF_CSR_CFG_WRITE, 1);
		rt2x00_set_field32(&reg, RF_CSR_CFG_BUSY, 1);

		rt2800_register_write_lock(rt2x00dev, RF_CSR_CFG, reg);
	}

	mutex_unlock(&rt2x00dev->csr_mutex);
}

static void rt2800_rfcsr_read(struct rt2x00_dev *rt2x00dev,
			      const unsigned int word, u8 *value)
{
	u32 reg;

	mutex_lock(&rt2x00dev->csr_mutex);

	/*
	 * Wait until the RFCSR becomes available, afterwards we
	 * can safely write the read request into the register.
	 * After the data has been written, we wait until hardware
	 * returns the correct value, if at any time the register
	 * doesn't become available in time, reg will be 0xffffffff
	 * which means we return 0xff to the caller.
	 */
	if (WAIT_FOR_RFCSR(rt2x00dev, &reg)) {
		reg = 0;
		rt2x00_set_field32(&reg, RF_CSR_CFG_REGNUM, word);
		rt2x00_set_field32(&reg, RF_CSR_CFG_WRITE, 0);
		rt2x00_set_field32(&reg, RF_CSR_CFG_BUSY, 1);

		rt2800_register_write_lock(rt2x00dev, RF_CSR_CFG, reg);

		WAIT_FOR_RFCSR(rt2x00dev, &reg);
	}

	*value = rt2x00_get_field32(reg, RF_CSR_CFG_DATA);

	mutex_unlock(&rt2x00dev->csr_mutex);
}

static void rt2800_rf_write(struct rt2x00_dev *rt2x00dev,
			    const unsigned int word, const u32 value)
{
	u32 reg;

	mutex_lock(&rt2x00dev->csr_mutex);

	/*
	 * Wait until the RF becomes available, afterwards we
	 * can safely write the new data into the register.
	 */
	if (WAIT_FOR_RF(rt2x00dev, &reg)) {
		reg = 0;
		rt2x00_set_field32(&reg, RF_CSR_CFG0_REG_VALUE_BW, value);
		rt2x00_set_field32(&reg, RF_CSR_CFG0_STANDBYMODE, 0);
		rt2x00_set_field32(&reg, RF_CSR_CFG0_SEL, 0);
		rt2x00_set_field32(&reg, RF_CSR_CFG0_BUSY, 1);

		rt2800_register_write_lock(rt2x00dev, RF_CSR_CFG0, reg);
		rt2x00_rf_write(rt2x00dev, word, value);
	}

	mutex_unlock(&rt2x00dev->csr_mutex);
}

static const unsigned int rt2800_eeprom_map[EEPROM_WORD_COUNT] = {
	[EEPROM_CHIP_ID]		= 0x0000,
	[EEPROM_VERSION]		= 0x0001,
	[EEPROM_MAC_ADDR_0]		= 0x0002,
	[EEPROM_MAC_ADDR_1]		= 0x0003,
	[EEPROM_MAC_ADDR_2]		= 0x0004,
	[EEPROM_NIC_CONF0]		= 0x001a,
	[EEPROM_NIC_CONF1]		= 0x001b,
	[EEPROM_FREQ]			= 0x001d,
	[EEPROM_LED_AG_CONF]		= 0x001e,
	[EEPROM_LED_ACT_CONF]		= 0x001f,
	[EEPROM_LED_POLARITY]		= 0x0020,
	[EEPROM_NIC_CONF2]		= 0x0021,
	[EEPROM_LNA]			= 0x0022,
	[EEPROM_RSSI_BG]		= 0x0023,
	[EEPROM_RSSI_BG2]		= 0x0024,
	[EEPROM_TXMIXER_GAIN_BG]	= 0x0024, /* overlaps with RSSI_BG2 */
	[EEPROM_RSSI_A]			= 0x0025,
	[EEPROM_RSSI_A2]		= 0x0026,
	[EEPROM_TXMIXER_GAIN_A]		= 0x0026, /* overlaps with RSSI_A2 */
	[EEPROM_EIRP_MAX_TX_POWER]	= 0x0027,
	[EEPROM_TXPOWER_DELTA]		= 0x0028,
	[EEPROM_TXPOWER_BG1]		= 0x0029,
	[EEPROM_TXPOWER_BG2]		= 0x0030,
	[EEPROM_TSSI_BOUND_BG1]		= 0x0037,
	[EEPROM_TSSI_BOUND_BG2]		= 0x0038,
	[EEPROM_TSSI_BOUND_BG3]		= 0x0039,
	[EEPROM_TSSI_BOUND_BG4]		= 0x003a,
	[EEPROM_TSSI_BOUND_BG5]		= 0x003b,
	[EEPROM_TXPOWER_A1]		= 0x003c,
	[EEPROM_TXPOWER_A2]		= 0x0053,
	[EEPROM_TSSI_BOUND_A1]		= 0x006a,
	[EEPROM_TSSI_BOUND_A2]		= 0x006b,
	[EEPROM_TSSI_BOUND_A3]		= 0x006c,
	[EEPROM_TSSI_BOUND_A4]		= 0x006d,
	[EEPROM_TSSI_BOUND_A5]		= 0x006e,
	[EEPROM_TXPOWER_BYRATE]		= 0x006f,
	[EEPROM_BBP_START]		= 0x0078,
};

static const unsigned int rt2800_eeprom_map_ext[EEPROM_WORD_COUNT] = {
	[EEPROM_CHIP_ID]		= 0x0000,
	[EEPROM_VERSION]		= 0x0001,
	[EEPROM_MAC_ADDR_0]		= 0x0002,
	[EEPROM_MAC_ADDR_1]		= 0x0003,
	[EEPROM_MAC_ADDR_2]		= 0x0004,
	[EEPROM_NIC_CONF0]		= 0x001a,
	[EEPROM_NIC_CONF1]		= 0x001b,
	[EEPROM_NIC_CONF2]		= 0x001c,
	[EEPROM_EIRP_MAX_TX_POWER]	= 0x0020,
	[EEPROM_FREQ]			= 0x0022,
	[EEPROM_LED_AG_CONF]		= 0x0023,
	[EEPROM_LED_ACT_CONF]		= 0x0024,
	[EEPROM_LED_POLARITY]		= 0x0025,
	[EEPROM_LNA]			= 0x0026,
	[EEPROM_EXT_LNA2]		= 0x0027,
	[EEPROM_RSSI_BG]		= 0x0028,
	[EEPROM_RSSI_BG2]		= 0x0029,
	[EEPROM_RSSI_A]			= 0x002a,
	[EEPROM_RSSI_A2]		= 0x002b,
	[EEPROM_TXPOWER_BG1]		= 0x0030,
	[EEPROM_TXPOWER_BG2]		= 0x0037,
	[EEPROM_EXT_TXPOWER_BG3]	= 0x003e,
	[EEPROM_TSSI_BOUND_BG1]		= 0x0045,
	[EEPROM_TSSI_BOUND_BG2]		= 0x0046,
	[EEPROM_TSSI_BOUND_BG3]		= 0x0047,
	[EEPROM_TSSI_BOUND_BG4]		= 0x0048,
	[EEPROM_TSSI_BOUND_BG5]		= 0x0049,
	[EEPROM_TXPOWER_A1]		= 0x004b,
	[EEPROM_TXPOWER_A2]		= 0x0065,
	[EEPROM_EXT_TXPOWER_A3]		= 0x007f,
	[EEPROM_TSSI_BOUND_A1]		= 0x009a,
	[EEPROM_TSSI_BOUND_A2]		= 0x009b,
	[EEPROM_TSSI_BOUND_A3]		= 0x009c,
	[EEPROM_TSSI_BOUND_A4]		= 0x009d,
	[EEPROM_TSSI_BOUND_A5]		= 0x009e,
	[EEPROM_TXPOWER_BYRATE]		= 0x00a0,
};

static unsigned int rt2800_eeprom_word_index(struct rt2x00_dev *rt2x00dev,
					     const enum rt2800_eeprom_word word)
{
	const unsigned int *map;
	unsigned int index;

	if (WARN_ONCE(word >= EEPROM_WORD_COUNT,
		      "%s: invalid EEPROM word %d\n",
		      wiphy_name(rt2x00dev->hw->wiphy), word))
		return 0;

	if (rt2x00_rt(rt2x00dev, RT3593))
		map = rt2800_eeprom_map_ext;
	else
		map = rt2800_eeprom_map;

	index = map[word];

	/* Index 0 is valid only for EEPROM_CHIP_ID.
	 * Otherwise it means that the offset of the
	 * given word is not initialized in the map,
	 * or that the field is not usable on the
	 * actual chipset.
	 */
	WARN_ONCE(word != EEPROM_CHIP_ID && index == 0,
		  "%s: invalid access of EEPROM word %d\n",
		  wiphy_name(rt2x00dev->hw->wiphy), word);

	return index;
}

static void *rt2800_eeprom_addr(struct rt2x00_dev *rt2x00dev,
				const enum rt2800_eeprom_word word)
{
	unsigned int index;

	index = rt2800_eeprom_word_index(rt2x00dev, word);
	return rt2x00_eeprom_addr(rt2x00dev, index);
}

static void rt2800_eeprom_read(struct rt2x00_dev *rt2x00dev,
			       const enum rt2800_eeprom_word word, u16 *data)
{
	unsigned int index;

	index = rt2800_eeprom_word_index(rt2x00dev, word);
	rt2x00_eeprom_read(rt2x00dev, index, data);
}

static void rt2800_eeprom_write(struct rt2x00_dev *rt2x00dev,
				const enum rt2800_eeprom_word word, u16 data)
{
	unsigned int index;

	index = rt2800_eeprom_word_index(rt2x00dev, word);
	rt2x00_eeprom_write(rt2x00dev, index, data);
}

static void rt2800_eeprom_read_from_array(struct rt2x00_dev *rt2x00dev,
					  const enum rt2800_eeprom_word array,
					  unsigned int offset,
					  u16 *data)
{
	unsigned int index;

	index = rt2800_eeprom_word_index(rt2x00dev, array);
	rt2x00_eeprom_read(rt2x00dev, index + offset, data);
}

static int rt2800_enable_wlan_rt3290(struct rt2x00_dev *rt2x00dev)
{
	u32 reg;
	int i, count;

	rt2800_register_read(rt2x00dev, WLAN_FUN_CTRL, &reg);
	if (rt2x00_get_field32(reg, WLAN_EN))
		return 0;

	rt2x00_set_field32(&reg, WLAN_GPIO_OUT_OE_BIT_ALL, 0xff);
	rt2x00_set_field32(&reg, FRC_WL_ANT_SET, 1);
	rt2x00_set_field32(&reg, WLAN_CLK_EN, 0);
	rt2x00_set_field32(&reg, WLAN_EN, 1);
	rt2800_register_write(rt2x00dev, WLAN_FUN_CTRL, reg);

	udelay(REGISTER_BUSY_DELAY);

	count = 0;
	do {
		/*
		 * Check PLL_LD & XTAL_RDY.
		 */
		for (i = 0; i < REGISTER_BUSY_COUNT; i++) {
			rt2800_register_read(rt2x00dev, CMB_CTRL, &reg);
			if (rt2x00_get_field32(reg, PLL_LD) &&
			    rt2x00_get_field32(reg, XTAL_RDY))
				break;
			udelay(REGISTER_BUSY_DELAY);
		}

		if (i >= REGISTER_BUSY_COUNT) {

			if (count >= 10)
				return -EIO;

			rt2800_register_write(rt2x00dev, 0x58, 0x018);
			udelay(REGISTER_BUSY_DELAY);
			rt2800_register_write(rt2x00dev, 0x58, 0x418);
			udelay(REGISTER_BUSY_DELAY);
			rt2800_register_write(rt2x00dev, 0x58, 0x618);
			udelay(REGISTER_BUSY_DELAY);
			count++;
		} else {
			count = 0;
		}

		rt2800_register_read(rt2x00dev, WLAN_FUN_CTRL, &reg);
		rt2x00_set_field32(&reg, PCIE_APP0_CLK_REQ, 0);
		rt2x00_set_field32(&reg, WLAN_CLK_EN, 1);
		rt2x00_set_field32(&reg, WLAN_RESET, 1);
		rt2800_register_write(rt2x00dev, WLAN_FUN_CTRL, reg);
		udelay(10);
		rt2x00_set_field32(&reg, WLAN_RESET, 0);
		rt2800_register_write(rt2x00dev, WLAN_FUN_CTRL, reg);
		udelay(10);
		rt2800_register_write(rt2x00dev, INT_SOURCE_CSR, 0x7fffffff);
	} while (count != 0);

	return 0;
}

void rt2800_mcu_request(struct rt2x00_dev *rt2x00dev,
			const u8 command, const u8 token,
			const u8 arg0, const u8 arg1)
{
	u32 reg;

	/*
	 * SOC devices don't support MCU requests.
	 */
	if (rt2x00_is_soc(rt2x00dev))
		return;

	mutex_lock(&rt2x00dev->csr_mutex);

	/*
	 * Wait until the MCU becomes available, afterwards we
	 * can safely write the new data into the register.
	 */
	if (WAIT_FOR_MCU(rt2x00dev, &reg)) {
		rt2x00_set_field32(&reg, H2M_MAILBOX_CSR_OWNER, 1);
		rt2x00_set_field32(&reg, H2M_MAILBOX_CSR_CMD_TOKEN, token);
		rt2x00_set_field32(&reg, H2M_MAILBOX_CSR_ARG0, arg0);
		rt2x00_set_field32(&reg, H2M_MAILBOX_CSR_ARG1, arg1);
		rt2800_register_write_lock(rt2x00dev, H2M_MAILBOX_CSR, reg);

		reg = 0;
		rt2x00_set_field32(&reg, HOST_CMD_CSR_HOST_COMMAND, command);
		rt2800_register_write_lock(rt2x00dev, HOST_CMD_CSR, reg);
	}

	mutex_unlock(&rt2x00dev->csr_mutex);
}
EXPORT_SYMBOL_GPL(rt2800_mcu_request);

int rt2800_wait_csr_ready(struct rt2x00_dev *rt2x00dev)
{
	unsigned int i = 0;
	u32 reg;

	for (i = 0; i < REGISTER_BUSY_COUNT; i++) {
		rt2800_register_read(rt2x00dev, MAC_CSR0, &reg);
		if (reg && reg != ~0)
			return 0;
		msleep(1);
	}

	rt2x00_err(rt2x00dev, "Unstable hardware\n");
	return -EBUSY;
}
EXPORT_SYMBOL_GPL(rt2800_wait_csr_ready);

int rt2800_wait_wpdma_ready(struct rt2x00_dev *rt2x00dev)
{
	unsigned int i;
	u32 reg;

	/*
	 * Some devices are really slow to respond here. Wait a whole second
	 * before timing out.
	 */
	for (i = 0; i < REGISTER_BUSY_COUNT; i++) {
		rt2800_register_read(rt2x00dev, WPDMA_GLO_CFG, &reg);
		if (!rt2x00_get_field32(reg, WPDMA_GLO_CFG_TX_DMA_BUSY) &&
		    !rt2x00_get_field32(reg, WPDMA_GLO_CFG_RX_DMA_BUSY))
			return 0;

		msleep(10);
	}

	rt2x00_err(rt2x00dev, "WPDMA TX/RX busy [0x%08x]\n", reg);
	return -EACCES;
}
EXPORT_SYMBOL_GPL(rt2800_wait_wpdma_ready);

void rt2800_disable_wpdma(struct rt2x00_dev *rt2x00dev)
{
	u32 reg;

	rt2800_register_read(rt2x00dev, WPDMA_GLO_CFG, &reg);
	rt2x00_set_field32(&reg, WPDMA_GLO_CFG_ENABLE_TX_DMA, 0);
	rt2x00_set_field32(&reg, WPDMA_GLO_CFG_TX_DMA_BUSY, 0);
	rt2x00_set_field32(&reg, WPDMA_GLO_CFG_ENABLE_RX_DMA, 0);
	rt2x00_set_field32(&reg, WPDMA_GLO_CFG_RX_DMA_BUSY, 0);
	rt2x00_set_field32(&reg, WPDMA_GLO_CFG_TX_WRITEBACK_DONE, 1);
	rt2800_register_write(rt2x00dev, WPDMA_GLO_CFG, reg);
}
EXPORT_SYMBOL_GPL(rt2800_disable_wpdma);

void rt2800_get_txwi_rxwi_size(struct rt2x00_dev *rt2x00dev,
			       unsigned short *txwi_size,
			       unsigned short *rxwi_size)
{
	switch (rt2x00dev->chip.rt) {
	case RT3593:
		*txwi_size = TXWI_DESC_SIZE_4WORDS;
		*rxwi_size = RXWI_DESC_SIZE_5WORDS;
		break;

	case RT5592:
		*txwi_size = TXWI_DESC_SIZE_5WORDS;
		*rxwi_size = RXWI_DESC_SIZE_6WORDS;
		break;

	default:
		*txwi_size = TXWI_DESC_SIZE_4WORDS;
		*rxwi_size = RXWI_DESC_SIZE_4WORDS;
		break;
	}
}
EXPORT_SYMBOL_GPL(rt2800_get_txwi_rxwi_size);

static bool rt2800_check_firmware_crc(const u8 *data, const size_t len)
{
	u16 fw_crc;
	u16 crc;

	/*
	 * The last 2 bytes in the firmware array are the crc checksum itself,
	 * this means that we should never pass those 2 bytes to the crc
	 * algorithm.
	 */
	fw_crc = (data[len - 2] << 8 | data[len - 1]);

	/*
	 * Use the crc ccitt algorithm.
	 * This will return the same value as the legacy driver which
	 * used bit ordering reversion on the both the firmware bytes
	 * before input input as well as on the final output.
	 * Obviously using crc ccitt directly is much more efficient.
	 */
	crc = crc_ccitt(~0, data, len - 2);

	/*
	 * There is a small difference between the crc-itu-t + bitrev and
	 * the crc-ccitt crc calculation. In the latter method the 2 bytes
	 * will be swapped, use swab16 to convert the crc to the correct
	 * value.
	 */
	crc = swab16(crc);

	return fw_crc == crc;
}

int rt2800_check_firmware(struct rt2x00_dev *rt2x00dev,
			  const u8 *data, const size_t len)
{
	size_t offset = 0;
	size_t fw_len;
	bool multiple;

	/*
	 * PCI(e) & SOC devices require firmware with a length
	 * of 8kb. USB devices require firmware files with a length
	 * of 4kb. Certain USB chipsets however require different firmware,
	 * which Ralink only provides attached to the original firmware
	 * file. Thus for USB devices, firmware files have a length
	 * which is a multiple of 4kb. The firmware for rt3290 chip also
	 * have a length which is a multiple of 4kb.
	 */
	if (rt2x00_is_usb(rt2x00dev) || rt2x00_rt(rt2x00dev, RT3290))
		fw_len = 4096;
	else
		fw_len = 8192;

	multiple = true;
	/*
	 * Validate the firmware length
	 */
	if (len != fw_len && (!multiple || (len % fw_len) != 0))
		return FW_BAD_LENGTH;

	/*
	 * Check if the chipset requires one of the upper parts
	 * of the firmware.
	 */
	if (rt2x00_is_usb(rt2x00dev) &&
	    !rt2x00_rt(rt2x00dev, RT2860) &&
	    !rt2x00_rt(rt2x00dev, RT2872) &&
	    !rt2x00_rt(rt2x00dev, RT3070) &&
	    ((len / fw_len) == 1))
		return FW_BAD_VERSION;

	/*
	 * 8kb firmware files must be checked as if it were
	 * 2 separate firmware files.
	 */
	while (offset < len) {
		if (!rt2800_check_firmware_crc(data + offset, fw_len))
			return FW_BAD_CRC;

		offset += fw_len;
	}

	return FW_OK;
}
EXPORT_SYMBOL_GPL(rt2800_check_firmware);

int rt2800_load_firmware(struct rt2x00_dev *rt2x00dev,
			 const u8 *data, const size_t len)
{
	unsigned int i;
	u32 reg;
	int retval;

	if (rt2x00_rt(rt2x00dev, RT3290)) {
		retval = rt2800_enable_wlan_rt3290(rt2x00dev);
		if (retval)
			return -EBUSY;
	}

	/*
	 * If driver doesn't wake up firmware here,
	 * rt2800_load_firmware will hang forever when interface is up again.
	 */
	rt2800_register_write(rt2x00dev, AUTOWAKEUP_CFG, 0x00000000);

	/*
	 * Wait for stable hardware.
	 */
	if (rt2800_wait_csr_ready(rt2x00dev))
		return -EBUSY;

	if (rt2x00_is_pci(rt2x00dev)) {
		if (rt2x00_rt(rt2x00dev, RT3290) ||
		    rt2x00_rt(rt2x00dev, RT3572) ||
		    rt2x00_rt(rt2x00dev, RT5390) ||
		    rt2x00_rt(rt2x00dev, RT5392)) {
			rt2800_register_read(rt2x00dev, AUX_CTRL, &reg);
			rt2x00_set_field32(&reg, AUX_CTRL_FORCE_PCIE_CLK, 1);
			rt2x00_set_field32(&reg, AUX_CTRL_WAKE_PCIE_EN, 1);
			rt2800_register_write(rt2x00dev, AUX_CTRL, reg);
		}
		rt2800_register_write(rt2x00dev, PWR_PIN_CFG, 0x00000002);
	}

	rt2800_disable_wpdma(rt2x00dev);

	/*
	 * Write firmware to the device.
	 */
	rt2800_drv_write_firmware(rt2x00dev, data, len);

	/*
	 * Wait for device to stabilize.
	 */
	for (i = 0; i < REGISTER_BUSY_COUNT; i++) {
		rt2800_register_read(rt2x00dev, PBF_SYS_CTRL, &reg);
		if (rt2x00_get_field32(reg, PBF_SYS_CTRL_READY))
			break;
		msleep(1);
	}

	if (i == REGISTER_BUSY_COUNT) {
		rt2x00_err(rt2x00dev, "PBF system register not ready\n");
		return -EBUSY;
	}

	/*
	 * Disable DMA, will be reenabled later when enabling
	 * the radio.
	 */
	rt2800_disable_wpdma(rt2x00dev);

	/*
	 * Initialize firmware.
	 */
	rt2800_register_write(rt2x00dev, H2M_BBP_AGENT, 0);
	rt2800_register_write(rt2x00dev, H2M_MAILBOX_CSR, 0);
	if (rt2x00_is_usb(rt2x00dev)) {
		rt2800_register_write(rt2x00dev, H2M_INT_SRC, 0);
		rt2800_mcu_request(rt2x00dev, MCU_BOOT_SIGNAL, 0, 0, 0);
	}
	msleep(1);

	return 0;
}
EXPORT_SYMBOL_GPL(rt2800_load_firmware);

void rt2800_write_tx_data(struct queue_entry *entry,
			  struct txentry_desc *txdesc)
{
	__le32 *txwi = rt2800_drv_get_txwi(entry);
	u32 word;
	int i;

	/*
	 * Initialize TX Info descriptor
	 */
	rt2x00_desc_read(txwi, 0, &word);
	rt2x00_set_field32(&word, TXWI_W0_FRAG,
			   test_bit(ENTRY_TXD_MORE_FRAG, &txdesc->flags));
	rt2x00_set_field32(&word, TXWI_W0_MIMO_PS,
			   test_bit(ENTRY_TXD_HT_MIMO_PS, &txdesc->flags));
	rt2x00_set_field32(&word, TXWI_W0_CF_ACK, 0);
	rt2x00_set_field32(&word, TXWI_W0_TS,
			   test_bit(ENTRY_TXD_REQ_TIMESTAMP, &txdesc->flags));
	rt2x00_set_field32(&word, TXWI_W0_AMPDU,
			   test_bit(ENTRY_TXD_HT_AMPDU, &txdesc->flags));
	rt2x00_set_field32(&word, TXWI_W0_MPDU_DENSITY,
			   txdesc->u.ht.mpdu_density);
	rt2x00_set_field32(&word, TXWI_W0_TX_OP, txdesc->u.ht.txop);
	rt2x00_set_field32(&word, TXWI_W0_MCS, txdesc->u.ht.mcs);
	rt2x00_set_field32(&word, TXWI_W0_BW,
			   test_bit(ENTRY_TXD_HT_BW_40, &txdesc->flags));
	rt2x00_set_field32(&word, TXWI_W0_SHORT_GI,
			   test_bit(ENTRY_TXD_HT_SHORT_GI, &txdesc->flags));
	rt2x00_set_field32(&word, TXWI_W0_STBC, txdesc->u.ht.stbc);
	rt2x00_set_field32(&word, TXWI_W0_PHYMODE, txdesc->rate_mode);
	rt2x00_desc_write(txwi, 0, word);

	rt2x00_desc_read(txwi, 1, &word);
	rt2x00_set_field32(&word, TXWI_W1_ACK,
			   test_bit(ENTRY_TXD_ACK, &txdesc->flags));
	rt2x00_set_field32(&word, TXWI_W1_NSEQ,
			   test_bit(ENTRY_TXD_GENERATE_SEQ, &txdesc->flags));
	rt2x00_set_field32(&word, TXWI_W1_BW_WIN_SIZE, txdesc->u.ht.ba_size);
	rt2x00_set_field32(&word, TXWI_W1_WIRELESS_CLI_ID,
			   test_bit(ENTRY_TXD_ENCRYPT, &txdesc->flags) ?
			   txdesc->key_idx : txdesc->u.ht.wcid);
	rt2x00_set_field32(&word, TXWI_W1_MPDU_TOTAL_BYTE_COUNT,
			   txdesc->length);
	rt2x00_set_field32(&word, TXWI_W1_PACKETID_QUEUE, entry->queue->qid);
	rt2x00_set_field32(&word, TXWI_W1_PACKETID_ENTRY, (entry->entry_idx % 3) + 1);
	rt2x00_desc_write(txwi, 1, word);

	/*
	 * Always write 0 to IV/EIV fields (word 2 and 3), hardware will insert
	 * the IV from the IVEIV register when TXD_W3_WIV is set to 0.
	 * When TXD_W3_WIV is set to 1 it will use the IV data
	 * from the descriptor. The TXWI_W1_WIRELESS_CLI_ID indicates which
	 * crypto entry in the registers should be used to encrypt the frame.
	 *
	 * Nulify all remaining words as well, we don't know how to program them.
	 */
	for (i = 2; i < entry->queue->winfo_size / sizeof(__le32); i++)
		_rt2x00_desc_write(txwi, i, 0);
}
EXPORT_SYMBOL_GPL(rt2800_write_tx_data);

static int rt2800_agc_to_rssi(struct rt2x00_dev *rt2x00dev, u32 rxwi_w2)
{
	s8 rssi0 = rt2x00_get_field32(rxwi_w2, RXWI_W2_RSSI0);
	s8 rssi1 = rt2x00_get_field32(rxwi_w2, RXWI_W2_RSSI1);
	s8 rssi2 = rt2x00_get_field32(rxwi_w2, RXWI_W2_RSSI2);
	u16 eeprom;
	u8 offset0;
	u8 offset1;
	u8 offset2;

	if (rt2x00dev->curr_band == IEEE80211_BAND_2GHZ) {
		rt2800_eeprom_read(rt2x00dev, EEPROM_RSSI_BG, &eeprom);
		offset0 = rt2x00_get_field16(eeprom, EEPROM_RSSI_BG_OFFSET0);
		offset1 = rt2x00_get_field16(eeprom, EEPROM_RSSI_BG_OFFSET1);
		rt2800_eeprom_read(rt2x00dev, EEPROM_RSSI_BG2, &eeprom);
		offset2 = rt2x00_get_field16(eeprom, EEPROM_RSSI_BG2_OFFSET2);
	} else {
		rt2800_eeprom_read(rt2x00dev, EEPROM_RSSI_A, &eeprom);
		offset0 = rt2x00_get_field16(eeprom, EEPROM_RSSI_A_OFFSET0);
		offset1 = rt2x00_get_field16(eeprom, EEPROM_RSSI_A_OFFSET1);
		rt2800_eeprom_read(rt2x00dev, EEPROM_RSSI_A2, &eeprom);
		offset2 = rt2x00_get_field16(eeprom, EEPROM_RSSI_A2_OFFSET2);
	}

	/*
	 * Convert the value from the descriptor into the RSSI value
	 * If the value in the descriptor is 0, it is considered invalid
	 * and the default (extremely low) rssi value is assumed
	 */
	rssi0 = (rssi0) ? (-12 - offset0 - rt2x00dev->lna_gain - rssi0) : -128;
	rssi1 = (rssi1) ? (-12 - offset1 - rt2x00dev->lna_gain - rssi1) : -128;
	rssi2 = (rssi2) ? (-12 - offset2 - rt2x00dev->lna_gain - rssi2) : -128;

	/*
	 * mac80211 only accepts a single RSSI value. Calculating the
	 * average doesn't deliver a fair answer either since -60:-60 would
	 * be considered equally good as -50:-70 while the second is the one
	 * which gives less energy...
	 */
	rssi0 = max(rssi0, rssi1);
	return (int)max(rssi0, rssi2);
}

void rt2800_process_rxwi(struct queue_entry *entry,
			 struct rxdone_entry_desc *rxdesc)
{
	__le32 *rxwi = (__le32 *) entry->skb->data;
	u32 word;

	rt2x00_desc_read(rxwi, 0, &word);

	rxdesc->cipher = rt2x00_get_field32(word, RXWI_W0_UDF);
	rxdesc->size = rt2x00_get_field32(word, RXWI_W0_MPDU_TOTAL_BYTE_COUNT);

	rt2x00_desc_read(rxwi, 1, &word);

	if (rt2x00_get_field32(word, RXWI_W1_SHORT_GI))
		rxdesc->flags |= RX_FLAG_SHORT_GI;

	if (rt2x00_get_field32(word, RXWI_W1_BW))
		rxdesc->flags |= RX_FLAG_40MHZ;

	/*
	 * Detect RX rate, always use MCS as signal type.
	 */
	rxdesc->dev_flags |= RXDONE_SIGNAL_MCS;
	rxdesc->signal = rt2x00_get_field32(word, RXWI_W1_MCS);
	rxdesc->rate_mode = rt2x00_get_field32(word, RXWI_W1_PHYMODE);

	/*
	 * Mask of 0x8 bit to remove the short preamble flag.
	 */
	if (rxdesc->rate_mode == RATE_MODE_CCK)
		rxdesc->signal &= ~0x8;

	rt2x00_desc_read(rxwi, 2, &word);

	/*
	 * Convert descriptor AGC value to RSSI value.
	 */
	rxdesc->rssi = rt2800_agc_to_rssi(entry->queue->rt2x00dev, word);
	/*
	 * Remove RXWI descriptor from start of the buffer.
	 */
	skb_pull(entry->skb, entry->queue->winfo_size);
}
EXPORT_SYMBOL_GPL(rt2800_process_rxwi);

void rt2800_txdone_entry(struct queue_entry *entry, u32 status, __le32 *txwi)
{
	struct rt2x00_dev *rt2x00dev = entry->queue->rt2x00dev;
	struct skb_frame_desc *skbdesc = get_skb_frame_desc(entry->skb);
	struct txdone_entry_desc txdesc;
	u32 word;
	u16 mcs, real_mcs;
	int aggr, ampdu;

	/*
	 * Obtain the status about this packet.
	 */
	txdesc.flags = 0;
	rt2x00_desc_read(txwi, 0, &word);

	mcs = rt2x00_get_field32(word, TXWI_W0_MCS);
	ampdu = rt2x00_get_field32(word, TXWI_W0_AMPDU);

	real_mcs = rt2x00_get_field32(status, TX_STA_FIFO_MCS);
	aggr = rt2x00_get_field32(status, TX_STA_FIFO_TX_AGGRE);

	/*
	 * If a frame was meant to be sent as a single non-aggregated MPDU
	 * but ended up in an aggregate the used tx rate doesn't correlate
	 * with the one specified in the TXWI as the whole aggregate is sent
	 * with the same rate.
	 *
	 * For example: two frames are sent to rt2x00, the first one sets
	 * AMPDU=1 and requests MCS7 whereas the second frame sets AMDPU=0
	 * and requests MCS15. If the hw aggregates both frames into one
	 * AMDPU the tx status for both frames will contain MCS7 although
	 * the frame was sent successfully.
	 *
	 * Hence, replace the requested rate with the real tx rate to not
	 * confuse the rate control algortihm by providing clearly wrong
	 * data.
	 */
	if (unlikely(aggr == 1 && ampdu == 0 && real_mcs != mcs)) {
		skbdesc->tx_rate_idx = real_mcs;
		mcs = real_mcs;
	}

	if (aggr == 1 || ampdu == 1)
		__set_bit(TXDONE_AMPDU, &txdesc.flags);

	/*
	 * Ralink has a retry mechanism using a global fallback
	 * table. We setup this fallback table to try the immediate
	 * lower rate for all rates. In the TX_STA_FIFO, the MCS field
	 * always contains the MCS used for the last transmission, be
	 * it successful or not.
	 */
	if (rt2x00_get_field32(status, TX_STA_FIFO_TX_SUCCESS)) {
		/*
		 * Transmission succeeded. The number of retries is
		 * mcs - real_mcs
		 */
		__set_bit(TXDONE_SUCCESS, &txdesc.flags);
		txdesc.retry = ((mcs > real_mcs) ? mcs - real_mcs : 0);
	} else {
		/*
		 * Transmission failed. The number of retries is
		 * always 7 in this case (for a total number of 8
		 * frames sent).
		 */
		__set_bit(TXDONE_FAILURE, &txdesc.flags);
		txdesc.retry = rt2x00dev->long_retry;
	}

	/*
	 * the frame was retried at least once
	 * -> hw used fallback rates
	 */
	if (txdesc.retry)
		__set_bit(TXDONE_FALLBACK, &txdesc.flags);

	rt2x00lib_txdone(entry, &txdesc);
}
EXPORT_SYMBOL_GPL(rt2800_txdone_entry);

static unsigned int rt2800_hw_beacon_base(struct rt2x00_dev *rt2x00dev,
					  unsigned int index)
{
	return HW_BEACON_BASE(index);
}

static inline u8 rt2800_get_beacon_offset(struct rt2x00_dev *rt2x00dev,
					  unsigned int index)
{
	return BEACON_BASE_TO_OFFSET(rt2800_hw_beacon_base(rt2x00dev, index));
}

void rt2800_write_beacon(struct queue_entry *entry, struct txentry_desc *txdesc)
{
	struct rt2x00_dev *rt2x00dev = entry->queue->rt2x00dev;
	struct skb_frame_desc *skbdesc = get_skb_frame_desc(entry->skb);
	unsigned int beacon_base;
	unsigned int padding_len;
	u32 orig_reg, reg;
	const int txwi_desc_size = entry->queue->winfo_size;

	/*
	 * Disable beaconing while we are reloading the beacon data,
	 * otherwise we might be sending out invalid data.
	 */
	rt2800_register_read(rt2x00dev, BCN_TIME_CFG, &reg);
	orig_reg = reg;
	rt2x00_set_field32(&reg, BCN_TIME_CFG_BEACON_GEN, 0);
	rt2800_register_write(rt2x00dev, BCN_TIME_CFG, reg);

	/*
	 * Add space for the TXWI in front of the skb.
	 */
	memset(skb_push(entry->skb, txwi_desc_size), 0, txwi_desc_size);

	/*
	 * Register descriptor details in skb frame descriptor.
	 */
	skbdesc->flags |= SKBDESC_DESC_IN_SKB;
	skbdesc->desc = entry->skb->data;
	skbdesc->desc_len = txwi_desc_size;

	/*
	 * Add the TXWI for the beacon to the skb.
	 */
	rt2800_write_tx_data(entry, txdesc);

	/*
	 * Dump beacon to userspace through debugfs.
	 */
	rt2x00debug_dump_frame(rt2x00dev, DUMP_FRAME_BEACON, entry->skb);

	/*
	 * Write entire beacon with TXWI and padding to register.
	 */
	padding_len = roundup(entry->skb->len, 4) - entry->skb->len;
	if (padding_len && skb_pad(entry->skb, padding_len)) {
		rt2x00_err(rt2x00dev, "Failure padding beacon, aborting\n");
		/* skb freed by skb_pad() on failure */
		entry->skb = NULL;
		rt2800_register_write(rt2x00dev, BCN_TIME_CFG, orig_reg);
		return;
	}

	beacon_base = rt2800_hw_beacon_base(rt2x00dev, entry->entry_idx);

	rt2800_register_multiwrite(rt2x00dev, beacon_base, entry->skb->data,
				   entry->skb->len + padding_len);

	/*
	 * Enable beaconing again.
	 */
	rt2x00_set_field32(&reg, BCN_TIME_CFG_BEACON_GEN, 1);
	rt2800_register_write(rt2x00dev, BCN_TIME_CFG, reg);

	/*
	 * Clean up beacon skb.
	 */
	dev_kfree_skb_any(entry->skb);
	entry->skb = NULL;
}
EXPORT_SYMBOL_GPL(rt2800_write_beacon);

static inline void rt2800_clear_beacon_register(struct rt2x00_dev *rt2x00dev,
						unsigned int index)
{
	int i;
	const int txwi_desc_size = rt2x00dev->bcn->winfo_size;
	unsigned int beacon_base;

	beacon_base = rt2800_hw_beacon_base(rt2x00dev, index);

	/*
	 * For the Beacon base registers we only need to clear
	 * the whole TXWI which (when set to 0) will invalidate
	 * the entire beacon.
	 */
	for (i = 0; i < txwi_desc_size; i += sizeof(__le32))
		rt2800_register_write(rt2x00dev, beacon_base + i, 0);
}

void rt2800_clear_beacon(struct queue_entry *entry)
{
	struct rt2x00_dev *rt2x00dev = entry->queue->rt2x00dev;
	u32 reg;

	/*
	 * Disable beaconing while we are reloading the beacon data,
	 * otherwise we might be sending out invalid data.
	 */
	rt2800_register_read(rt2x00dev, BCN_TIME_CFG, &reg);
	rt2x00_set_field32(&reg, BCN_TIME_CFG_BEACON_GEN, 0);
	rt2800_register_write(rt2x00dev, BCN_TIME_CFG, reg);

	/*
	 * Clear beacon.
	 */
	rt2800_clear_beacon_register(rt2x00dev, entry->entry_idx);

	/*
	 * Enabled beaconing again.
	 */
	rt2x00_set_field32(&reg, BCN_TIME_CFG_BEACON_GEN, 1);
	rt2800_register_write(rt2x00dev, BCN_TIME_CFG, reg);
}
EXPORT_SYMBOL_GPL(rt2800_clear_beacon);

#ifdef CONFIG_RT2X00_LIB_DEBUGFS
const struct rt2x00debug rt2800_rt2x00debug = {
	.owner	= THIS_MODULE,
	.csr	= {
		.read		= rt2800_register_read,
		.write		= rt2800_register_write,
		.flags		= RT2X00DEBUGFS_OFFSET,
		.word_base	= CSR_REG_BASE,
		.word_size	= sizeof(u32),
		.word_count	= CSR_REG_SIZE / sizeof(u32),
	},
	.eeprom	= {
		/* NOTE: The local EEPROM access functions can't
		 * be used here, use the generic versions instead.
		 */
		.read		= rt2x00_eeprom_read,
		.write		= rt2x00_eeprom_write,
		.word_base	= EEPROM_BASE,
		.word_size	= sizeof(u16),
		.word_count	= EEPROM_SIZE / sizeof(u16),
	},
	.bbp	= {
		.read		= rt2800_bbp_read,
		.write		= rt2800_bbp_write,
		.word_base	= BBP_BASE,
		.word_size	= sizeof(u8),
		.word_count	= BBP_SIZE / sizeof(u8),
	},
	.rf	= {
		.read		= rt2x00_rf_read,
		.write		= rt2800_rf_write,
		.word_base	= RF_BASE,
		.word_size	= sizeof(u32),
		.word_count	= RF_SIZE / sizeof(u32),
	},
	.rfcsr	= {
		.read		= rt2800_rfcsr_read,
		.write		= rt2800_rfcsr_write,
		.word_base	= RFCSR_BASE,
		.word_size	= sizeof(u8),
		.word_count	= RFCSR_SIZE / sizeof(u8),
	},
};
EXPORT_SYMBOL_GPL(rt2800_rt2x00debug);
#endif /* CONFIG_RT2X00_LIB_DEBUGFS */

int rt2800_rfkill_poll(struct rt2x00_dev *rt2x00dev)
{
	u32 reg;

	if (rt2x00_rt(rt2x00dev, RT3290)) {
		rt2800_register_read(rt2x00dev, WLAN_FUN_CTRL, &reg);
		return rt2x00_get_field32(reg, WLAN_GPIO_IN_BIT0);
	} else {
		rt2800_register_read(rt2x00dev, GPIO_CTRL, &reg);
		return rt2x00_get_field32(reg, GPIO_CTRL_VAL2);
	}
}
EXPORT_SYMBOL_GPL(rt2800_rfkill_poll);

#ifdef CONFIG_RT2X00_LIB_LEDS
static void rt2800_brightness_set(struct led_classdev *led_cdev,
				  enum led_brightness brightness)
{
	struct rt2x00_led *led =
	    container_of(led_cdev, struct rt2x00_led, led_dev);
	unsigned int enabled = brightness != LED_OFF;
	unsigned int bg_mode =
	    (enabled && led->rt2x00dev->curr_band == IEEE80211_BAND_2GHZ);
	unsigned int polarity =
		rt2x00_get_field16(led->rt2x00dev->led_mcu_reg,
				   EEPROM_FREQ_LED_POLARITY);
	unsigned int ledmode =
		rt2x00_get_field16(led->rt2x00dev->led_mcu_reg,
				   EEPROM_FREQ_LED_MODE);
	u32 reg;

	/* Check for SoC (SOC devices don't support MCU requests) */
	if (rt2x00_is_soc(led->rt2x00dev)) {
		rt2800_register_read(led->rt2x00dev, LED_CFG, &reg);

		/* Set LED Polarity */
		rt2x00_set_field32(&reg, LED_CFG_LED_POLAR, polarity);

		/* Set LED Mode */
		if (led->type == LED_TYPE_RADIO) {
			rt2x00_set_field32(&reg, LED_CFG_G_LED_MODE,
					   enabled ? 3 : 0);
		} else if (led->type == LED_TYPE_ASSOC) {
			rt2x00_set_field32(&reg, LED_CFG_Y_LED_MODE,
					   enabled ? 3 : 0);
		} else if (led->type == LED_TYPE_QUALITY) {
			rt2x00_set_field32(&reg, LED_CFG_R_LED_MODE,
					   enabled ? 3 : 0);
		}

		rt2800_register_write(led->rt2x00dev, LED_CFG, reg);

	} else {
		if (led->type == LED_TYPE_RADIO) {
			rt2800_mcu_request(led->rt2x00dev, MCU_LED, 0xff, ledmode,
					      enabled ? 0x20 : 0);
		} else if (led->type == LED_TYPE_ASSOC) {
			rt2800_mcu_request(led->rt2x00dev, MCU_LED, 0xff, ledmode,
					      enabled ? (bg_mode ? 0x60 : 0xa0) : 0x20);
		} else if (led->type == LED_TYPE_QUALITY) {
			/*
			 * The brightness is divided into 6 levels (0 - 5),
			 * The specs tell us the following levels:
			 *	0, 1 ,3, 7, 15, 31
			 * to determine the level in a simple way we can simply
			 * work with bitshifting:
			 *	(1 << level) - 1
			 */
			rt2800_mcu_request(led->rt2x00dev, MCU_LED_STRENGTH, 0xff,
					      (1 << brightness / (LED_FULL / 6)) - 1,
					      polarity);
		}
	}
}

static void rt2800_init_led(struct rt2x00_dev *rt2x00dev,
		     struct rt2x00_led *led, enum led_type type)
{
	led->rt2x00dev = rt2x00dev;
	led->type = type;
	led->led_dev.brightness_set = rt2800_brightness_set;
	led->flags = LED_INITIALIZED;
}
#endif /* CONFIG_RT2X00_LIB_LEDS */

/*
 * Configuration handlers.
 */
static void rt2800_config_wcid(struct rt2x00_dev *rt2x00dev,
			       const u8 *address,
			       int wcid)
{
	struct mac_wcid_entry wcid_entry;
	u32 offset;

	offset = MAC_WCID_ENTRY(wcid);

	memset(&wcid_entry, 0xff, sizeof(wcid_entry));
	if (address)
		memcpy(wcid_entry.mac, address, ETH_ALEN);

	rt2800_register_multiwrite(rt2x00dev, offset,
				      &wcid_entry, sizeof(wcid_entry));
}

static void rt2800_delete_wcid_attr(struct rt2x00_dev *rt2x00dev, int wcid)
{
	u32 offset;
	offset = MAC_WCID_ATTR_ENTRY(wcid);
	rt2800_register_write(rt2x00dev, offset, 0);
}

static void rt2800_config_wcid_attr_bssidx(struct rt2x00_dev *rt2x00dev,
					   int wcid, u32 bssidx)
{
	u32 offset = MAC_WCID_ATTR_ENTRY(wcid);
	u32 reg;

	/*
	 * The BSS Idx numbers is split in a main value of 3 bits,
	 * and a extended field for adding one additional bit to the value.
	 */
	rt2800_register_read(rt2x00dev, offset, &reg);
	rt2x00_set_field32(&reg, MAC_WCID_ATTRIBUTE_BSS_IDX, (bssidx & 0x7));
	rt2x00_set_field32(&reg, MAC_WCID_ATTRIBUTE_BSS_IDX_EXT,
			   (bssidx & 0x8) >> 3);
	rt2800_register_write(rt2x00dev, offset, reg);
}

static void rt2800_config_wcid_attr_cipher(struct rt2x00_dev *rt2x00dev,
					   struct rt2x00lib_crypto *crypto,
					   struct ieee80211_key_conf *key)
{
	struct mac_iveiv_entry iveiv_entry;
	u32 offset;
	u32 reg;

	offset = MAC_WCID_ATTR_ENTRY(key->hw_key_idx);

	if (crypto->cmd == SET_KEY) {
		rt2800_register_read(rt2x00dev, offset, &reg);
		rt2x00_set_field32(&reg, MAC_WCID_ATTRIBUTE_KEYTAB,
				   !!(key->flags & IEEE80211_KEY_FLAG_PAIRWISE));
		/*
		 * Both the cipher as the BSS Idx numbers are split in a main
		 * value of 3 bits, and a extended field for adding one additional
		 * bit to the value.
		 */
		rt2x00_set_field32(&reg, MAC_WCID_ATTRIBUTE_CIPHER,
				   (crypto->cipher & 0x7));
		rt2x00_set_field32(&reg, MAC_WCID_ATTRIBUTE_CIPHER_EXT,
				   (crypto->cipher & 0x8) >> 3);
		rt2x00_set_field32(&reg, MAC_WCID_ATTRIBUTE_RX_WIUDF, crypto->cipher);
		rt2800_register_write(rt2x00dev, offset, reg);
	} else {
		/* Delete the cipher without touching the bssidx */
		rt2800_register_read(rt2x00dev, offset, &reg);
		rt2x00_set_field32(&reg, MAC_WCID_ATTRIBUTE_KEYTAB, 0);
		rt2x00_set_field32(&reg, MAC_WCID_ATTRIBUTE_CIPHER, 0);
		rt2x00_set_field32(&reg, MAC_WCID_ATTRIBUTE_CIPHER_EXT, 0);
		rt2x00_set_field32(&reg, MAC_WCID_ATTRIBUTE_RX_WIUDF, 0);
		rt2800_register_write(rt2x00dev, offset, reg);
	}

	offset = MAC_IVEIV_ENTRY(key->hw_key_idx);

	memset(&iveiv_entry, 0, sizeof(iveiv_entry));
	if ((crypto->cipher == CIPHER_TKIP) ||
	    (crypto->cipher == CIPHER_TKIP_NO_MIC) ||
	    (crypto->cipher == CIPHER_AES))
		iveiv_entry.iv[3] |= 0x20;
	iveiv_entry.iv[3] |= key->keyidx << 6;
	rt2800_register_multiwrite(rt2x00dev, offset,
				      &iveiv_entry, sizeof(iveiv_entry));
}

int rt2800_config_shared_key(struct rt2x00_dev *rt2x00dev,
			     struct rt2x00lib_crypto *crypto,
			     struct ieee80211_key_conf *key)
{
	struct hw_key_entry key_entry;
	struct rt2x00_field32 field;
	u32 offset;
	u32 reg;

	if (crypto->cmd == SET_KEY) {
		key->hw_key_idx = (4 * crypto->bssidx) + key->keyidx;

		memcpy(key_entry.key, crypto->key,
		       sizeof(key_entry.key));
		memcpy(key_entry.tx_mic, crypto->tx_mic,
		       sizeof(key_entry.tx_mic));
		memcpy(key_entry.rx_mic, crypto->rx_mic,
		       sizeof(key_entry.rx_mic));

		offset = SHARED_KEY_ENTRY(key->hw_key_idx);
		rt2800_register_multiwrite(rt2x00dev, offset,
					      &key_entry, sizeof(key_entry));
	}

	/*
	 * The cipher types are stored over multiple registers
	 * starting with SHARED_KEY_MODE_BASE each word will have
	 * 32 bits and contains the cipher types for 2 bssidx each.
	 * Using the correct defines correctly will cause overhead,
	 * so just calculate the correct offset.
	 */
	field.bit_offset = 4 * (key->hw_key_idx % 8);
	field.bit_mask = 0x7 << field.bit_offset;

	offset = SHARED_KEY_MODE_ENTRY(key->hw_key_idx / 8);

	rt2800_register_read(rt2x00dev, offset, &reg);
	rt2x00_set_field32(&reg, field,
			   (crypto->cmd == SET_KEY) * crypto->cipher);
	rt2800_register_write(rt2x00dev, offset, reg);

	/*
	 * Update WCID information
	 */
	rt2800_config_wcid(rt2x00dev, crypto->address, key->hw_key_idx);
	rt2800_config_wcid_attr_bssidx(rt2x00dev, key->hw_key_idx,
				       crypto->bssidx);
	rt2800_config_wcid_attr_cipher(rt2x00dev, crypto, key);

	return 0;
}
EXPORT_SYMBOL_GPL(rt2800_config_shared_key);

static inline int rt2800_find_wcid(struct rt2x00_dev *rt2x00dev)
{
	struct mac_wcid_entry wcid_entry;
	int idx;
	u32 offset;

	/*
	 * Search for the first free WCID entry and return the corresponding
	 * index.
	 *
	 * Make sure the WCID starts _after_ the last possible shared key
	 * entry (>32).
	 *
	 * Since parts of the pairwise key table might be shared with
	 * the beacon frame buffers 6 & 7 we should only write into the
	 * first 222 entries.
	 */
	for (idx = 33; idx <= 222; idx++) {
		offset = MAC_WCID_ENTRY(idx);
		rt2800_register_multiread(rt2x00dev, offset, &wcid_entry,
					  sizeof(wcid_entry));
		if (is_broadcast_ether_addr(wcid_entry.mac))
			return idx;
	}

	/*
	 * Use -1 to indicate that we don't have any more space in the WCID
	 * table.
	 */
	return -1;
}

int rt2800_config_pairwise_key(struct rt2x00_dev *rt2x00dev,
			       struct rt2x00lib_crypto *crypto,
			       struct ieee80211_key_conf *key)
{
	struct hw_key_entry key_entry;
	u32 offset;

	if (crypto->cmd == SET_KEY) {
		/*
		 * Allow key configuration only for STAs that are
		 * known by the hw.
		 */
		if (crypto->wcid < 0)
			return -ENOSPC;
		key->hw_key_idx = crypto->wcid;

		memcpy(key_entry.key, crypto->key,
		       sizeof(key_entry.key));
		memcpy(key_entry.tx_mic, crypto->tx_mic,
		       sizeof(key_entry.tx_mic));
		memcpy(key_entry.rx_mic, crypto->rx_mic,
		       sizeof(key_entry.rx_mic));

		offset = PAIRWISE_KEY_ENTRY(key->hw_key_idx);
		rt2800_register_multiwrite(rt2x00dev, offset,
					      &key_entry, sizeof(key_entry));
	}

	/*
	 * Update WCID information
	 */
	rt2800_config_wcid_attr_cipher(rt2x00dev, crypto, key);

	return 0;
}
EXPORT_SYMBOL_GPL(rt2800_config_pairwise_key);

int rt2800_sta_add(struct rt2x00_dev *rt2x00dev, struct ieee80211_vif *vif,
		   struct ieee80211_sta *sta)
{
	int wcid;
	struct rt2x00_sta *sta_priv = sta_to_rt2x00_sta(sta);

	/*
	 * Find next free WCID.
	 */
	wcid = rt2800_find_wcid(rt2x00dev);

	/*
	 * Store selected wcid even if it is invalid so that we can
	 * later decide if the STA is uploaded into the hw.
	 */
	sta_priv->wcid = wcid;

	/*
	 * No space left in the device, however, we can still communicate
	 * with the STA -> No error.
	 */
	if (wcid < 0)
		return 0;

	/*
	 * Clean up WCID attributes and write STA address to the device.
	 */
	rt2800_delete_wcid_attr(rt2x00dev, wcid);
	rt2800_config_wcid(rt2x00dev, sta->addr, wcid);
	rt2800_config_wcid_attr_bssidx(rt2x00dev, wcid,
				       rt2x00lib_get_bssidx(rt2x00dev, vif));
	return 0;
}
EXPORT_SYMBOL_GPL(rt2800_sta_add);

int rt2800_sta_remove(struct rt2x00_dev *rt2x00dev, int wcid)
{
	/*
	 * Remove WCID entry, no need to clean the attributes as they will
	 * get renewed when the WCID is reused.
	 */
	rt2800_config_wcid(rt2x00dev, NULL, wcid);

	return 0;
}
EXPORT_SYMBOL_GPL(rt2800_sta_remove);

void rt2800_config_filter(struct rt2x00_dev *rt2x00dev,
			  const unsigned int filter_flags)
{
	u32 reg;

	/*
	 * Start configuration steps.
	 * Note that the version error will always be dropped
	 * and broadcast frames will always be accepted since
	 * there is no filter for it at this time.
	 */
	rt2800_register_read(rt2x00dev, RX_FILTER_CFG, &reg);
	rt2x00_set_field32(&reg, RX_FILTER_CFG_DROP_CRC_ERROR,
			   !(filter_flags & FIF_FCSFAIL));
	rt2x00_set_field32(&reg, RX_FILTER_CFG_DROP_PHY_ERROR,
			   !(filter_flags & FIF_PLCPFAIL));
	rt2x00_set_field32(&reg, RX_FILTER_CFG_DROP_NOT_TO_ME,
			   !(filter_flags & FIF_PROMISC_IN_BSS));
	rt2x00_set_field32(&reg, RX_FILTER_CFG_DROP_NOT_MY_BSSD, 0);
	rt2x00_set_field32(&reg, RX_FILTER_CFG_DROP_VER_ERROR, 1);
	rt2x00_set_field32(&reg, RX_FILTER_CFG_DROP_MULTICAST,
			   !(filter_flags & FIF_ALLMULTI));
	rt2x00_set_field32(&reg, RX_FILTER_CFG_DROP_BROADCAST, 0);
	rt2x00_set_field32(&reg, RX_FILTER_CFG_DROP_DUPLICATE, 1);
	rt2x00_set_field32(&reg, RX_FILTER_CFG_DROP_CF_END_ACK,
			   !(filter_flags & FIF_CONTROL));
	rt2x00_set_field32(&reg, RX_FILTER_CFG_DROP_CF_END,
			   !(filter_flags & FIF_CONTROL));
	rt2x00_set_field32(&reg, RX_FILTER_CFG_DROP_ACK,
			   !(filter_flags & FIF_CONTROL));
	rt2x00_set_field32(&reg, RX_FILTER_CFG_DROP_CTS,
			   !(filter_flags & FIF_CONTROL));
	rt2x00_set_field32(&reg, RX_FILTER_CFG_DROP_RTS,
			   !(filter_flags & FIF_CONTROL));
	rt2x00_set_field32(&reg, RX_FILTER_CFG_DROP_PSPOLL,
			   !(filter_flags & FIF_PSPOLL));
	rt2x00_set_field32(&reg, RX_FILTER_CFG_DROP_BA, 0);
	rt2x00_set_field32(&reg, RX_FILTER_CFG_DROP_BAR,
			   !(filter_flags & FIF_CONTROL));
	rt2x00_set_field32(&reg, RX_FILTER_CFG_DROP_CNTL,
			   !(filter_flags & FIF_CONTROL));
	rt2800_register_write(rt2x00dev, RX_FILTER_CFG, reg);
}
EXPORT_SYMBOL_GPL(rt2800_config_filter);

void rt2800_config_intf(struct rt2x00_dev *rt2x00dev, struct rt2x00_intf *intf,
			struct rt2x00intf_conf *conf, const unsigned int flags)
{
	u32 reg;
	bool update_bssid = false;

	if (flags & CONFIG_UPDATE_TYPE) {
		/*
		 * Enable synchronisation.
		 */
		rt2800_register_read(rt2x00dev, BCN_TIME_CFG, &reg);
		rt2x00_set_field32(&reg, BCN_TIME_CFG_TSF_SYNC, conf->sync);
		rt2800_register_write(rt2x00dev, BCN_TIME_CFG, reg);

		if (conf->sync == TSF_SYNC_AP_NONE) {
			/*
			 * Tune beacon queue transmit parameters for AP mode
			 */
			rt2800_register_read(rt2x00dev, TBTT_SYNC_CFG, &reg);
			rt2x00_set_field32(&reg, TBTT_SYNC_CFG_BCN_CWMIN, 0);
			rt2x00_set_field32(&reg, TBTT_SYNC_CFG_BCN_AIFSN, 1);
			rt2x00_set_field32(&reg, TBTT_SYNC_CFG_BCN_EXP_WIN, 32);
			rt2x00_set_field32(&reg, TBTT_SYNC_CFG_TBTT_ADJUST, 0);
			rt2800_register_write(rt2x00dev, TBTT_SYNC_CFG, reg);
		} else {
			rt2800_register_read(rt2x00dev, TBTT_SYNC_CFG, &reg);
			rt2x00_set_field32(&reg, TBTT_SYNC_CFG_BCN_CWMIN, 4);
			rt2x00_set_field32(&reg, TBTT_SYNC_CFG_BCN_AIFSN, 2);
			rt2x00_set_field32(&reg, TBTT_SYNC_CFG_BCN_EXP_WIN, 32);
			rt2x00_set_field32(&reg, TBTT_SYNC_CFG_TBTT_ADJUST, 16);
			rt2800_register_write(rt2x00dev, TBTT_SYNC_CFG, reg);
		}
	}

	if (flags & CONFIG_UPDATE_MAC) {
		if (flags & CONFIG_UPDATE_TYPE &&
		    conf->sync == TSF_SYNC_AP_NONE) {
			/*
			 * The BSSID register has to be set to our own mac
			 * address in AP mode.
			 */
			memcpy(conf->bssid, conf->mac, sizeof(conf->mac));
			update_bssid = true;
		}

		if (!is_zero_ether_addr((const u8 *)conf->mac)) {
			reg = le32_to_cpu(conf->mac[1]);
			rt2x00_set_field32(&reg, MAC_ADDR_DW1_UNICAST_TO_ME_MASK, 0xff);
			conf->mac[1] = cpu_to_le32(reg);
		}

		rt2800_register_multiwrite(rt2x00dev, MAC_ADDR_DW0,
					      conf->mac, sizeof(conf->mac));
	}

	if ((flags & CONFIG_UPDATE_BSSID) || update_bssid) {
		if (!is_zero_ether_addr((const u8 *)conf->bssid)) {
			reg = le32_to_cpu(conf->bssid[1]);
			rt2x00_set_field32(&reg, MAC_BSSID_DW1_BSS_ID_MASK, 3);
			rt2x00_set_field32(&reg, MAC_BSSID_DW1_BSS_BCN_NUM, 7);
			conf->bssid[1] = cpu_to_le32(reg);
		}

		rt2800_register_multiwrite(rt2x00dev, MAC_BSSID_DW0,
					      conf->bssid, sizeof(conf->bssid));
	}
}
EXPORT_SYMBOL_GPL(rt2800_config_intf);

static void rt2800_config_ht_opmode(struct rt2x00_dev *rt2x00dev,
				    struct rt2x00lib_erp *erp)
{
	bool any_sta_nongf = !!(erp->ht_opmode &
				IEEE80211_HT_OP_MODE_NON_GF_STA_PRSNT);
	u8 protection = erp->ht_opmode & IEEE80211_HT_OP_MODE_PROTECTION;
	u8 mm20_mode, mm40_mode, gf20_mode, gf40_mode;
	u16 mm20_rate, mm40_rate, gf20_rate, gf40_rate;
	u32 reg;

	/* default protection rate for HT20: OFDM 24M */
	mm20_rate = gf20_rate = 0x4004;

	/* default protection rate for HT40: duplicate OFDM 24M */
	mm40_rate = gf40_rate = 0x4084;

	switch (protection) {
	case IEEE80211_HT_OP_MODE_PROTECTION_NONE:
		/*
		 * All STAs in this BSS are HT20/40 but there might be
		 * STAs not supporting greenfield mode.
		 * => Disable protection for HT transmissions.
		 */
		mm20_mode = mm40_mode = gf20_mode = gf40_mode = 0;

		break;
	case IEEE80211_HT_OP_MODE_PROTECTION_20MHZ:
		/*
		 * All STAs in this BSS are HT20 or HT20/40 but there
		 * might be STAs not supporting greenfield mode.
		 * => Protect all HT40 transmissions.
		 */
		mm20_mode = gf20_mode = 0;
		mm40_mode = gf40_mode = 2;

		break;
	case IEEE80211_HT_OP_MODE_PROTECTION_NONMEMBER:
		/*
		 * Nonmember protection:
		 * According to 802.11n we _should_ protect all
		 * HT transmissions (but we don't have to).
		 *
		 * But if cts_protection is enabled we _shall_ protect
		 * all HT transmissions using a CCK rate.
		 *
		 * And if any station is non GF we _shall_ protect
		 * GF transmissions.
		 *
		 * We decide to protect everything
		 * -> fall through to mixed mode.
		 */
	case IEEE80211_HT_OP_MODE_PROTECTION_NONHT_MIXED:
		/*
		 * Legacy STAs are present
		 * => Protect all HT transmissions.
		 */
		mm20_mode = mm40_mode = gf20_mode = gf40_mode = 2;

		/*
		 * If erp protection is needed we have to protect HT
		 * transmissions with CCK 11M long preamble.
		 */
		if (erp->cts_protection) {
			/* don't duplicate RTS/CTS in CCK mode */
			mm20_rate = mm40_rate = 0x0003;
			gf20_rate = gf40_rate = 0x0003;
		}
		break;
	}

	/* check for STAs not supporting greenfield mode */
	if (any_sta_nongf)
		gf20_mode = gf40_mode = 2;

	/* Update HT protection config */
	rt2800_register_read(rt2x00dev, MM20_PROT_CFG, &reg);
	rt2x00_set_field32(&reg, MM20_PROT_CFG_PROTECT_RATE, mm20_rate);
	rt2x00_set_field32(&reg, MM20_PROT_CFG_PROTECT_CTRL, mm20_mode);
	rt2800_register_write(rt2x00dev, MM20_PROT_CFG, reg);

	rt2800_register_read(rt2x00dev, MM40_PROT_CFG, &reg);
	rt2x00_set_field32(&reg, MM40_PROT_CFG_PROTECT_RATE, mm40_rate);
	rt2x00_set_field32(&reg, MM40_PROT_CFG_PROTECT_CTRL, mm40_mode);
	rt2800_register_write(rt2x00dev, MM40_PROT_CFG, reg);

	rt2800_register_read(rt2x00dev, GF20_PROT_CFG, &reg);
	rt2x00_set_field32(&reg, GF20_PROT_CFG_PROTECT_RATE, gf20_rate);
	rt2x00_set_field32(&reg, GF20_PROT_CFG_PROTECT_CTRL, gf20_mode);
	rt2800_register_write(rt2x00dev, GF20_PROT_CFG, reg);

	rt2800_register_read(rt2x00dev, GF40_PROT_CFG, &reg);
	rt2x00_set_field32(&reg, GF40_PROT_CFG_PROTECT_RATE, gf40_rate);
	rt2x00_set_field32(&reg, GF40_PROT_CFG_PROTECT_CTRL, gf40_mode);
	rt2800_register_write(rt2x00dev, GF40_PROT_CFG, reg);
}

void rt2800_config_erp(struct rt2x00_dev *rt2x00dev, struct rt2x00lib_erp *erp,
		       u32 changed)
{
	u32 reg;

	if (changed & BSS_CHANGED_ERP_PREAMBLE) {
		rt2800_register_read(rt2x00dev, AUTO_RSP_CFG, &reg);
		rt2x00_set_field32(&reg, AUTO_RSP_CFG_BAC_ACK_POLICY,
				   !!erp->short_preamble);
		rt2x00_set_field32(&reg, AUTO_RSP_CFG_AR_PREAMBLE,
				   !!erp->short_preamble);
		rt2800_register_write(rt2x00dev, AUTO_RSP_CFG, reg);
	}

	if (changed & BSS_CHANGED_ERP_CTS_PROT) {
		rt2800_register_read(rt2x00dev, OFDM_PROT_CFG, &reg);
		rt2x00_set_field32(&reg, OFDM_PROT_CFG_PROTECT_CTRL,
				   erp->cts_protection ? 2 : 0);
		rt2800_register_write(rt2x00dev, OFDM_PROT_CFG, reg);
	}

	if (changed & BSS_CHANGED_BASIC_RATES) {
		rt2800_register_write(rt2x00dev, LEGACY_BASIC_RATE,
					 erp->basic_rates);
		rt2800_register_write(rt2x00dev, HT_BASIC_RATE, 0x00008003);
	}

	if (changed & BSS_CHANGED_ERP_SLOT) {
		rt2800_register_read(rt2x00dev, BKOFF_SLOT_CFG, &reg);
		rt2x00_set_field32(&reg, BKOFF_SLOT_CFG_SLOT_TIME,
				   erp->slot_time);
		rt2800_register_write(rt2x00dev, BKOFF_SLOT_CFG, reg);

		rt2800_register_read(rt2x00dev, XIFS_TIME_CFG, &reg);
		rt2x00_set_field32(&reg, XIFS_TIME_CFG_EIFS, erp->eifs);
		rt2800_register_write(rt2x00dev, XIFS_TIME_CFG, reg);
	}

	if (changed & BSS_CHANGED_BEACON_INT) {
		rt2800_register_read(rt2x00dev, BCN_TIME_CFG, &reg);
		rt2x00_set_field32(&reg, BCN_TIME_CFG_BEACON_INTERVAL,
				   erp->beacon_int * 16);
		rt2800_register_write(rt2x00dev, BCN_TIME_CFG, reg);
	}

	if (changed & BSS_CHANGED_HT)
		rt2800_config_ht_opmode(rt2x00dev, erp);
}
EXPORT_SYMBOL_GPL(rt2800_config_erp);

static void rt2800_config_3572bt_ant(struct rt2x00_dev *rt2x00dev)
{
	u32 reg;
	u16 eeprom;
	u8 led_ctrl, led_g_mode, led_r_mode;

	rt2800_register_read(rt2x00dev, GPIO_SWITCH, &reg);
	if (rt2x00dev->curr_band == IEEE80211_BAND_5GHZ) {
		rt2x00_set_field32(&reg, GPIO_SWITCH_0, 1);
		rt2x00_set_field32(&reg, GPIO_SWITCH_1, 1);
	} else {
		rt2x00_set_field32(&reg, GPIO_SWITCH_0, 0);
		rt2x00_set_field32(&reg, GPIO_SWITCH_1, 0);
	}
	rt2800_register_write(rt2x00dev, GPIO_SWITCH, reg);

	rt2800_register_read(rt2x00dev, LED_CFG, &reg);
	led_g_mode = rt2x00_get_field32(reg, LED_CFG_LED_POLAR) ? 3 : 0;
	led_r_mode = rt2x00_get_field32(reg, LED_CFG_LED_POLAR) ? 0 : 3;
	if (led_g_mode != rt2x00_get_field32(reg, LED_CFG_G_LED_MODE) ||
	    led_r_mode != rt2x00_get_field32(reg, LED_CFG_R_LED_MODE)) {
		rt2800_eeprom_read(rt2x00dev, EEPROM_FREQ, &eeprom);
		led_ctrl = rt2x00_get_field16(eeprom, EEPROM_FREQ_LED_MODE);
		if (led_ctrl == 0 || led_ctrl > 0x40) {
			rt2x00_set_field32(&reg, LED_CFG_G_LED_MODE, led_g_mode);
			rt2x00_set_field32(&reg, LED_CFG_R_LED_MODE, led_r_mode);
			rt2800_register_write(rt2x00dev, LED_CFG, reg);
		} else {
			rt2800_mcu_request(rt2x00dev, MCU_BAND_SELECT, 0xff,
					   (led_g_mode << 2) | led_r_mode, 1);
		}
	}
}

static void rt2800_set_ant_diversity(struct rt2x00_dev *rt2x00dev,
				     enum antenna ant)
{
	u32 reg;
	u8 eesk_pin = (ant == ANTENNA_A) ? 1 : 0;
	u8 gpio_bit3 = (ant == ANTENNA_A) ? 0 : 1;

	if (rt2x00_is_pci(rt2x00dev)) {
		rt2800_register_read(rt2x00dev, E2PROM_CSR, &reg);
		rt2x00_set_field32(&reg, E2PROM_CSR_DATA_CLOCK, eesk_pin);
		rt2800_register_write(rt2x00dev, E2PROM_CSR, reg);
	} else if (rt2x00_is_usb(rt2x00dev))
		rt2800_mcu_request(rt2x00dev, MCU_ANT_SELECT, 0xff,
				   eesk_pin, 0);

	rt2800_register_read(rt2x00dev, GPIO_CTRL, &reg);
	rt2x00_set_field32(&reg, GPIO_CTRL_DIR3, 0);
	rt2x00_set_field32(&reg, GPIO_CTRL_VAL3, gpio_bit3);
	rt2800_register_write(rt2x00dev, GPIO_CTRL, reg);
}

void rt2800_config_ant(struct rt2x00_dev *rt2x00dev, struct antenna_setup *ant)
{
	u8 r1;
	u8 r3;
	u16 eeprom;

	rt2800_bbp_read(rt2x00dev, 1, &r1);
	rt2800_bbp_read(rt2x00dev, 3, &r3);

	if (rt2x00_rt(rt2x00dev, RT3572) &&
	    rt2x00_has_cap_bt_coexist(rt2x00dev))
		rt2800_config_3572bt_ant(rt2x00dev);

	/*
	 * Configure the TX antenna.
	 */
	switch (ant->tx_chain_num) {
	case 1:
		rt2x00_set_field8(&r1, BBP1_TX_ANTENNA, 0);
		break;
	case 2:
		if (rt2x00_rt(rt2x00dev, RT3572) &&
		    rt2x00_has_cap_bt_coexist(rt2x00dev))
			rt2x00_set_field8(&r1, BBP1_TX_ANTENNA, 1);
		else
			rt2x00_set_field8(&r1, BBP1_TX_ANTENNA, 2);
		break;
	case 3:
		rt2x00_set_field8(&r1, BBP1_TX_ANTENNA, 2);
		break;
	}

	/*
	 * Configure the RX antenna.
	 */
	switch (ant->rx_chain_num) {
	case 1:
		if (rt2x00_rt(rt2x00dev, RT3070) ||
		    rt2x00_rt(rt2x00dev, RT3090) ||
		    rt2x00_rt(rt2x00dev, RT3352) ||
		    rt2x00_rt(rt2x00dev, RT3390)) {
			rt2800_eeprom_read(rt2x00dev,
					   EEPROM_NIC_CONF1, &eeprom);
			if (rt2x00_get_field16(eeprom,
						EEPROM_NIC_CONF1_ANT_DIVERSITY))
				rt2800_set_ant_diversity(rt2x00dev,
						rt2x00dev->default_ant.rx);
		}
		rt2x00_set_field8(&r3, BBP3_RX_ANTENNA, 0);
		break;
	case 2:
		if (rt2x00_rt(rt2x00dev, RT3572) &&
		    rt2x00_has_cap_bt_coexist(rt2x00dev)) {
			rt2x00_set_field8(&r3, BBP3_RX_ADC, 1);
			rt2x00_set_field8(&r3, BBP3_RX_ANTENNA,
				rt2x00dev->curr_band == IEEE80211_BAND_5GHZ);
			rt2800_set_ant_diversity(rt2x00dev, ANTENNA_B);
		} else {
			rt2x00_set_field8(&r3, BBP3_RX_ANTENNA, 1);
		}
		break;
	case 3:
		rt2x00_set_field8(&r3, BBP3_RX_ANTENNA, 2);
		break;
	}

	rt2800_bbp_write(rt2x00dev, 3, r3);
	rt2800_bbp_write(rt2x00dev, 1, r1);

	if (rt2x00_rt(rt2x00dev, RT3593)) {
		if (ant->rx_chain_num == 1)
			rt2800_bbp_write(rt2x00dev, 86, 0x00);
		else
			rt2800_bbp_write(rt2x00dev, 86, 0x46);
	}
}
EXPORT_SYMBOL_GPL(rt2800_config_ant);

static void rt2800_config_lna_gain(struct rt2x00_dev *rt2x00dev,
				   struct rt2x00lib_conf *libconf)
{
	u16 eeprom;
	short lna_gain;

	if (libconf->rf.channel <= 14) {
		rt2800_eeprom_read(rt2x00dev, EEPROM_LNA, &eeprom);
		lna_gain = rt2x00_get_field16(eeprom, EEPROM_LNA_BG);
	} else if (libconf->rf.channel <= 64) {
		rt2800_eeprom_read(rt2x00dev, EEPROM_LNA, &eeprom);
		lna_gain = rt2x00_get_field16(eeprom, EEPROM_LNA_A0);
	} else if (libconf->rf.channel <= 128) {
		if (rt2x00_rt(rt2x00dev, RT3593)) {
			rt2800_eeprom_read(rt2x00dev, EEPROM_EXT_LNA2, &eeprom);
			lna_gain = rt2x00_get_field16(eeprom,
						      EEPROM_EXT_LNA2_A1);
		} else {
			rt2800_eeprom_read(rt2x00dev, EEPROM_RSSI_BG2, &eeprom);
			lna_gain = rt2x00_get_field16(eeprom,
						      EEPROM_RSSI_BG2_LNA_A1);
		}
	} else {
		if (rt2x00_rt(rt2x00dev, RT3593)) {
			rt2800_eeprom_read(rt2x00dev, EEPROM_EXT_LNA2, &eeprom);
			lna_gain = rt2x00_get_field16(eeprom,
						      EEPROM_EXT_LNA2_A2);
		} else {
			rt2800_eeprom_read(rt2x00dev, EEPROM_RSSI_A2, &eeprom);
			lna_gain = rt2x00_get_field16(eeprom,
						      EEPROM_RSSI_A2_LNA_A2);
		}
	}

	rt2x00dev->lna_gain = lna_gain;
}

#define FREQ_OFFSET_BOUND	0x5f

static void rt2800_adjust_freq_offset(struct rt2x00_dev *rt2x00dev)
{
	u8 freq_offset, prev_freq_offset;
	u8 rfcsr, prev_rfcsr;

	freq_offset = rt2x00_get_field8(rt2x00dev->freq_offset, RFCSR17_CODE);
	freq_offset = min_t(u8, freq_offset, FREQ_OFFSET_BOUND);

	rt2800_rfcsr_read(rt2x00dev, 17, &rfcsr);
	prev_rfcsr = rfcsr;

	rt2x00_set_field8(&rfcsr, RFCSR17_CODE, freq_offset);
	if (rfcsr == prev_rfcsr)
		return;

	if (rt2x00_is_usb(rt2x00dev)) {
		rt2800_mcu_request(rt2x00dev, MCU_FREQ_OFFSET, 0xff,
				   freq_offset, prev_rfcsr);
		return;
	}

	prev_freq_offset = rt2x00_get_field8(prev_rfcsr, RFCSR17_CODE);
	while (prev_freq_offset != freq_offset) {
		if (prev_freq_offset < freq_offset)
			prev_freq_offset++;
		else
			prev_freq_offset--;

		rt2x00_set_field8(&rfcsr, RFCSR17_CODE, prev_freq_offset);
		rt2800_rfcsr_write(rt2x00dev, 17, rfcsr);

		usleep_range(1000, 1500);
	}
}

static void rt2800_config_channel_rf2xxx(struct rt2x00_dev *rt2x00dev,
					 struct ieee80211_conf *conf,
					 struct rf_channel *rf,
					 struct channel_info *info)
{
	rt2x00_set_field32(&rf->rf4, RF4_FREQ_OFFSET, rt2x00dev->freq_offset);

	if (rt2x00dev->default_ant.tx_chain_num == 1)
		rt2x00_set_field32(&rf->rf2, RF2_ANTENNA_TX1, 1);

	if (rt2x00dev->default_ant.rx_chain_num == 1) {
		rt2x00_set_field32(&rf->rf2, RF2_ANTENNA_RX1, 1);
		rt2x00_set_field32(&rf->rf2, RF2_ANTENNA_RX2, 1);
	} else if (rt2x00dev->default_ant.rx_chain_num == 2)
		rt2x00_set_field32(&rf->rf2, RF2_ANTENNA_RX2, 1);

	if (rf->channel > 14) {
		/*
		 * When TX power is below 0, we should increase it by 7 to
		 * make it a positive value (Minimum value is -7).
		 * However this means that values between 0 and 7 have
		 * double meaning, and we should set a 7DBm boost flag.
		 */
		rt2x00_set_field32(&rf->rf3, RF3_TXPOWER_A_7DBM_BOOST,
				   (info->default_power1 >= 0));

		if (info->default_power1 < 0)
			info->default_power1 += 7;

		rt2x00_set_field32(&rf->rf3, RF3_TXPOWER_A, info->default_power1);

		rt2x00_set_field32(&rf->rf4, RF4_TXPOWER_A_7DBM_BOOST,
				   (info->default_power2 >= 0));

		if (info->default_power2 < 0)
			info->default_power2 += 7;

		rt2x00_set_field32(&rf->rf4, RF4_TXPOWER_A, info->default_power2);
	} else {
		rt2x00_set_field32(&rf->rf3, RF3_TXPOWER_G, info->default_power1);
		rt2x00_set_field32(&rf->rf4, RF4_TXPOWER_G, info->default_power2);
	}

	rt2x00_set_field32(&rf->rf4, RF4_HT40, conf_is_ht40(conf));

	rt2800_rf_write(rt2x00dev, 1, rf->rf1);
	rt2800_rf_write(rt2x00dev, 2, rf->rf2);
	rt2800_rf_write(rt2x00dev, 3, rf->rf3 & ~0x00000004);
	rt2800_rf_write(rt2x00dev, 4, rf->rf4);

	udelay(200);

	rt2800_rf_write(rt2x00dev, 1, rf->rf1);
	rt2800_rf_write(rt2x00dev, 2, rf->rf2);
	rt2800_rf_write(rt2x00dev, 3, rf->rf3 | 0x00000004);
	rt2800_rf_write(rt2x00dev, 4, rf->rf4);

	udelay(200);

	rt2800_rf_write(rt2x00dev, 1, rf->rf1);
	rt2800_rf_write(rt2x00dev, 2, rf->rf2);
	rt2800_rf_write(rt2x00dev, 3, rf->rf3 & ~0x00000004);
	rt2800_rf_write(rt2x00dev, 4, rf->rf4);
}

static void rt2800_config_channel_rf3xxx(struct rt2x00_dev *rt2x00dev,
					 struct ieee80211_conf *conf,
					 struct rf_channel *rf,
					 struct channel_info *info)
{
	struct rt2800_drv_data *drv_data = rt2x00dev->drv_data;
	u8 rfcsr, calib_tx, calib_rx;

	rt2800_rfcsr_write(rt2x00dev, 2, rf->rf1);

	rt2800_rfcsr_read(rt2x00dev, 3, &rfcsr);
	rt2x00_set_field8(&rfcsr, RFCSR3_K, rf->rf3);
	rt2800_rfcsr_write(rt2x00dev, 3, rfcsr);

	rt2800_rfcsr_read(rt2x00dev, 6, &rfcsr);
	rt2x00_set_field8(&rfcsr, RFCSR6_R1, rf->rf2);
	rt2800_rfcsr_write(rt2x00dev, 6, rfcsr);

	rt2800_rfcsr_read(rt2x00dev, 12, &rfcsr);
	rt2x00_set_field8(&rfcsr, RFCSR12_TX_POWER, info->default_power1);
	rt2800_rfcsr_write(rt2x00dev, 12, rfcsr);

	rt2800_rfcsr_read(rt2x00dev, 13, &rfcsr);
	rt2x00_set_field8(&rfcsr, RFCSR13_TX_POWER, info->default_power2);
	rt2800_rfcsr_write(rt2x00dev, 13, rfcsr);

	rt2800_rfcsr_read(rt2x00dev, 1, &rfcsr);
	rt2x00_set_field8(&rfcsr, RFCSR1_RX0_PD, 0);
	rt2x00_set_field8(&rfcsr, RFCSR1_RX1_PD,
			  rt2x00dev->default_ant.rx_chain_num <= 1);
	rt2x00_set_field8(&rfcsr, RFCSR1_RX2_PD,
			  rt2x00dev->default_ant.rx_chain_num <= 2);
	rt2x00_set_field8(&rfcsr, RFCSR1_TX0_PD, 0);
	rt2x00_set_field8(&rfcsr, RFCSR1_TX1_PD,
			  rt2x00dev->default_ant.tx_chain_num <= 1);
	rt2x00_set_field8(&rfcsr, RFCSR1_TX2_PD,
			  rt2x00dev->default_ant.tx_chain_num <= 2);
	rt2800_rfcsr_write(rt2x00dev, 1, rfcsr);

	rt2800_rfcsr_read(rt2x00dev, 23, &rfcsr);
	rt2x00_set_field8(&rfcsr, RFCSR23_FREQ_OFFSET, rt2x00dev->freq_offset);
	rt2800_rfcsr_write(rt2x00dev, 23, rfcsr);

	if (rt2x00_rt(rt2x00dev, RT3390)) {
		calib_tx = conf_is_ht40(conf) ? 0x68 : 0x4f;
		calib_rx = conf_is_ht40(conf) ? 0x6f : 0x4f;
	} else {
		if (conf_is_ht40(conf)) {
			calib_tx = drv_data->calibration_bw40;
			calib_rx = drv_data->calibration_bw40;
		} else {
			calib_tx = drv_data->calibration_bw20;
			calib_rx = drv_data->calibration_bw20;
		}
	}

	rt2800_rfcsr_read(rt2x00dev, 24, &rfcsr);
	rt2x00_set_field8(&rfcsr, RFCSR24_TX_CALIB, calib_tx);
	rt2800_rfcsr_write(rt2x00dev, 24, rfcsr);

	rt2800_rfcsr_read(rt2x00dev, 31, &rfcsr);
	rt2x00_set_field8(&rfcsr, RFCSR31_RX_CALIB, calib_rx);
	rt2800_rfcsr_write(rt2x00dev, 31, rfcsr);

	rt2800_rfcsr_read(rt2x00dev, 7, &rfcsr);
	rt2x00_set_field8(&rfcsr, RFCSR7_RF_TUNING, 1);
	rt2800_rfcsr_write(rt2x00dev, 7, rfcsr);

	rt2800_rfcsr_read(rt2x00dev, 30, &rfcsr);
	rt2x00_set_field8(&rfcsr, RFCSR30_RF_CALIBRATION, 1);
	rt2800_rfcsr_write(rt2x00dev, 30, rfcsr);
	msleep(1);
	rt2x00_set_field8(&rfcsr, RFCSR30_RF_CALIBRATION, 0);
	rt2800_rfcsr_write(rt2x00dev, 30, rfcsr);
}

static void rt2800_config_channel_rf3052(struct rt2x00_dev *rt2x00dev,
					 struct ieee80211_conf *conf,
					 struct rf_channel *rf,
					 struct channel_info *info)
{
	struct rt2800_drv_data *drv_data = rt2x00dev->drv_data;
	u8 rfcsr;
	u32 reg;

	if (rf->channel <= 14) {
		rt2800_bbp_write(rt2x00dev, 25, drv_data->bbp25);
		rt2800_bbp_write(rt2x00dev, 26, drv_data->bbp26);
	} else {
		rt2800_bbp_write(rt2x00dev, 25, 0x09);
		rt2800_bbp_write(rt2x00dev, 26, 0xff);
	}

	rt2800_rfcsr_write(rt2x00dev, 2, rf->rf1);
	rt2800_rfcsr_write(rt2x00dev, 3, rf->rf3);

	rt2800_rfcsr_read(rt2x00dev, 6, &rfcsr);
	rt2x00_set_field8(&rfcsr, RFCSR6_R1, rf->rf2);
	if (rf->channel <= 14)
		rt2x00_set_field8(&rfcsr, RFCSR6_TXDIV, 2);
	else
		rt2x00_set_field8(&rfcsr, RFCSR6_TXDIV, 1);
	rt2800_rfcsr_write(rt2x00dev, 6, rfcsr);

	rt2800_rfcsr_read(rt2x00dev, 5, &rfcsr);
	if (rf->channel <= 14)
		rt2x00_set_field8(&rfcsr, RFCSR5_R1, 1);
	else
		rt2x00_set_field8(&rfcsr, RFCSR5_R1, 2);
	rt2800_rfcsr_write(rt2x00dev, 5, rfcsr);

	rt2800_rfcsr_read(rt2x00dev, 12, &rfcsr);
	if (rf->channel <= 14) {
		rt2x00_set_field8(&rfcsr, RFCSR12_DR0, 3);
		rt2x00_set_field8(&rfcsr, RFCSR12_TX_POWER,
				  info->default_power1);
	} else {
		rt2x00_set_field8(&rfcsr, RFCSR12_DR0, 7);
		rt2x00_set_field8(&rfcsr, RFCSR12_TX_POWER,
				(info->default_power1 & 0x3) |
				((info->default_power1 & 0xC) << 1));
	}
	rt2800_rfcsr_write(rt2x00dev, 12, rfcsr);

	rt2800_rfcsr_read(rt2x00dev, 13, &rfcsr);
	if (rf->channel <= 14) {
		rt2x00_set_field8(&rfcsr, RFCSR13_DR0, 3);
		rt2x00_set_field8(&rfcsr, RFCSR13_TX_POWER,
				  info->default_power2);
	} else {
		rt2x00_set_field8(&rfcsr, RFCSR13_DR0, 7);
		rt2x00_set_field8(&rfcsr, RFCSR13_TX_POWER,
				(info->default_power2 & 0x3) |
				((info->default_power2 & 0xC) << 1));
	}
	rt2800_rfcsr_write(rt2x00dev, 13, rfcsr);

	rt2800_rfcsr_read(rt2x00dev, 1, &rfcsr);
	rt2x00_set_field8(&rfcsr, RFCSR1_RX0_PD, 0);
	rt2x00_set_field8(&rfcsr, RFCSR1_TX0_PD, 0);
	rt2x00_set_field8(&rfcsr, RFCSR1_RX1_PD, 0);
	rt2x00_set_field8(&rfcsr, RFCSR1_TX1_PD, 0);
	rt2x00_set_field8(&rfcsr, RFCSR1_RX2_PD, 0);
	rt2x00_set_field8(&rfcsr, RFCSR1_TX2_PD, 0);
	if (rt2x00_has_cap_bt_coexist(rt2x00dev)) {
		if (rf->channel <= 14) {
			rt2x00_set_field8(&rfcsr, RFCSR1_RX0_PD, 1);
			rt2x00_set_field8(&rfcsr, RFCSR1_TX0_PD, 1);
		}
		rt2x00_set_field8(&rfcsr, RFCSR1_RX2_PD, 1);
		rt2x00_set_field8(&rfcsr, RFCSR1_TX2_PD, 1);
	} else {
		switch (rt2x00dev->default_ant.tx_chain_num) {
		case 1:
			rt2x00_set_field8(&rfcsr, RFCSR1_TX1_PD, 1);
		case 2:
			rt2x00_set_field8(&rfcsr, RFCSR1_TX2_PD, 1);
			break;
		}

		switch (rt2x00dev->default_ant.rx_chain_num) {
		case 1:
			rt2x00_set_field8(&rfcsr, RFCSR1_RX1_PD, 1);
		case 2:
			rt2x00_set_field8(&rfcsr, RFCSR1_RX2_PD, 1);
			break;
		}
	}
	rt2800_rfcsr_write(rt2x00dev, 1, rfcsr);

	rt2800_rfcsr_read(rt2x00dev, 23, &rfcsr);
	rt2x00_set_field8(&rfcsr, RFCSR23_FREQ_OFFSET, rt2x00dev->freq_offset);
	rt2800_rfcsr_write(rt2x00dev, 23, rfcsr);

	if (conf_is_ht40(conf)) {
		rt2800_rfcsr_write(rt2x00dev, 24, drv_data->calibration_bw40);
		rt2800_rfcsr_write(rt2x00dev, 31, drv_data->calibration_bw40);
	} else {
		rt2800_rfcsr_write(rt2x00dev, 24, drv_data->calibration_bw20);
		rt2800_rfcsr_write(rt2x00dev, 31, drv_data->calibration_bw20);
	}

	if (rf->channel <= 14) {
		rt2800_rfcsr_write(rt2x00dev, 7, 0xd8);
		rt2800_rfcsr_write(rt2x00dev, 9, 0xc3);
		rt2800_rfcsr_write(rt2x00dev, 10, 0xf1);
		rt2800_rfcsr_write(rt2x00dev, 11, 0xb9);
		rt2800_rfcsr_write(rt2x00dev, 15, 0x53);
		rfcsr = 0x4c;
		rt2x00_set_field8(&rfcsr, RFCSR16_TXMIXER_GAIN,
				  drv_data->txmixer_gain_24g);
		rt2800_rfcsr_write(rt2x00dev, 16, rfcsr);
		rt2800_rfcsr_write(rt2x00dev, 17, 0x23);
		rt2800_rfcsr_write(rt2x00dev, 19, 0x93);
		rt2800_rfcsr_write(rt2x00dev, 20, 0xb3);
		rt2800_rfcsr_write(rt2x00dev, 25, 0x15);
		rt2800_rfcsr_write(rt2x00dev, 26, 0x85);
		rt2800_rfcsr_write(rt2x00dev, 27, 0x00);
		rt2800_rfcsr_write(rt2x00dev, 29, 0x9b);
	} else {
		rt2800_rfcsr_read(rt2x00dev, 7, &rfcsr);
		rt2x00_set_field8(&rfcsr, RFCSR7_BIT2, 1);
		rt2x00_set_field8(&rfcsr, RFCSR7_BIT3, 0);
		rt2x00_set_field8(&rfcsr, RFCSR7_BIT4, 1);
		rt2x00_set_field8(&rfcsr, RFCSR7_BITS67, 0);
		rt2800_rfcsr_write(rt2x00dev, 7, rfcsr);
		rt2800_rfcsr_write(rt2x00dev, 9, 0xc0);
		rt2800_rfcsr_write(rt2x00dev, 10, 0xf1);
		rt2800_rfcsr_write(rt2x00dev, 11, 0x00);
		rt2800_rfcsr_write(rt2x00dev, 15, 0x43);
		rfcsr = 0x7a;
		rt2x00_set_field8(&rfcsr, RFCSR16_TXMIXER_GAIN,
				  drv_data->txmixer_gain_5g);
		rt2800_rfcsr_write(rt2x00dev, 16, rfcsr);
		rt2800_rfcsr_write(rt2x00dev, 17, 0x23);
		if (rf->channel <= 64) {
			rt2800_rfcsr_write(rt2x00dev, 19, 0xb7);
			rt2800_rfcsr_write(rt2x00dev, 20, 0xf6);
			rt2800_rfcsr_write(rt2x00dev, 25, 0x3d);
		} else if (rf->channel <= 128) {
			rt2800_rfcsr_write(rt2x00dev, 19, 0x74);
			rt2800_rfcsr_write(rt2x00dev, 20, 0xf4);
			rt2800_rfcsr_write(rt2x00dev, 25, 0x01);
		} else {
			rt2800_rfcsr_write(rt2x00dev, 19, 0x72);
			rt2800_rfcsr_write(rt2x00dev, 20, 0xf3);
			rt2800_rfcsr_write(rt2x00dev, 25, 0x01);
		}
		rt2800_rfcsr_write(rt2x00dev, 26, 0x87);
		rt2800_rfcsr_write(rt2x00dev, 27, 0x01);
		rt2800_rfcsr_write(rt2x00dev, 29, 0x9f);
	}

	rt2800_register_read(rt2x00dev, GPIO_CTRL, &reg);
	rt2x00_set_field32(&reg, GPIO_CTRL_DIR7, 0);
	if (rf->channel <= 14)
		rt2x00_set_field32(&reg, GPIO_CTRL_VAL7, 1);
	else
		rt2x00_set_field32(&reg, GPIO_CTRL_VAL7, 0);
	rt2800_register_write(rt2x00dev, GPIO_CTRL, reg);

	rt2800_rfcsr_read(rt2x00dev, 7, &rfcsr);
	rt2x00_set_field8(&rfcsr, RFCSR7_RF_TUNING, 1);
	rt2800_rfcsr_write(rt2x00dev, 7, rfcsr);
}

static void rt2800_config_channel_rf3053(struct rt2x00_dev *rt2x00dev,
					 struct ieee80211_conf *conf,
					 struct rf_channel *rf,
					 struct channel_info *info)
{
	struct rt2800_drv_data *drv_data = rt2x00dev->drv_data;
	u8 txrx_agc_fc;
	u8 txrx_h20m;
	u8 rfcsr;
	u8 bbp;
	const bool txbf_enabled = false; /* TODO */

	/* TODO: use TX{0,1,2}FinePowerControl values from EEPROM */
	rt2800_bbp_read(rt2x00dev, 109, &bbp);
	rt2x00_set_field8(&bbp, BBP109_TX0_POWER, 0);
	rt2x00_set_field8(&bbp, BBP109_TX1_POWER, 0);
	rt2800_bbp_write(rt2x00dev, 109, bbp);

	rt2800_bbp_read(rt2x00dev, 110, &bbp);
	rt2x00_set_field8(&bbp, BBP110_TX2_POWER, 0);
	rt2800_bbp_write(rt2x00dev, 110, bbp);

	if (rf->channel <= 14) {
		/* Restore BBP 25 & 26 for 2.4 GHz */
		rt2800_bbp_write(rt2x00dev, 25, drv_data->bbp25);
		rt2800_bbp_write(rt2x00dev, 26, drv_data->bbp26);
	} else {
		/* Hard code BBP 25 & 26 for 5GHz */

		/* Enable IQ Phase correction */
		rt2800_bbp_write(rt2x00dev, 25, 0x09);
		/* Setup IQ Phase correction value */
		rt2800_bbp_write(rt2x00dev, 26, 0xff);
	}

	rt2800_rfcsr_write(rt2x00dev, 8, rf->rf1);
	rt2800_rfcsr_write(rt2x00dev, 9, rf->rf3 & 0xf);

	rt2800_rfcsr_read(rt2x00dev, 11, &rfcsr);
	rt2x00_set_field8(&rfcsr, RFCSR11_R, (rf->rf2 & 0x3));
	rt2800_rfcsr_write(rt2x00dev, 11, rfcsr);

	rt2800_rfcsr_read(rt2x00dev, 11, &rfcsr);
	rt2x00_set_field8(&rfcsr, RFCSR11_PLL_IDOH, 1);
	if (rf->channel <= 14)
		rt2x00_set_field8(&rfcsr, RFCSR11_PLL_MOD, 1);
	else
		rt2x00_set_field8(&rfcsr, RFCSR11_PLL_MOD, 2);
	rt2800_rfcsr_write(rt2x00dev, 11, rfcsr);

	rt2800_rfcsr_read(rt2x00dev, 53, &rfcsr);
	if (rf->channel <= 14) {
		rfcsr = 0;
		rt2x00_set_field8(&rfcsr, RFCSR53_TX_POWER,
				  info->default_power1 & 0x1f);
	} else {
		if (rt2x00_is_usb(rt2x00dev))
			rfcsr = 0x40;

		rt2x00_set_field8(&rfcsr, RFCSR53_TX_POWER,
				  ((info->default_power1 & 0x18) << 1) |
				  (info->default_power1 & 7));
	}
	rt2800_rfcsr_write(rt2x00dev, 53, rfcsr);

	rt2800_rfcsr_read(rt2x00dev, 55, &rfcsr);
	if (rf->channel <= 14) {
		rfcsr = 0;
		rt2x00_set_field8(&rfcsr, RFCSR55_TX_POWER,
				  info->default_power2 & 0x1f);
	} else {
		if (rt2x00_is_usb(rt2x00dev))
			rfcsr = 0x40;

		rt2x00_set_field8(&rfcsr, RFCSR55_TX_POWER,
				  ((info->default_power2 & 0x18) << 1) |
				  (info->default_power2 & 7));
	}
	rt2800_rfcsr_write(rt2x00dev, 55, rfcsr);

	rt2800_rfcsr_read(rt2x00dev, 54, &rfcsr);
	if (rf->channel <= 14) {
		rfcsr = 0;
		rt2x00_set_field8(&rfcsr, RFCSR54_TX_POWER,
				  info->default_power3 & 0x1f);
	} else {
		if (rt2x00_is_usb(rt2x00dev))
			rfcsr = 0x40;

		rt2x00_set_field8(&rfcsr, RFCSR54_TX_POWER,
				  ((info->default_power3 & 0x18) << 1) |
				  (info->default_power3 & 7));
	}
	rt2800_rfcsr_write(rt2x00dev, 54, rfcsr);

	rt2800_rfcsr_read(rt2x00dev, 1, &rfcsr);
	rt2x00_set_field8(&rfcsr, RFCSR1_RX0_PD, 0);
	rt2x00_set_field8(&rfcsr, RFCSR1_TX0_PD, 0);
	rt2x00_set_field8(&rfcsr, RFCSR1_RX1_PD, 0);
	rt2x00_set_field8(&rfcsr, RFCSR1_TX1_PD, 0);
	rt2x00_set_field8(&rfcsr, RFCSR1_RX2_PD, 0);
	rt2x00_set_field8(&rfcsr, RFCSR1_TX2_PD, 0);
	rt2x00_set_field8(&rfcsr, RFCSR1_RF_BLOCK_EN, 1);
	rt2x00_set_field8(&rfcsr, RFCSR1_PLL_PD, 1);

	switch (rt2x00dev->default_ant.tx_chain_num) {
	case 3:
		rt2x00_set_field8(&rfcsr, RFCSR1_TX2_PD, 1);
		/* fallthrough */
	case 2:
		rt2x00_set_field8(&rfcsr, RFCSR1_TX1_PD, 1);
		/* fallthrough */
	case 1:
		rt2x00_set_field8(&rfcsr, RFCSR1_TX0_PD, 1);
		break;
	}

	switch (rt2x00dev->default_ant.rx_chain_num) {
	case 3:
		rt2x00_set_field8(&rfcsr, RFCSR1_RX2_PD, 1);
		/* fallthrough */
	case 2:
		rt2x00_set_field8(&rfcsr, RFCSR1_RX1_PD, 1);
		/* fallthrough */
	case 1:
		rt2x00_set_field8(&rfcsr, RFCSR1_RX0_PD, 1);
		break;
	}
	rt2800_rfcsr_write(rt2x00dev, 1, rfcsr);

	rt2800_adjust_freq_offset(rt2x00dev);

	if (conf_is_ht40(conf)) {
		txrx_agc_fc = rt2x00_get_field8(drv_data->calibration_bw40,
						RFCSR24_TX_AGC_FC);
		txrx_h20m = rt2x00_get_field8(drv_data->calibration_bw40,
					      RFCSR24_TX_H20M);
	} else {
		txrx_agc_fc = rt2x00_get_field8(drv_data->calibration_bw20,
						RFCSR24_TX_AGC_FC);
		txrx_h20m = rt2x00_get_field8(drv_data->calibration_bw20,
					      RFCSR24_TX_H20M);
	}

	/* NOTE: the reference driver does not writes the new value
	 * back to RFCSR 32
	 */
	rt2800_rfcsr_read(rt2x00dev, 32, &rfcsr);
	rt2x00_set_field8(&rfcsr, RFCSR32_TX_AGC_FC, txrx_agc_fc);

	if (rf->channel <= 14)
		rfcsr = 0xa0;
	else
		rfcsr = 0x80;
	rt2800_rfcsr_write(rt2x00dev, 31, rfcsr);

	rt2800_rfcsr_read(rt2x00dev, 30, &rfcsr);
	rt2x00_set_field8(&rfcsr, RFCSR30_TX_H20M, txrx_h20m);
	rt2x00_set_field8(&rfcsr, RFCSR30_RX_H20M, txrx_h20m);
	rt2800_rfcsr_write(rt2x00dev, 30, rfcsr);

	/* Band selection */
	rt2800_rfcsr_read(rt2x00dev, 36, &rfcsr);
	if (rf->channel <= 14)
		rt2x00_set_field8(&rfcsr, RFCSR36_RF_BS, 1);
	else
		rt2x00_set_field8(&rfcsr, RFCSR36_RF_BS, 0);
	rt2800_rfcsr_write(rt2x00dev, 36, rfcsr);

	rt2800_rfcsr_read(rt2x00dev, 34, &rfcsr);
	if (rf->channel <= 14)
		rfcsr = 0x3c;
	else
		rfcsr = 0x20;
	rt2800_rfcsr_write(rt2x00dev, 34, rfcsr);

	rt2800_rfcsr_read(rt2x00dev, 12, &rfcsr);
	if (rf->channel <= 14)
		rfcsr = 0x1a;
	else
		rfcsr = 0x12;
	rt2800_rfcsr_write(rt2x00dev, 12, rfcsr);

	rt2800_rfcsr_read(rt2x00dev, 6, &rfcsr);
	if (rf->channel >= 1 && rf->channel <= 14)
		rt2x00_set_field8(&rfcsr, RFCSR6_VCO_IC, 1);
	else if (rf->channel >= 36 && rf->channel <= 64)
		rt2x00_set_field8(&rfcsr, RFCSR6_VCO_IC, 2);
	else if (rf->channel >= 100 && rf->channel <= 128)
		rt2x00_set_field8(&rfcsr, RFCSR6_VCO_IC, 2);
	else
		rt2x00_set_field8(&rfcsr, RFCSR6_VCO_IC, 1);
	rt2800_rfcsr_write(rt2x00dev, 6, rfcsr);

	rt2800_rfcsr_read(rt2x00dev, 30, &rfcsr);
	rt2x00_set_field8(&rfcsr, RFCSR30_RX_VCM, 2);
	rt2800_rfcsr_write(rt2x00dev, 30, rfcsr);

	rt2800_rfcsr_write(rt2x00dev, 46, 0x60);

	if (rf->channel <= 14) {
		rt2800_rfcsr_write(rt2x00dev, 10, 0xd3);
		rt2800_rfcsr_write(rt2x00dev, 13, 0x12);
	} else {
		rt2800_rfcsr_write(rt2x00dev, 10, 0xd8);
		rt2800_rfcsr_write(rt2x00dev, 13, 0x23);
	}

	rt2800_rfcsr_read(rt2x00dev, 51, &rfcsr);
	rt2x00_set_field8(&rfcsr, RFCSR51_BITS01, 1);
	rt2800_rfcsr_write(rt2x00dev, 51, rfcsr);

	rt2800_rfcsr_read(rt2x00dev, 51, &rfcsr);
	if (rf->channel <= 14) {
		rt2x00_set_field8(&rfcsr, RFCSR51_BITS24, 5);
		rt2x00_set_field8(&rfcsr, RFCSR51_BITS57, 3);
	} else {
		rt2x00_set_field8(&rfcsr, RFCSR51_BITS24, 4);
		rt2x00_set_field8(&rfcsr, RFCSR51_BITS57, 2);
	}
	rt2800_rfcsr_write(rt2x00dev, 51, rfcsr);

	rt2800_rfcsr_read(rt2x00dev, 49, &rfcsr);
	if (rf->channel <= 14)
		rt2x00_set_field8(&rfcsr, RFCSR49_TX_LO1_IC, 3);
	else
		rt2x00_set_field8(&rfcsr, RFCSR49_TX_LO1_IC, 2);

	if (txbf_enabled)
		rt2x00_set_field8(&rfcsr, RFCSR49_TX_DIV, 1);

	rt2800_rfcsr_write(rt2x00dev, 49, rfcsr);

	rt2800_rfcsr_read(rt2x00dev, 50, &rfcsr);
	rt2x00_set_field8(&rfcsr, RFCSR50_TX_LO1_EN, 0);
	rt2800_rfcsr_write(rt2x00dev, 50, rfcsr);

	rt2800_rfcsr_read(rt2x00dev, 57, &rfcsr);
	if (rf->channel <= 14)
		rt2x00_set_field8(&rfcsr, RFCSR57_DRV_CC, 0x1b);
	else
		rt2x00_set_field8(&rfcsr, RFCSR57_DRV_CC, 0x0f);
	rt2800_rfcsr_write(rt2x00dev, 57, rfcsr);

	if (rf->channel <= 14) {
		rt2800_rfcsr_write(rt2x00dev, 44, 0x93);
		rt2800_rfcsr_write(rt2x00dev, 52, 0x45);
	} else {
		rt2800_rfcsr_write(rt2x00dev, 44, 0x9b);
		rt2800_rfcsr_write(rt2x00dev, 52, 0x05);
	}

	/* Initiate VCO calibration */
	rt2800_rfcsr_read(rt2x00dev, 3, &rfcsr);
	if (rf->channel <= 14) {
		rt2x00_set_field8(&rfcsr, RFCSR3_VCOCAL_EN, 1);
	} else {
		rt2x00_set_field8(&rfcsr, RFCSR3_BIT1, 1);
		rt2x00_set_field8(&rfcsr, RFCSR3_BIT2, 1);
		rt2x00_set_field8(&rfcsr, RFCSR3_BIT3, 1);
		rt2x00_set_field8(&rfcsr, RFCSR3_BIT4, 1);
		rt2x00_set_field8(&rfcsr, RFCSR3_BIT5, 1);
		rt2x00_set_field8(&rfcsr, RFCSR3_VCOCAL_EN, 1);
	}
	rt2800_rfcsr_write(rt2x00dev, 3, rfcsr);

	if (rf->channel >= 1 && rf->channel <= 14) {
		rfcsr = 0x23;
		if (txbf_enabled)
			rt2x00_set_field8(&rfcsr, RFCSR39_RX_DIV, 1);
		rt2800_rfcsr_write(rt2x00dev, 39, rfcsr);

		rt2800_rfcsr_write(rt2x00dev, 45, 0xbb);
	} else if (rf->channel >= 36 && rf->channel <= 64) {
		rfcsr = 0x36;
		if (txbf_enabled)
			rt2x00_set_field8(&rfcsr, RFCSR39_RX_DIV, 1);
		rt2800_rfcsr_write(rt2x00dev, 39, 0x36);

		rt2800_rfcsr_write(rt2x00dev, 45, 0xeb);
	} else if (rf->channel >= 100 && rf->channel <= 128) {
		rfcsr = 0x32;
		if (txbf_enabled)
			rt2x00_set_field8(&rfcsr, RFCSR39_RX_DIV, 1);
		rt2800_rfcsr_write(rt2x00dev, 39, rfcsr);

		rt2800_rfcsr_write(rt2x00dev, 45, 0xb3);
	} else {
		rfcsr = 0x30;
		if (txbf_enabled)
			rt2x00_set_field8(&rfcsr, RFCSR39_RX_DIV, 1);
		rt2800_rfcsr_write(rt2x00dev, 39, rfcsr);

		rt2800_rfcsr_write(rt2x00dev, 45, 0x9b);
	}
}

#define POWER_BOUND		0x27
#define POWER_BOUND_5G		0x2b

static void rt2800_config_channel_rf3290(struct rt2x00_dev *rt2x00dev,
					 struct ieee80211_conf *conf,
					 struct rf_channel *rf,
					 struct channel_info *info)
{
	u8 rfcsr;

	rt2800_rfcsr_write(rt2x00dev, 8, rf->rf1);
	rt2800_rfcsr_write(rt2x00dev, 9, rf->rf3);
	rt2800_rfcsr_read(rt2x00dev, 11, &rfcsr);
	rt2x00_set_field8(&rfcsr, RFCSR11_R, rf->rf2);
	rt2800_rfcsr_write(rt2x00dev, 11, rfcsr);

	rt2800_rfcsr_read(rt2x00dev, 49, &rfcsr);
	if (info->default_power1 > POWER_BOUND)
		rt2x00_set_field8(&rfcsr, RFCSR49_TX, POWER_BOUND);
	else
		rt2x00_set_field8(&rfcsr, RFCSR49_TX, info->default_power1);
	rt2800_rfcsr_write(rt2x00dev, 49, rfcsr);

	rt2800_adjust_freq_offset(rt2x00dev);

	if (rf->channel <= 14) {
		if (rf->channel == 6)
			rt2800_bbp_write(rt2x00dev, 68, 0x0c);
		else
			rt2800_bbp_write(rt2x00dev, 68, 0x0b);

		if (rf->channel >= 1 && rf->channel <= 6)
			rt2800_bbp_write(rt2x00dev, 59, 0x0f);
		else if (rf->channel >= 7 && rf->channel <= 11)
			rt2800_bbp_write(rt2x00dev, 59, 0x0e);
		else if (rf->channel >= 12 && rf->channel <= 14)
			rt2800_bbp_write(rt2x00dev, 59, 0x0d);
	}
}

static void rt2800_config_channel_rf3322(struct rt2x00_dev *rt2x00dev,
					 struct ieee80211_conf *conf,
					 struct rf_channel *rf,
					 struct channel_info *info)
{
	u8 rfcsr;

	rt2800_rfcsr_write(rt2x00dev, 8, rf->rf1);
	rt2800_rfcsr_write(rt2x00dev, 9, rf->rf3);

	rt2800_rfcsr_write(rt2x00dev, 11, 0x42);
	rt2800_rfcsr_write(rt2x00dev, 12, 0x1c);
	rt2800_rfcsr_write(rt2x00dev, 13, 0x00);

	if (info->default_power1 > POWER_BOUND)
		rt2800_rfcsr_write(rt2x00dev, 47, POWER_BOUND);
	else
		rt2800_rfcsr_write(rt2x00dev, 47, info->default_power1);

	if (info->default_power2 > POWER_BOUND)
		rt2800_rfcsr_write(rt2x00dev, 48, POWER_BOUND);
	else
		rt2800_rfcsr_write(rt2x00dev, 48, info->default_power2);

	rt2800_adjust_freq_offset(rt2x00dev);

	rt2800_rfcsr_read(rt2x00dev, 1, &rfcsr);
	rt2x00_set_field8(&rfcsr, RFCSR1_RX0_PD, 1);
	rt2x00_set_field8(&rfcsr, RFCSR1_TX0_PD, 1);

	if ( rt2x00dev->default_ant.tx_chain_num == 2 )
		rt2x00_set_field8(&rfcsr, RFCSR1_TX1_PD, 1);
	else
		rt2x00_set_field8(&rfcsr, RFCSR1_TX1_PD, 0);

	if ( rt2x00dev->default_ant.rx_chain_num == 2 )
		rt2x00_set_field8(&rfcsr, RFCSR1_RX1_PD, 1);
	else
		rt2x00_set_field8(&rfcsr, RFCSR1_RX1_PD, 0);

	rt2x00_set_field8(&rfcsr, RFCSR1_RX2_PD, 0);
	rt2x00_set_field8(&rfcsr, RFCSR1_TX2_PD, 0);

	rt2800_rfcsr_write(rt2x00dev, 1, rfcsr);

	rt2800_rfcsr_write(rt2x00dev, 31, 80);
}

static void rt2800_config_channel_rf53xx(struct rt2x00_dev *rt2x00dev,
					 struct ieee80211_conf *conf,
					 struct rf_channel *rf,
					 struct channel_info *info)
{
	u8 rfcsr;

	rt2800_rfcsr_write(rt2x00dev, 8, rf->rf1);
	rt2800_rfcsr_write(rt2x00dev, 9, rf->rf3);
	rt2800_rfcsr_read(rt2x00dev, 11, &rfcsr);
	rt2x00_set_field8(&rfcsr, RFCSR11_R, rf->rf2);
	rt2800_rfcsr_write(rt2x00dev, 11, rfcsr);

	rt2800_rfcsr_read(rt2x00dev, 49, &rfcsr);
	if (info->default_power1 > POWER_BOUND)
		rt2x00_set_field8(&rfcsr, RFCSR49_TX, POWER_BOUND);
	else
		rt2x00_set_field8(&rfcsr, RFCSR49_TX, info->default_power1);
	rt2800_rfcsr_write(rt2x00dev, 49, rfcsr);

	if (rt2x00_rt(rt2x00dev, RT5392)) {
		rt2800_rfcsr_read(rt2x00dev, 50, &rfcsr);
		if (info->default_power1 > POWER_BOUND)
			rt2x00_set_field8(&rfcsr, RFCSR50_TX, POWER_BOUND);
		else
			rt2x00_set_field8(&rfcsr, RFCSR50_TX,
					  info->default_power2);
		rt2800_rfcsr_write(rt2x00dev, 50, rfcsr);
	}

	rt2800_rfcsr_read(rt2x00dev, 1, &rfcsr);
	if (rt2x00_rt(rt2x00dev, RT5392)) {
		rt2x00_set_field8(&rfcsr, RFCSR1_RX1_PD, 1);
		rt2x00_set_field8(&rfcsr, RFCSR1_TX1_PD, 1);
	}
	rt2x00_set_field8(&rfcsr, RFCSR1_RF_BLOCK_EN, 1);
	rt2x00_set_field8(&rfcsr, RFCSR1_PLL_PD, 1);
	rt2x00_set_field8(&rfcsr, RFCSR1_RX0_PD, 1);
	rt2x00_set_field8(&rfcsr, RFCSR1_TX0_PD, 1);
	rt2800_rfcsr_write(rt2x00dev, 1, rfcsr);

	rt2800_adjust_freq_offset(rt2x00dev);

	if (rf->channel <= 14) {
		int idx = rf->channel-1;

		if (rt2x00_has_cap_bt_coexist(rt2x00dev)) {
			if (rt2x00_rt_rev_gte(rt2x00dev, RT5390, REV_RT5390F)) {
				/* r55/r59 value array of channel 1~14 */
				static const char r55_bt_rev[] = {0x83, 0x83,
					0x83, 0x73, 0x73, 0x63, 0x53, 0x53,
					0x53, 0x43, 0x43, 0x43, 0x43, 0x43};
				static const char r59_bt_rev[] = {0x0e, 0x0e,
					0x0e, 0x0e, 0x0e, 0x0b, 0x0a, 0x09,
					0x07, 0x07, 0x07, 0x07, 0x07, 0x07};

				rt2800_rfcsr_write(rt2x00dev, 55,
						   r55_bt_rev[idx]);
				rt2800_rfcsr_write(rt2x00dev, 59,
						   r59_bt_rev[idx]);
			} else {
				static const char r59_bt[] = {0x8b, 0x8b, 0x8b,
					0x8b, 0x8b, 0x8b, 0x8b, 0x8a, 0x89,
					0x88, 0x88, 0x86, 0x85, 0x84};

				rt2800_rfcsr_write(rt2x00dev, 59, r59_bt[idx]);
			}
		} else {
			if (rt2x00_rt_rev_gte(rt2x00dev, RT5390, REV_RT5390F)) {
				static const char r55_nonbt_rev[] = {0x23, 0x23,
					0x23, 0x23, 0x13, 0x13, 0x03, 0x03,
					0x03, 0x03, 0x03, 0x03, 0x03, 0x03};
				static const char r59_nonbt_rev[] = {0x07, 0x07,
					0x07, 0x07, 0x07, 0x07, 0x07, 0x07,
					0x07, 0x07, 0x06, 0x05, 0x04, 0x04};

				rt2800_rfcsr_write(rt2x00dev, 55,
						   r55_nonbt_rev[idx]);
				rt2800_rfcsr_write(rt2x00dev, 59,
						   r59_nonbt_rev[idx]);
			} else if (rt2x00_rt(rt2x00dev, RT5390) ||
				   rt2x00_rt(rt2x00dev, RT5392)) {
				static const char r59_non_bt[] = {0x8f, 0x8f,
					0x8f, 0x8f, 0x8f, 0x8f, 0x8f, 0x8d,
					0x8a, 0x88, 0x88, 0x87, 0x87, 0x86};

				rt2800_rfcsr_write(rt2x00dev, 59,
						   r59_non_bt[idx]);
			}
		}
	}
}

static void rt2800_config_channel_rf55xx(struct rt2x00_dev *rt2x00dev,
					 struct ieee80211_conf *conf,
					 struct rf_channel *rf,
					 struct channel_info *info)
{
	u8 rfcsr, ep_reg;
	u32 reg;
	int power_bound;

	/* TODO */
	const bool is_11b = false;
	const bool is_type_ep = false;

	rt2800_register_read(rt2x00dev, LDO_CFG0, &reg);
	rt2x00_set_field32(&reg, LDO_CFG0_LDO_CORE_VLEVEL,
			   (rf->channel > 14 || conf_is_ht40(conf)) ? 5 : 0);
	rt2800_register_write(rt2x00dev, LDO_CFG0, reg);

	/* Order of values on rf_channel entry: N, K, mod, R */
	rt2800_rfcsr_write(rt2x00dev, 8, rf->rf1 & 0xff);

	rt2800_rfcsr_read(rt2x00dev,  9, &rfcsr);
	rt2x00_set_field8(&rfcsr, RFCSR9_K, rf->rf2 & 0xf);
	rt2x00_set_field8(&rfcsr, RFCSR9_N, (rf->rf1 & 0x100) >> 8);
	rt2x00_set_field8(&rfcsr, RFCSR9_MOD, ((rf->rf3 - 8) & 0x4) >> 2);
	rt2800_rfcsr_write(rt2x00dev, 9, rfcsr);

	rt2800_rfcsr_read(rt2x00dev, 11, &rfcsr);
	rt2x00_set_field8(&rfcsr, RFCSR11_R, rf->rf4 - 1);
	rt2x00_set_field8(&rfcsr, RFCSR11_MOD, (rf->rf3 - 8) & 0x3);
	rt2800_rfcsr_write(rt2x00dev, 11, rfcsr);

	if (rf->channel <= 14) {
		rt2800_rfcsr_write(rt2x00dev, 10, 0x90);
		/* FIXME: RF11 owerwrite ? */
		rt2800_rfcsr_write(rt2x00dev, 11, 0x4A);
		rt2800_rfcsr_write(rt2x00dev, 12, 0x52);
		rt2800_rfcsr_write(rt2x00dev, 13, 0x42);
		rt2800_rfcsr_write(rt2x00dev, 22, 0x40);
		rt2800_rfcsr_write(rt2x00dev, 24, 0x4A);
		rt2800_rfcsr_write(rt2x00dev, 25, 0x80);
		rt2800_rfcsr_write(rt2x00dev, 27, 0x42);
		rt2800_rfcsr_write(rt2x00dev, 36, 0x80);
		rt2800_rfcsr_write(rt2x00dev, 37, 0x08);
		rt2800_rfcsr_write(rt2x00dev, 38, 0x89);
		rt2800_rfcsr_write(rt2x00dev, 39, 0x1B);
		rt2800_rfcsr_write(rt2x00dev, 40, 0x0D);
		rt2800_rfcsr_write(rt2x00dev, 41, 0x9B);
		rt2800_rfcsr_write(rt2x00dev, 42, 0xD5);
		rt2800_rfcsr_write(rt2x00dev, 43, 0x72);
		rt2800_rfcsr_write(rt2x00dev, 44, 0x0E);
		rt2800_rfcsr_write(rt2x00dev, 45, 0xA2);
		rt2800_rfcsr_write(rt2x00dev, 46, 0x6B);
		rt2800_rfcsr_write(rt2x00dev, 48, 0x10);
		rt2800_rfcsr_write(rt2x00dev, 51, 0x3E);
		rt2800_rfcsr_write(rt2x00dev, 52, 0x48);
		rt2800_rfcsr_write(rt2x00dev, 54, 0x38);
		rt2800_rfcsr_write(rt2x00dev, 56, 0xA1);
		rt2800_rfcsr_write(rt2x00dev, 57, 0x00);
		rt2800_rfcsr_write(rt2x00dev, 58, 0x39);
		rt2800_rfcsr_write(rt2x00dev, 60, 0x45);
		rt2800_rfcsr_write(rt2x00dev, 61, 0x91);
		rt2800_rfcsr_write(rt2x00dev, 62, 0x39);

		/* TODO RF27 <- tssi */

		rfcsr = rf->channel <= 10 ? 0x07 : 0x06;
		rt2800_rfcsr_write(rt2x00dev, 23, rfcsr);
		rt2800_rfcsr_write(rt2x00dev, 59, rfcsr);

		if (is_11b) {
			/* CCK */
			rt2800_rfcsr_write(rt2x00dev, 31, 0xF8);
			rt2800_rfcsr_write(rt2x00dev, 32, 0xC0);
			if (is_type_ep)
				rt2800_rfcsr_write(rt2x00dev, 55, 0x06);
			else
				rt2800_rfcsr_write(rt2x00dev, 55, 0x47);
		} else {
			/* OFDM */
			if (is_type_ep)
				rt2800_rfcsr_write(rt2x00dev, 55, 0x03);
			else
				rt2800_rfcsr_write(rt2x00dev, 55, 0x43);
		}

		power_bound = POWER_BOUND;
		ep_reg = 0x2;
	} else {
		rt2800_rfcsr_write(rt2x00dev, 10, 0x97);
		/* FIMXE: RF11 overwrite */
		rt2800_rfcsr_write(rt2x00dev, 11, 0x40);
		rt2800_rfcsr_write(rt2x00dev, 25, 0xBF);
		rt2800_rfcsr_write(rt2x00dev, 27, 0x42);
		rt2800_rfcsr_write(rt2x00dev, 36, 0x00);
		rt2800_rfcsr_write(rt2x00dev, 37, 0x04);
		rt2800_rfcsr_write(rt2x00dev, 38, 0x85);
		rt2800_rfcsr_write(rt2x00dev, 40, 0x42);
		rt2800_rfcsr_write(rt2x00dev, 41, 0xBB);
		rt2800_rfcsr_write(rt2x00dev, 42, 0xD7);
		rt2800_rfcsr_write(rt2x00dev, 45, 0x41);
		rt2800_rfcsr_write(rt2x00dev, 48, 0x00);
		rt2800_rfcsr_write(rt2x00dev, 57, 0x77);
		rt2800_rfcsr_write(rt2x00dev, 60, 0x05);
		rt2800_rfcsr_write(rt2x00dev, 61, 0x01);

		/* TODO RF27 <- tssi */

		if (rf->channel >= 36 && rf->channel <= 64) {

			rt2800_rfcsr_write(rt2x00dev, 12, 0x2E);
			rt2800_rfcsr_write(rt2x00dev, 13, 0x22);
			rt2800_rfcsr_write(rt2x00dev, 22, 0x60);
			rt2800_rfcsr_write(rt2x00dev, 23, 0x7F);
			if (rf->channel <= 50)
				rt2800_rfcsr_write(rt2x00dev, 24, 0x09);
			else if (rf->channel >= 52)
				rt2800_rfcsr_write(rt2x00dev, 24, 0x07);
			rt2800_rfcsr_write(rt2x00dev, 39, 0x1C);
			rt2800_rfcsr_write(rt2x00dev, 43, 0x5B);
			rt2800_rfcsr_write(rt2x00dev, 44, 0X40);
			rt2800_rfcsr_write(rt2x00dev, 46, 0X00);
			rt2800_rfcsr_write(rt2x00dev, 51, 0xFE);
			rt2800_rfcsr_write(rt2x00dev, 52, 0x0C);
			rt2800_rfcsr_write(rt2x00dev, 54, 0xF8);
			if (rf->channel <= 50) {
				rt2800_rfcsr_write(rt2x00dev, 55, 0x06),
				rt2800_rfcsr_write(rt2x00dev, 56, 0xD3);
			} else if (rf->channel >= 52) {
				rt2800_rfcsr_write(rt2x00dev, 55, 0x04);
				rt2800_rfcsr_write(rt2x00dev, 56, 0xBB);
			}

			rt2800_rfcsr_write(rt2x00dev, 58, 0x15);
			rt2800_rfcsr_write(rt2x00dev, 59, 0x7F);
			rt2800_rfcsr_write(rt2x00dev, 62, 0x15);

		} else if (rf->channel >= 100 && rf->channel <= 165) {

			rt2800_rfcsr_write(rt2x00dev, 12, 0x0E);
			rt2800_rfcsr_write(rt2x00dev, 13, 0x42);
			rt2800_rfcsr_write(rt2x00dev, 22, 0x40);
			if (rf->channel <= 153) {
				rt2800_rfcsr_write(rt2x00dev, 23, 0x3C);
				rt2800_rfcsr_write(rt2x00dev, 24, 0x06);
			} else if (rf->channel >= 155) {
				rt2800_rfcsr_write(rt2x00dev, 23, 0x38);
				rt2800_rfcsr_write(rt2x00dev, 24, 0x05);
			}
			if (rf->channel <= 138) {
				rt2800_rfcsr_write(rt2x00dev, 39, 0x1A);
				rt2800_rfcsr_write(rt2x00dev, 43, 0x3B);
				rt2800_rfcsr_write(rt2x00dev, 44, 0x20);
				rt2800_rfcsr_write(rt2x00dev, 46, 0x18);
			} else if (rf->channel >= 140) {
				rt2800_rfcsr_write(rt2x00dev, 39, 0x18);
				rt2800_rfcsr_write(rt2x00dev, 43, 0x1B);
				rt2800_rfcsr_write(rt2x00dev, 44, 0x10);
				rt2800_rfcsr_write(rt2x00dev, 46, 0X08);
			}
			if (rf->channel <= 124)
				rt2800_rfcsr_write(rt2x00dev, 51, 0xFC);
			else if (rf->channel >= 126)
				rt2800_rfcsr_write(rt2x00dev, 51, 0xEC);
			if (rf->channel <= 138)
				rt2800_rfcsr_write(rt2x00dev, 52, 0x06);
			else if (rf->channel >= 140)
				rt2800_rfcsr_write(rt2x00dev, 52, 0x06);
			rt2800_rfcsr_write(rt2x00dev, 54, 0xEB);
			if (rf->channel <= 138)
				rt2800_rfcsr_write(rt2x00dev, 55, 0x01);
			else if (rf->channel >= 140)
				rt2800_rfcsr_write(rt2x00dev, 55, 0x00);
			if (rf->channel <= 128)
				rt2800_rfcsr_write(rt2x00dev, 56, 0xBB);
			else if (rf->channel >= 130)
				rt2800_rfcsr_write(rt2x00dev, 56, 0xAB);
			if (rf->channel <= 116)
				rt2800_rfcsr_write(rt2x00dev, 58, 0x1D);
			else if (rf->channel >= 118)
				rt2800_rfcsr_write(rt2x00dev, 58, 0x15);
			if (rf->channel <= 138)
				rt2800_rfcsr_write(rt2x00dev, 59, 0x3F);
			else if (rf->channel >= 140)
				rt2800_rfcsr_write(rt2x00dev, 59, 0x7C);
			if (rf->channel <= 116)
				rt2800_rfcsr_write(rt2x00dev, 62, 0x1D);
			else if (rf->channel >= 118)
				rt2800_rfcsr_write(rt2x00dev, 62, 0x15);
		}

		power_bound = POWER_BOUND_5G;
		ep_reg = 0x3;
	}

	rt2800_rfcsr_read(rt2x00dev, 49, &rfcsr);
	if (info->default_power1 > power_bound)
		rt2x00_set_field8(&rfcsr, RFCSR49_TX, power_bound);
	else
		rt2x00_set_field8(&rfcsr, RFCSR49_TX, info->default_power1);
	if (is_type_ep)
		rt2x00_set_field8(&rfcsr, RFCSR49_EP, ep_reg);
	rt2800_rfcsr_write(rt2x00dev, 49, rfcsr);

	rt2800_rfcsr_read(rt2x00dev, 50, &rfcsr);
	if (info->default_power2 > power_bound)
		rt2x00_set_field8(&rfcsr, RFCSR50_TX, power_bound);
	else
		rt2x00_set_field8(&rfcsr, RFCSR50_TX, info->default_power2);
	if (is_type_ep)
		rt2x00_set_field8(&rfcsr, RFCSR50_EP, ep_reg);
	rt2800_rfcsr_write(rt2x00dev, 50, rfcsr);

	rt2800_rfcsr_read(rt2x00dev, 1, &rfcsr);
	rt2x00_set_field8(&rfcsr, RFCSR1_RF_BLOCK_EN, 1);
	rt2x00_set_field8(&rfcsr, RFCSR1_PLL_PD, 1);

	rt2x00_set_field8(&rfcsr, RFCSR1_TX0_PD,
			  rt2x00dev->default_ant.tx_chain_num >= 1);
	rt2x00_set_field8(&rfcsr, RFCSR1_TX1_PD,
			  rt2x00dev->default_ant.tx_chain_num == 2);
	rt2x00_set_field8(&rfcsr, RFCSR1_TX2_PD, 0);

	rt2x00_set_field8(&rfcsr, RFCSR1_RX0_PD,
			  rt2x00dev->default_ant.rx_chain_num >= 1);
	rt2x00_set_field8(&rfcsr, RFCSR1_RX1_PD,
			  rt2x00dev->default_ant.rx_chain_num == 2);
	rt2x00_set_field8(&rfcsr, RFCSR1_RX2_PD, 0);

	rt2800_rfcsr_write(rt2x00dev, 1, rfcsr);
	rt2800_rfcsr_write(rt2x00dev, 6, 0xe4);

	if (conf_is_ht40(conf))
		rt2800_rfcsr_write(rt2x00dev, 30, 0x16);
	else
		rt2800_rfcsr_write(rt2x00dev, 30, 0x10);

	if (!is_11b) {
		rt2800_rfcsr_write(rt2x00dev, 31, 0x80);
		rt2800_rfcsr_write(rt2x00dev, 32, 0x80);
	}

	/* TODO proper frequency adjustment */
	rt2800_adjust_freq_offset(rt2x00dev);

	/* TODO merge with others */
	rt2800_rfcsr_read(rt2x00dev, 3, &rfcsr);
	rt2x00_set_field8(&rfcsr, RFCSR3_VCOCAL_EN, 1);
	rt2800_rfcsr_write(rt2x00dev, 3, rfcsr);

	/* BBP settings */
	rt2800_bbp_write(rt2x00dev, 62, 0x37 - rt2x00dev->lna_gain);
	rt2800_bbp_write(rt2x00dev, 63, 0x37 - rt2x00dev->lna_gain);
	rt2800_bbp_write(rt2x00dev, 64, 0x37 - rt2x00dev->lna_gain);

	rt2800_bbp_write(rt2x00dev, 79, (rf->channel <= 14) ? 0x1C : 0x18);
	rt2800_bbp_write(rt2x00dev, 80, (rf->channel <= 14) ? 0x0E : 0x08);
	rt2800_bbp_write(rt2x00dev, 81, (rf->channel <= 14) ? 0x3A : 0x38);
	rt2800_bbp_write(rt2x00dev, 82, (rf->channel <= 14) ? 0x62 : 0x92);

	/* GLRT band configuration */
	rt2800_bbp_write(rt2x00dev, 195, 128);
	rt2800_bbp_write(rt2x00dev, 196, (rf->channel <= 14) ? 0xE0 : 0xF0);
	rt2800_bbp_write(rt2x00dev, 195, 129);
	rt2800_bbp_write(rt2x00dev, 196, (rf->channel <= 14) ? 0x1F : 0x1E);
	rt2800_bbp_write(rt2x00dev, 195, 130);
	rt2800_bbp_write(rt2x00dev, 196, (rf->channel <= 14) ? 0x38 : 0x28);
	rt2800_bbp_write(rt2x00dev, 195, 131);
	rt2800_bbp_write(rt2x00dev, 196, (rf->channel <= 14) ? 0x32 : 0x20);
	rt2800_bbp_write(rt2x00dev, 195, 133);
	rt2800_bbp_write(rt2x00dev, 196, (rf->channel <= 14) ? 0x28 : 0x7F);
	rt2800_bbp_write(rt2x00dev, 195, 124);
	rt2800_bbp_write(rt2x00dev, 196, (rf->channel <= 14) ? 0x19 : 0x7F);
}

static void rt2800_bbp_write_with_rx_chain(struct rt2x00_dev *rt2x00dev,
					   const unsigned int word,
					   const u8 value)
{
	u8 chain, reg;

	for (chain = 0; chain < rt2x00dev->default_ant.rx_chain_num; chain++) {
		rt2800_bbp_read(rt2x00dev, 27, &reg);
		rt2x00_set_field8(&reg,  BBP27_RX_CHAIN_SEL, chain);
		rt2800_bbp_write(rt2x00dev, 27, reg);

		rt2800_bbp_write(rt2x00dev, word, value);
	}
}

static void rt2800_iq_calibrate(struct rt2x00_dev *rt2x00dev, int channel)
{
	u8 cal;

	/* TX0 IQ Gain */
	rt2800_bbp_write(rt2x00dev, 158, 0x2c);
	if (channel <= 14)
		cal = rt2x00_eeprom_byte(rt2x00dev, EEPROM_IQ_GAIN_CAL_TX0_2G);
	else if (channel >= 36 && channel <= 64)
		cal = rt2x00_eeprom_byte(rt2x00dev,
					 EEPROM_IQ_GAIN_CAL_TX0_CH36_TO_CH64_5G);
	else if (channel >= 100 && channel <= 138)
		cal = rt2x00_eeprom_byte(rt2x00dev,
					 EEPROM_IQ_GAIN_CAL_TX0_CH100_TO_CH138_5G);
	else if (channel >= 140 && channel <= 165)
		cal = rt2x00_eeprom_byte(rt2x00dev,
					 EEPROM_IQ_GAIN_CAL_TX0_CH140_TO_CH165_5G);
	else
		cal = 0;
	rt2800_bbp_write(rt2x00dev, 159, cal);

	/* TX0 IQ Phase */
	rt2800_bbp_write(rt2x00dev, 158, 0x2d);
	if (channel <= 14)
		cal = rt2x00_eeprom_byte(rt2x00dev, EEPROM_IQ_PHASE_CAL_TX0_2G);
	else if (channel >= 36 && channel <= 64)
		cal = rt2x00_eeprom_byte(rt2x00dev,
					 EEPROM_IQ_PHASE_CAL_TX0_CH36_TO_CH64_5G);
	else if (channel >= 100 && channel <= 138)
		cal = rt2x00_eeprom_byte(rt2x00dev,
					 EEPROM_IQ_PHASE_CAL_TX0_CH100_TO_CH138_5G);
	else if (channel >= 140 && channel <= 165)
		cal = rt2x00_eeprom_byte(rt2x00dev,
					 EEPROM_IQ_PHASE_CAL_TX0_CH140_TO_CH165_5G);
	else
		cal = 0;
	rt2800_bbp_write(rt2x00dev, 159, cal);

	/* TX1 IQ Gain */
	rt2800_bbp_write(rt2x00dev, 158, 0x4a);
	if (channel <= 14)
		cal = rt2x00_eeprom_byte(rt2x00dev, EEPROM_IQ_GAIN_CAL_TX1_2G);
	else if (channel >= 36 && channel <= 64)
		cal = rt2x00_eeprom_byte(rt2x00dev,
					 EEPROM_IQ_GAIN_CAL_TX1_CH36_TO_CH64_5G);
	else if (channel >= 100 && channel <= 138)
		cal = rt2x00_eeprom_byte(rt2x00dev,
					 EEPROM_IQ_GAIN_CAL_TX1_CH100_TO_CH138_5G);
	else if (channel >= 140 && channel <= 165)
		cal = rt2x00_eeprom_byte(rt2x00dev,
					 EEPROM_IQ_GAIN_CAL_TX1_CH140_TO_CH165_5G);
	else
		cal = 0;
	rt2800_bbp_write(rt2x00dev, 159, cal);

	/* TX1 IQ Phase */
	rt2800_bbp_write(rt2x00dev, 158, 0x4b);
	if (channel <= 14)
		cal = rt2x00_eeprom_byte(rt2x00dev, EEPROM_IQ_PHASE_CAL_TX1_2G);
	else if (channel >= 36 && channel <= 64)
		cal = rt2x00_eeprom_byte(rt2x00dev,
					 EEPROM_IQ_PHASE_CAL_TX1_CH36_TO_CH64_5G);
	else if (channel >= 100 && channel <= 138)
		cal = rt2x00_eeprom_byte(rt2x00dev,
					 EEPROM_IQ_PHASE_CAL_TX1_CH100_TO_CH138_5G);
	else if (channel >= 140 && channel <= 165)
		cal = rt2x00_eeprom_byte(rt2x00dev,
					 EEPROM_IQ_PHASE_CAL_TX1_CH140_TO_CH165_5G);
	else
		cal = 0;
	rt2800_bbp_write(rt2x00dev, 159, cal);

	/* FIXME: possible RX0, RX1 callibration ? */

	/* RF IQ compensation control */
	rt2800_bbp_write(rt2x00dev, 158, 0x04);
	cal = rt2x00_eeprom_byte(rt2x00dev, EEPROM_RF_IQ_COMPENSATION_CONTROL);
	rt2800_bbp_write(rt2x00dev, 159, cal != 0xff ? cal : 0);

	/* RF IQ imbalance compensation control */
	rt2800_bbp_write(rt2x00dev, 158, 0x03);
	cal = rt2x00_eeprom_byte(rt2x00dev,
				 EEPROM_RF_IQ_IMBALANCE_COMPENSATION_CONTROL);
	rt2800_bbp_write(rt2x00dev, 159, cal != 0xff ? cal : 0);
}

static char rt2800_txpower_to_dev(struct rt2x00_dev *rt2x00dev,
				  unsigned int channel,
				  char txpower)
{
	if (rt2x00_rt(rt2x00dev, RT3593))
		txpower = rt2x00_get_field8(txpower, EEPROM_TXPOWER_ALC);

	if (channel <= 14)
		return clamp_t(char, txpower, MIN_G_TXPOWER, MAX_G_TXPOWER);

	if (rt2x00_rt(rt2x00dev, RT3593))
		return clamp_t(char, txpower, MIN_A_TXPOWER_3593,
			       MAX_A_TXPOWER_3593);
	else
		return clamp_t(char, txpower, MIN_A_TXPOWER, MAX_A_TXPOWER);
}

static void rt2800_config_channel(struct rt2x00_dev *rt2x00dev,
				  struct ieee80211_conf *conf,
				  struct rf_channel *rf,
				  struct channel_info *info)
{
	u32 reg;
	unsigned int tx_pin;
	u8 bbp, rfcsr;

	info->default_power1 = rt2800_txpower_to_dev(rt2x00dev, rf->channel,
						     info->default_power1);
	info->default_power2 = rt2800_txpower_to_dev(rt2x00dev, rf->channel,
						     info->default_power2);
	if (rt2x00dev->default_ant.tx_chain_num > 2)
		info->default_power3 =
			rt2800_txpower_to_dev(rt2x00dev, rf->channel,
					      info->default_power3);

	switch (rt2x00dev->chip.rf) {
	case RF2020:
	case RF3020:
	case RF3021:
	case RF3022:
	case RF3320:
		rt2800_config_channel_rf3xxx(rt2x00dev, conf, rf, info);
		break;
	case RF3052:
		rt2800_config_channel_rf3052(rt2x00dev, conf, rf, info);
		break;
	case RF3053:
		rt2800_config_channel_rf3053(rt2x00dev, conf, rf, info);
		break;
	case RF3290:
		rt2800_config_channel_rf3290(rt2x00dev, conf, rf, info);
		break;
	case RF3322:
		rt2800_config_channel_rf3322(rt2x00dev, conf, rf, info);
		break;
	case RF3070:
	case RF5360:
	case RF5370:
	case RF5372:
	case RF5390:
	case RF5392:
		rt2800_config_channel_rf53xx(rt2x00dev, conf, rf, info);
		break;
	case RF5592:
		rt2800_config_channel_rf55xx(rt2x00dev, conf, rf, info);
		break;
	default:
		rt2800_config_channel_rf2xxx(rt2x00dev, conf, rf, info);
	}

	if (rt2x00_rf(rt2x00dev, RF3070) ||
	    rt2x00_rf(rt2x00dev, RF3290) ||
	    rt2x00_rf(rt2x00dev, RF3322) ||
	    rt2x00_rf(rt2x00dev, RF5360) ||
	    rt2x00_rf(rt2x00dev, RF5370) ||
	    rt2x00_rf(rt2x00dev, RF5372) ||
	    rt2x00_rf(rt2x00dev, RF5390) ||
	    rt2x00_rf(rt2x00dev, RF5392)) {
		rt2800_rfcsr_read(rt2x00dev, 30, &rfcsr);
		rt2x00_set_field8(&rfcsr, RFCSR30_TX_H20M, 0);
		rt2x00_set_field8(&rfcsr, RFCSR30_RX_H20M, 0);
		rt2800_rfcsr_write(rt2x00dev, 30, rfcsr);

		rt2800_rfcsr_read(rt2x00dev, 3, &rfcsr);
		rt2x00_set_field8(&rfcsr, RFCSR3_VCOCAL_EN, 1);
		rt2800_rfcsr_write(rt2x00dev, 3, rfcsr);
	}

	/*
	 * Change BBP settings
	 */
	if (rt2x00_rt(rt2x00dev, RT3352)) {
		rt2800_bbp_write(rt2x00dev, 27, 0x0);
		rt2800_bbp_write(rt2x00dev, 66, 0x26 + rt2x00dev->lna_gain);
		rt2800_bbp_write(rt2x00dev, 27, 0x20);
		rt2800_bbp_write(rt2x00dev, 66, 0x26 + rt2x00dev->lna_gain);
	} else if (rt2x00_rt(rt2x00dev, RT3593)) {
		if (rf->channel > 14) {
			/* Disable CCK Packet detection on 5GHz */
			rt2800_bbp_write(rt2x00dev, 70, 0x00);
		} else {
			rt2800_bbp_write(rt2x00dev, 70, 0x0a);
		}

		if (conf_is_ht40(conf))
			rt2800_bbp_write(rt2x00dev, 105, 0x04);
		else
			rt2800_bbp_write(rt2x00dev, 105, 0x34);

		rt2800_bbp_write(rt2x00dev, 62, 0x37 - rt2x00dev->lna_gain);
		rt2800_bbp_write(rt2x00dev, 63, 0x37 - rt2x00dev->lna_gain);
		rt2800_bbp_write(rt2x00dev, 64, 0x37 - rt2x00dev->lna_gain);
		rt2800_bbp_write(rt2x00dev, 77, 0x98);
	} else {
		rt2800_bbp_write(rt2x00dev, 62, 0x37 - rt2x00dev->lna_gain);
		rt2800_bbp_write(rt2x00dev, 63, 0x37 - rt2x00dev->lna_gain);
		rt2800_bbp_write(rt2x00dev, 64, 0x37 - rt2x00dev->lna_gain);
		rt2800_bbp_write(rt2x00dev, 86, 0);
	}

	if (rf->channel <= 14) {
		if (!rt2x00_rt(rt2x00dev, RT5390) &&
		    !rt2x00_rt(rt2x00dev, RT5392)) {
			if (rt2x00_has_cap_external_lna_bg(rt2x00dev)) {
				rt2800_bbp_write(rt2x00dev, 82, 0x62);
				rt2800_bbp_write(rt2x00dev, 75, 0x46);
			} else {
				if (rt2x00_rt(rt2x00dev, RT3593))
					rt2800_bbp_write(rt2x00dev, 82, 0x62);
				else
					rt2800_bbp_write(rt2x00dev, 82, 0x84);
				rt2800_bbp_write(rt2x00dev, 75, 0x50);
			}
			if (rt2x00_rt(rt2x00dev, RT3593))
				rt2800_bbp_write(rt2x00dev, 83, 0x8a);
		}

	} else {
		if (rt2x00_rt(rt2x00dev, RT3572))
			rt2800_bbp_write(rt2x00dev, 82, 0x94);
		else if (rt2x00_rt(rt2x00dev, RT3593))
			rt2800_bbp_write(rt2x00dev, 82, 0x82);
		else
			rt2800_bbp_write(rt2x00dev, 82, 0xf2);

		if (rt2x00_rt(rt2x00dev, RT3593))
			rt2800_bbp_write(rt2x00dev, 83, 0x9a);

		if (rt2x00_has_cap_external_lna_a(rt2x00dev))
			rt2800_bbp_write(rt2x00dev, 75, 0x46);
		else
			rt2800_bbp_write(rt2x00dev, 75, 0x50);
	}

	rt2800_register_read(rt2x00dev, TX_BAND_CFG, &reg);
	rt2x00_set_field32(&reg, TX_BAND_CFG_HT40_MINUS, conf_is_ht40_minus(conf));
	rt2x00_set_field32(&reg, TX_BAND_CFG_A, rf->channel > 14);
	rt2x00_set_field32(&reg, TX_BAND_CFG_BG, rf->channel <= 14);
	rt2800_register_write(rt2x00dev, TX_BAND_CFG, reg);

	if (rt2x00_rt(rt2x00dev, RT3572))
		rt2800_rfcsr_write(rt2x00dev, 8, 0);

	tx_pin = 0;

	switch (rt2x00dev->default_ant.tx_chain_num) {
	case 3:
		/* Turn on tertiary PAs */
		rt2x00_set_field32(&tx_pin, TX_PIN_CFG_PA_PE_A2_EN,
				   rf->channel > 14);
		rt2x00_set_field32(&tx_pin, TX_PIN_CFG_PA_PE_G2_EN,
				   rf->channel <= 14);
		/* fall-through */
	case 2:
		/* Turn on secondary PAs */
		rt2x00_set_field32(&tx_pin, TX_PIN_CFG_PA_PE_A1_EN,
				   rf->channel > 14);
		rt2x00_set_field32(&tx_pin, TX_PIN_CFG_PA_PE_G1_EN,
				   rf->channel <= 14);
		/* fall-through */
	case 1:
		/* Turn on primary PAs */
		rt2x00_set_field32(&tx_pin, TX_PIN_CFG_PA_PE_A0_EN,
				   rf->channel > 14);
		if (rt2x00_has_cap_bt_coexist(rt2x00dev))
			rt2x00_set_field32(&tx_pin, TX_PIN_CFG_PA_PE_G0_EN, 1);
		else
			rt2x00_set_field32(&tx_pin, TX_PIN_CFG_PA_PE_G0_EN,
					   rf->channel <= 14);
		break;
	}

	switch (rt2x00dev->default_ant.rx_chain_num) {
	case 3:
		/* Turn on tertiary LNAs */
		rt2x00_set_field32(&tx_pin, TX_PIN_CFG_LNA_PE_A2_EN, 1);
		rt2x00_set_field32(&tx_pin, TX_PIN_CFG_LNA_PE_G2_EN, 1);
		/* fall-through */
	case 2:
		/* Turn on secondary LNAs */
		rt2x00_set_field32(&tx_pin, TX_PIN_CFG_LNA_PE_A1_EN, 1);
		rt2x00_set_field32(&tx_pin, TX_PIN_CFG_LNA_PE_G1_EN, 1);
		/* fall-through */
	case 1:
		/* Turn on primary LNAs */
		rt2x00_set_field32(&tx_pin, TX_PIN_CFG_LNA_PE_A0_EN, 1);
		rt2x00_set_field32(&tx_pin, TX_PIN_CFG_LNA_PE_G0_EN, 1);
		break;
	}

	rt2x00_set_field32(&tx_pin, TX_PIN_CFG_RFTR_EN, 1);
	rt2x00_set_field32(&tx_pin, TX_PIN_CFG_TRSW_EN, 1);

	rt2800_register_write(rt2x00dev, TX_PIN_CFG, tx_pin);

	if (rt2x00_rt(rt2x00dev, RT3572)) {
		rt2800_rfcsr_write(rt2x00dev, 8, 0x80);

		/* AGC init */
		if (rf->channel <= 14)
			reg = 0x1c + (2 * rt2x00dev->lna_gain);
		else
			reg = 0x22 + ((rt2x00dev->lna_gain * 5) / 3);

		rt2800_bbp_write_with_rx_chain(rt2x00dev, 66, reg);
	}

	if (rt2x00_rt(rt2x00dev, RT3593)) {
		rt2800_register_read(rt2x00dev, GPIO_CTRL, &reg);

		/* Band selection */
		if (rt2x00_is_usb(rt2x00dev) ||
		    rt2x00_is_pcie(rt2x00dev)) {
			/* GPIO #8 controls all paths */
			rt2x00_set_field32(&reg, GPIO_CTRL_DIR8, 0);
			if (rf->channel <= 14)
				rt2x00_set_field32(&reg, GPIO_CTRL_VAL8, 1);
			else
				rt2x00_set_field32(&reg, GPIO_CTRL_VAL8, 0);
		}

		/* LNA PE control. */
		if (rt2x00_is_usb(rt2x00dev)) {
			/* GPIO #4 controls PE0 and PE1,
			 * GPIO #7 controls PE2
			 */
			rt2x00_set_field32(&reg, GPIO_CTRL_DIR4, 0);
			rt2x00_set_field32(&reg, GPIO_CTRL_DIR7, 0);

			rt2x00_set_field32(&reg, GPIO_CTRL_VAL4, 1);
			rt2x00_set_field32(&reg, GPIO_CTRL_VAL7, 1);
		} else if (rt2x00_is_pcie(rt2x00dev)) {
			/* GPIO #4 controls PE0, PE1 and PE2 */
			rt2x00_set_field32(&reg, GPIO_CTRL_DIR4, 0);
			rt2x00_set_field32(&reg, GPIO_CTRL_VAL4, 1);
		}

		rt2800_register_write(rt2x00dev, GPIO_CTRL, reg);

		/* AGC init */
		if (rf->channel <= 14)
			reg = 0x1c + 2 * rt2x00dev->lna_gain;
		else
			reg = 0x22 + ((rt2x00dev->lna_gain * 5) / 3);

		rt2800_bbp_write_with_rx_chain(rt2x00dev, 66, reg);

		usleep_range(1000, 1500);
	}

	if (rt2x00_rt(rt2x00dev, RT5592)) {
		rt2800_bbp_write(rt2x00dev, 195, 141);
		rt2800_bbp_write(rt2x00dev, 196, conf_is_ht40(conf) ? 0x10 : 0x1a);

		/* AGC init */
		reg = (rf->channel <= 14 ? 0x1c : 0x24) + 2 * rt2x00dev->lna_gain;
		rt2800_bbp_write_with_rx_chain(rt2x00dev, 66, reg);

		rt2800_iq_calibrate(rt2x00dev, rf->channel);
	}

	rt2800_bbp_read(rt2x00dev, 4, &bbp);
	rt2x00_set_field8(&bbp, BBP4_BANDWIDTH, 2 * conf_is_ht40(conf));
	rt2800_bbp_write(rt2x00dev, 4, bbp);

	rt2800_bbp_read(rt2x00dev, 3, &bbp);
	rt2x00_set_field8(&bbp, BBP3_HT40_MINUS, conf_is_ht40_minus(conf));
	rt2800_bbp_write(rt2x00dev, 3, bbp);

	if (rt2x00_rt_rev(rt2x00dev, RT2860, REV_RT2860C)) {
		if (conf_is_ht40(conf)) {
			rt2800_bbp_write(rt2x00dev, 69, 0x1a);
			rt2800_bbp_write(rt2x00dev, 70, 0x0a);
			rt2800_bbp_write(rt2x00dev, 73, 0x16);
		} else {
			rt2800_bbp_write(rt2x00dev, 69, 0x16);
			rt2800_bbp_write(rt2x00dev, 70, 0x08);
			rt2800_bbp_write(rt2x00dev, 73, 0x11);
		}
	}

	msleep(1);

	/*
	 * Clear channel statistic counters
	 */
	rt2800_register_read(rt2x00dev, CH_IDLE_STA, &reg);
	rt2800_register_read(rt2x00dev, CH_BUSY_STA, &reg);
	rt2800_register_read(rt2x00dev, CH_BUSY_STA_SEC, &reg);

	/*
	 * Clear update flag
	 */
	if (rt2x00_rt(rt2x00dev, RT3352)) {
		rt2800_bbp_read(rt2x00dev, 49, &bbp);
		rt2x00_set_field8(&bbp, BBP49_UPDATE_FLAG, 0);
		rt2800_bbp_write(rt2x00dev, 49, bbp);
	}
}

static int rt2800_get_gain_calibration_delta(struct rt2x00_dev *rt2x00dev)
{
	u8 tssi_bounds[9];
	u8 current_tssi;
	u16 eeprom;
	u8 step;
	int i;

	/*
	 * First check if temperature compensation is supported.
	 */
	rt2800_eeprom_read(rt2x00dev, EEPROM_NIC_CONF1, &eeprom);
	if (!rt2x00_get_field16(eeprom, EEPROM_NIC_CONF1_EXTERNAL_TX_ALC))
		return 0;

	/*
	 * Read TSSI boundaries for temperature compensation from
	 * the EEPROM.
	 *
	 * Array idx               0    1    2    3    4    5    6    7    8
	 * Matching Delta value   -4   -3   -2   -1    0   +1   +2   +3   +4
	 * Example TSSI bounds  0xF0 0xD0 0xB5 0xA0 0x88 0x45 0x25 0x15 0x00
	 */
	if (rt2x00dev->curr_band == IEEE80211_BAND_2GHZ) {
		rt2800_eeprom_read(rt2x00dev, EEPROM_TSSI_BOUND_BG1, &eeprom);
		tssi_bounds[0] = rt2x00_get_field16(eeprom,
					EEPROM_TSSI_BOUND_BG1_MINUS4);
		tssi_bounds[1] = rt2x00_get_field16(eeprom,
					EEPROM_TSSI_BOUND_BG1_MINUS3);

		rt2800_eeprom_read(rt2x00dev, EEPROM_TSSI_BOUND_BG2, &eeprom);
		tssi_bounds[2] = rt2x00_get_field16(eeprom,
					EEPROM_TSSI_BOUND_BG2_MINUS2);
		tssi_bounds[3] = rt2x00_get_field16(eeprom,
					EEPROM_TSSI_BOUND_BG2_MINUS1);

		rt2800_eeprom_read(rt2x00dev, EEPROM_TSSI_BOUND_BG3, &eeprom);
		tssi_bounds[4] = rt2x00_get_field16(eeprom,
					EEPROM_TSSI_BOUND_BG3_REF);
		tssi_bounds[5] = rt2x00_get_field16(eeprom,
					EEPROM_TSSI_BOUND_BG3_PLUS1);

		rt2800_eeprom_read(rt2x00dev, EEPROM_TSSI_BOUND_BG4, &eeprom);
		tssi_bounds[6] = rt2x00_get_field16(eeprom,
					EEPROM_TSSI_BOUND_BG4_PLUS2);
		tssi_bounds[7] = rt2x00_get_field16(eeprom,
					EEPROM_TSSI_BOUND_BG4_PLUS3);

		rt2800_eeprom_read(rt2x00dev, EEPROM_TSSI_BOUND_BG5, &eeprom);
		tssi_bounds[8] = rt2x00_get_field16(eeprom,
					EEPROM_TSSI_BOUND_BG5_PLUS4);

		step = rt2x00_get_field16(eeprom,
					  EEPROM_TSSI_BOUND_BG5_AGC_STEP);
	} else {
		rt2800_eeprom_read(rt2x00dev, EEPROM_TSSI_BOUND_A1, &eeprom);
		tssi_bounds[0] = rt2x00_get_field16(eeprom,
					EEPROM_TSSI_BOUND_A1_MINUS4);
		tssi_bounds[1] = rt2x00_get_field16(eeprom,
					EEPROM_TSSI_BOUND_A1_MINUS3);

		rt2800_eeprom_read(rt2x00dev, EEPROM_TSSI_BOUND_A2, &eeprom);
		tssi_bounds[2] = rt2x00_get_field16(eeprom,
					EEPROM_TSSI_BOUND_A2_MINUS2);
		tssi_bounds[3] = rt2x00_get_field16(eeprom,
					EEPROM_TSSI_BOUND_A2_MINUS1);

		rt2800_eeprom_read(rt2x00dev, EEPROM_TSSI_BOUND_A3, &eeprom);
		tssi_bounds[4] = rt2x00_get_field16(eeprom,
					EEPROM_TSSI_BOUND_A3_REF);
		tssi_bounds[5] = rt2x00_get_field16(eeprom,
					EEPROM_TSSI_BOUND_A3_PLUS1);

		rt2800_eeprom_read(rt2x00dev, EEPROM_TSSI_BOUND_A4, &eeprom);
		tssi_bounds[6] = rt2x00_get_field16(eeprom,
					EEPROM_TSSI_BOUND_A4_PLUS2);
		tssi_bounds[7] = rt2x00_get_field16(eeprom,
					EEPROM_TSSI_BOUND_A4_PLUS3);

		rt2800_eeprom_read(rt2x00dev, EEPROM_TSSI_BOUND_A5, &eeprom);
		tssi_bounds[8] = rt2x00_get_field16(eeprom,
					EEPROM_TSSI_BOUND_A5_PLUS4);

		step = rt2x00_get_field16(eeprom,
					  EEPROM_TSSI_BOUND_A5_AGC_STEP);
	}

	/*
	 * Check if temperature compensation is supported.
	 */
	if (tssi_bounds[4] == 0xff || step == 0xff)
		return 0;

	/*
	 * Read current TSSI (BBP 49).
	 */
	rt2800_bbp_read(rt2x00dev, 49, &current_tssi);

	/*
	 * Compare TSSI value (BBP49) with the compensation boundaries
	 * from the EEPROM and increase or decrease tx power.
	 */
	for (i = 0; i <= 3; i++) {
		if (current_tssi > tssi_bounds[i])
			break;
	}

	if (i == 4) {
		for (i = 8; i >= 5; i--) {
			if (current_tssi < tssi_bounds[i])
				break;
		}
	}

	return (i - 4) * step;
}

static int rt2800_get_txpower_bw_comp(struct rt2x00_dev *rt2x00dev,
				      enum ieee80211_band band)
{
	u16 eeprom;
	u8 comp_en;
	u8 comp_type;
	int comp_value = 0;

	rt2800_eeprom_read(rt2x00dev, EEPROM_TXPOWER_DELTA, &eeprom);

	/*
	 * HT40 compensation not required.
	 */
	if (eeprom == 0xffff ||
	    !test_bit(CONFIG_CHANNEL_HT40, &rt2x00dev->flags))
		return 0;

	if (band == IEEE80211_BAND_2GHZ) {
		comp_en = rt2x00_get_field16(eeprom,
				 EEPROM_TXPOWER_DELTA_ENABLE_2G);
		if (comp_en) {
			comp_type = rt2x00_get_field16(eeprom,
					   EEPROM_TXPOWER_DELTA_TYPE_2G);
			comp_value = rt2x00_get_field16(eeprom,
					    EEPROM_TXPOWER_DELTA_VALUE_2G);
			if (!comp_type)
				comp_value = -comp_value;
		}
	} else {
		comp_en = rt2x00_get_field16(eeprom,
				 EEPROM_TXPOWER_DELTA_ENABLE_5G);
		if (comp_en) {
			comp_type = rt2x00_get_field16(eeprom,
					   EEPROM_TXPOWER_DELTA_TYPE_5G);
			comp_value = rt2x00_get_field16(eeprom,
					    EEPROM_TXPOWER_DELTA_VALUE_5G);
			if (!comp_type)
				comp_value = -comp_value;
		}
	}

	return comp_value;
}

static int rt2800_get_txpower_reg_delta(struct rt2x00_dev *rt2x00dev,
					int power_level, int max_power)
{
	int delta;

	if (rt2x00_has_cap_power_limit(rt2x00dev))
		return 0;

	/*
	 * XXX: We don't know the maximum transmit power of our hardware since
	 * the EEPROM doesn't expose it. We only know that we are calibrated
	 * to 100% tx power.
	 *
	 * Hence, we assume the regulatory limit that cfg80211 calulated for
	 * the current channel is our maximum and if we are requested to lower
	 * the value we just reduce our tx power accordingly.
	 */
	delta = power_level - max_power;
	return min(delta, 0);
}

static u8 rt2800_compensate_txpower(struct rt2x00_dev *rt2x00dev, int is_rate_b,
				   enum ieee80211_band band, int power_level,
				   u8 txpower, int delta)
{
	u16 eeprom;
	u8 criterion;
	u8 eirp_txpower;
	u8 eirp_txpower_criterion;
	u8 reg_limit;

	if (rt2x00_rt(rt2x00dev, RT3593))
		return min_t(u8, txpower, 0xc);

	if (rt2x00_has_cap_power_limit(rt2x00dev)) {
		/*
		 * Check if eirp txpower exceed txpower_limit.
		 * We use OFDM 6M as criterion and its eirp txpower
		 * is stored at EEPROM_EIRP_MAX_TX_POWER.
		 * .11b data rate need add additional 4dbm
		 * when calculating eirp txpower.
		 */
		rt2800_eeprom_read_from_array(rt2x00dev, EEPROM_TXPOWER_BYRATE,
					      1, &eeprom);
		criterion = rt2x00_get_field16(eeprom,
					       EEPROM_TXPOWER_BYRATE_RATE0);

		rt2800_eeprom_read(rt2x00dev, EEPROM_EIRP_MAX_TX_POWER,
				   &eeprom);

		if (band == IEEE80211_BAND_2GHZ)
			eirp_txpower_criterion = rt2x00_get_field16(eeprom,
						 EEPROM_EIRP_MAX_TX_POWER_2GHZ);
		else
			eirp_txpower_criterion = rt2x00_get_field16(eeprom,
						 EEPROM_EIRP_MAX_TX_POWER_5GHZ);

		eirp_txpower = eirp_txpower_criterion + (txpower - criterion) +
			       (is_rate_b ? 4 : 0) + delta;

		reg_limit = (eirp_txpower > power_level) ?
					(eirp_txpower - power_level) : 0;
	} else
		reg_limit = 0;

	txpower = max(0, txpower + delta - reg_limit);
	return min_t(u8, txpower, 0xc);
}


enum {
	TX_PWR_CFG_0_IDX,
	TX_PWR_CFG_1_IDX,
	TX_PWR_CFG_2_IDX,
	TX_PWR_CFG_3_IDX,
	TX_PWR_CFG_4_IDX,
	TX_PWR_CFG_5_IDX,
	TX_PWR_CFG_6_IDX,
	TX_PWR_CFG_7_IDX,
	TX_PWR_CFG_8_IDX,
	TX_PWR_CFG_9_IDX,
	TX_PWR_CFG_0_EXT_IDX,
	TX_PWR_CFG_1_EXT_IDX,
	TX_PWR_CFG_2_EXT_IDX,
	TX_PWR_CFG_3_EXT_IDX,
	TX_PWR_CFG_4_EXT_IDX,
	TX_PWR_CFG_IDX_COUNT,
};

static void rt2800_config_txpower_rt3593(struct rt2x00_dev *rt2x00dev,
					 struct ieee80211_channel *chan,
					 int power_level)
{
	u8 txpower;
	u16 eeprom;
	u32 regs[TX_PWR_CFG_IDX_COUNT];
	unsigned int offset;
	enum ieee80211_band band = chan->band;
	int delta;
	int i;

	memset(regs, '\0', sizeof(regs));

	/* TODO: adapt TX power reduction from the rt28xx code */

	/* calculate temperature compensation delta */
	delta = rt2800_get_gain_calibration_delta(rt2x00dev);

	if (band == IEEE80211_BAND_5GHZ)
		offset = 16;
	else
		offset = 0;

	if (test_bit(CONFIG_CHANNEL_HT40, &rt2x00dev->flags))
		offset += 8;

	/* read the next four txpower values */
	rt2800_eeprom_read_from_array(rt2x00dev, EEPROM_TXPOWER_BYRATE,
				      offset, &eeprom);

	/* CCK 1MBS,2MBS */
	txpower = rt2x00_get_field16(eeprom, EEPROM_TXPOWER_BYRATE_RATE0);
	txpower = rt2800_compensate_txpower(rt2x00dev, 1, band, power_level,
					    txpower, delta);
	rt2x00_set_field32(&regs[TX_PWR_CFG_0_IDX],
			   TX_PWR_CFG_0_CCK1_CH0, txpower);
	rt2x00_set_field32(&regs[TX_PWR_CFG_0_IDX],
			   TX_PWR_CFG_0_CCK1_CH1, txpower);
	rt2x00_set_field32(&regs[TX_PWR_CFG_0_EXT_IDX],
			   TX_PWR_CFG_0_EXT_CCK1_CH2, txpower);

	/* CCK 5.5MBS,11MBS */
	txpower = rt2x00_get_field16(eeprom, EEPROM_TXPOWER_BYRATE_RATE1);
	txpower = rt2800_compensate_txpower(rt2x00dev, 1, band, power_level,
					    txpower, delta);
	rt2x00_set_field32(&regs[TX_PWR_CFG_0_IDX],
			   TX_PWR_CFG_0_CCK5_CH0, txpower);
	rt2x00_set_field32(&regs[TX_PWR_CFG_0_IDX],
			   TX_PWR_CFG_0_CCK5_CH1, txpower);
	rt2x00_set_field32(&regs[TX_PWR_CFG_0_EXT_IDX],
			   TX_PWR_CFG_0_EXT_CCK5_CH2, txpower);

	/* OFDM 6MBS,9MBS */
	txpower = rt2x00_get_field16(eeprom, EEPROM_TXPOWER_BYRATE_RATE2);
	txpower = rt2800_compensate_txpower(rt2x00dev, 0, band, power_level,
					    txpower, delta);
	rt2x00_set_field32(&regs[TX_PWR_CFG_0_IDX],
			   TX_PWR_CFG_0_OFDM6_CH0, txpower);
	rt2x00_set_field32(&regs[TX_PWR_CFG_0_IDX],
			   TX_PWR_CFG_0_OFDM6_CH1, txpower);
	rt2x00_set_field32(&regs[TX_PWR_CFG_0_EXT_IDX],
			   TX_PWR_CFG_0_EXT_OFDM6_CH2, txpower);

	/* OFDM 12MBS,18MBS */
	txpower = rt2x00_get_field16(eeprom, EEPROM_TXPOWER_BYRATE_RATE3);
	txpower = rt2800_compensate_txpower(rt2x00dev, 0, band, power_level,
					    txpower, delta);
	rt2x00_set_field32(&regs[TX_PWR_CFG_0_IDX],
			   TX_PWR_CFG_0_OFDM12_CH0, txpower);
	rt2x00_set_field32(&regs[TX_PWR_CFG_0_IDX],
			   TX_PWR_CFG_0_OFDM12_CH1, txpower);
	rt2x00_set_field32(&regs[TX_PWR_CFG_0_EXT_IDX],
			   TX_PWR_CFG_0_EXT_OFDM12_CH2, txpower);

	/* read the next four txpower values */
	rt2800_eeprom_read_from_array(rt2x00dev, EEPROM_TXPOWER_BYRATE,
				      offset + 1, &eeprom);

	/* OFDM 24MBS,36MBS */
	txpower = rt2x00_get_field16(eeprom, EEPROM_TXPOWER_BYRATE_RATE0);
	txpower = rt2800_compensate_txpower(rt2x00dev, 0, band, power_level,
					    txpower, delta);
	rt2x00_set_field32(&regs[TX_PWR_CFG_1_IDX],
			   TX_PWR_CFG_1_OFDM24_CH0, txpower);
	rt2x00_set_field32(&regs[TX_PWR_CFG_1_IDX],
			   TX_PWR_CFG_1_OFDM24_CH1, txpower);
	rt2x00_set_field32(&regs[TX_PWR_CFG_1_EXT_IDX],
			   TX_PWR_CFG_1_EXT_OFDM24_CH2, txpower);

	/* OFDM 48MBS */
	txpower = rt2x00_get_field16(eeprom, EEPROM_TXPOWER_BYRATE_RATE1);
	txpower = rt2800_compensate_txpower(rt2x00dev, 0, band, power_level,
					    txpower, delta);
	rt2x00_set_field32(&regs[TX_PWR_CFG_1_IDX],
			   TX_PWR_CFG_1_OFDM48_CH0, txpower);
	rt2x00_set_field32(&regs[TX_PWR_CFG_1_IDX],
			   TX_PWR_CFG_1_OFDM48_CH1, txpower);
	rt2x00_set_field32(&regs[TX_PWR_CFG_1_EXT_IDX],
			   TX_PWR_CFG_1_EXT_OFDM48_CH2, txpower);

	/* OFDM 54MBS */
	txpower = rt2x00_get_field16(eeprom, EEPROM_TXPOWER_BYRATE_RATE2);
	txpower = rt2800_compensate_txpower(rt2x00dev, 0, band, power_level,
					    txpower, delta);
	rt2x00_set_field32(&regs[TX_PWR_CFG_7_IDX],
			   TX_PWR_CFG_7_OFDM54_CH0, txpower);
	rt2x00_set_field32(&regs[TX_PWR_CFG_7_IDX],
			   TX_PWR_CFG_7_OFDM54_CH1, txpower);
	rt2x00_set_field32(&regs[TX_PWR_CFG_7_IDX],
			   TX_PWR_CFG_7_OFDM54_CH2, txpower);

	/* read the next four txpower values */
	rt2800_eeprom_read_from_array(rt2x00dev, EEPROM_TXPOWER_BYRATE,
				      offset + 2, &eeprom);

	/* MCS 0,1 */
	txpower = rt2x00_get_field16(eeprom, EEPROM_TXPOWER_BYRATE_RATE0);
	txpower = rt2800_compensate_txpower(rt2x00dev, 0, band, power_level,
					    txpower, delta);
	rt2x00_set_field32(&regs[TX_PWR_CFG_1_IDX],
			   TX_PWR_CFG_1_MCS0_CH0, txpower);
	rt2x00_set_field32(&regs[TX_PWR_CFG_1_IDX],
			   TX_PWR_CFG_1_MCS0_CH1, txpower);
	rt2x00_set_field32(&regs[TX_PWR_CFG_1_EXT_IDX],
			   TX_PWR_CFG_1_EXT_MCS0_CH2, txpower);

	/* MCS 2,3 */
	txpower = rt2x00_get_field16(eeprom, EEPROM_TXPOWER_BYRATE_RATE1);
	txpower = rt2800_compensate_txpower(rt2x00dev, 0, band, power_level,
					    txpower, delta);
	rt2x00_set_field32(&regs[TX_PWR_CFG_1_IDX],
			   TX_PWR_CFG_1_MCS2_CH0, txpower);
	rt2x00_set_field32(&regs[TX_PWR_CFG_1_IDX],
			   TX_PWR_CFG_1_MCS2_CH1, txpower);
	rt2x00_set_field32(&regs[TX_PWR_CFG_1_EXT_IDX],
			   TX_PWR_CFG_1_EXT_MCS2_CH2, txpower);

	/* MCS 4,5 */
	txpower = rt2x00_get_field16(eeprom, EEPROM_TXPOWER_BYRATE_RATE2);
	txpower = rt2800_compensate_txpower(rt2x00dev, 0, band, power_level,
					    txpower, delta);
	rt2x00_set_field32(&regs[TX_PWR_CFG_2_IDX],
			   TX_PWR_CFG_2_MCS4_CH0, txpower);
	rt2x00_set_field32(&regs[TX_PWR_CFG_2_IDX],
			   TX_PWR_CFG_2_MCS4_CH1, txpower);
	rt2x00_set_field32(&regs[TX_PWR_CFG_2_EXT_IDX],
			   TX_PWR_CFG_2_EXT_MCS4_CH2, txpower);

	/* MCS 6 */
	txpower = rt2x00_get_field16(eeprom, EEPROM_TXPOWER_BYRATE_RATE3);
	txpower = rt2800_compensate_txpower(rt2x00dev, 0, band, power_level,
					    txpower, delta);
	rt2x00_set_field32(&regs[TX_PWR_CFG_2_IDX],
			   TX_PWR_CFG_2_MCS6_CH0, txpower);
	rt2x00_set_field32(&regs[TX_PWR_CFG_2_IDX],
			   TX_PWR_CFG_2_MCS6_CH1, txpower);
	rt2x00_set_field32(&regs[TX_PWR_CFG_2_EXT_IDX],
			   TX_PWR_CFG_2_EXT_MCS6_CH2, txpower);

	/* read the next four txpower values */
	rt2800_eeprom_read_from_array(rt2x00dev, EEPROM_TXPOWER_BYRATE,
				      offset + 3, &eeprom);

	/* MCS 7 */
	txpower = rt2x00_get_field16(eeprom, EEPROM_TXPOWER_BYRATE_RATE0);
	txpower = rt2800_compensate_txpower(rt2x00dev, 0, band, power_level,
					    txpower, delta);
	rt2x00_set_field32(&regs[TX_PWR_CFG_7_IDX],
			   TX_PWR_CFG_7_MCS7_CH0, txpower);
	rt2x00_set_field32(&regs[TX_PWR_CFG_7_IDX],
			   TX_PWR_CFG_7_MCS7_CH1, txpower);
	rt2x00_set_field32(&regs[TX_PWR_CFG_7_IDX],
			   TX_PWR_CFG_7_MCS7_CH2, txpower);

	/* MCS 8,9 */
	txpower = rt2x00_get_field16(eeprom, EEPROM_TXPOWER_BYRATE_RATE1);
	txpower = rt2800_compensate_txpower(rt2x00dev, 0, band, power_level,
					    txpower, delta);
	rt2x00_set_field32(&regs[TX_PWR_CFG_2_IDX],
			   TX_PWR_CFG_2_MCS8_CH0, txpower);
	rt2x00_set_field32(&regs[TX_PWR_CFG_2_IDX],
			   TX_PWR_CFG_2_MCS8_CH1, txpower);
	rt2x00_set_field32(&regs[TX_PWR_CFG_2_EXT_IDX],
			   TX_PWR_CFG_2_EXT_MCS8_CH2, txpower);

	/* MCS 10,11 */
	txpower = rt2x00_get_field16(eeprom, EEPROM_TXPOWER_BYRATE_RATE2);
	txpower = rt2800_compensate_txpower(rt2x00dev, 0, band, power_level,
					    txpower, delta);
	rt2x00_set_field32(&regs[TX_PWR_CFG_2_IDX],
			   TX_PWR_CFG_2_MCS10_CH0, txpower);
	rt2x00_set_field32(&regs[TX_PWR_CFG_2_IDX],
			   TX_PWR_CFG_2_MCS10_CH1, txpower);
	rt2x00_set_field32(&regs[TX_PWR_CFG_2_EXT_IDX],
			   TX_PWR_CFG_2_EXT_MCS10_CH2, txpower);

	/* MCS 12,13 */
	txpower = rt2x00_get_field16(eeprom, EEPROM_TXPOWER_BYRATE_RATE3);
	txpower = rt2800_compensate_txpower(rt2x00dev, 0, band, power_level,
					    txpower, delta);
	rt2x00_set_field32(&regs[TX_PWR_CFG_3_IDX],
			   TX_PWR_CFG_3_MCS12_CH0, txpower);
	rt2x00_set_field32(&regs[TX_PWR_CFG_3_IDX],
			   TX_PWR_CFG_3_MCS12_CH1, txpower);
	rt2x00_set_field32(&regs[TX_PWR_CFG_3_EXT_IDX],
			   TX_PWR_CFG_3_EXT_MCS12_CH2, txpower);

	/* read the next four txpower values */
	rt2800_eeprom_read_from_array(rt2x00dev, EEPROM_TXPOWER_BYRATE,
				      offset + 4, &eeprom);

	/* MCS 14 */
	txpower = rt2x00_get_field16(eeprom, EEPROM_TXPOWER_BYRATE_RATE0);
	txpower = rt2800_compensate_txpower(rt2x00dev, 0, band, power_level,
					    txpower, delta);
	rt2x00_set_field32(&regs[TX_PWR_CFG_3_IDX],
			   TX_PWR_CFG_3_MCS14_CH0, txpower);
	rt2x00_set_field32(&regs[TX_PWR_CFG_3_IDX],
			   TX_PWR_CFG_3_MCS14_CH1, txpower);
	rt2x00_set_field32(&regs[TX_PWR_CFG_3_EXT_IDX],
			   TX_PWR_CFG_3_EXT_MCS14_CH2, txpower);

	/* MCS 15 */
	txpower = rt2x00_get_field16(eeprom, EEPROM_TXPOWER_BYRATE_RATE1);
	txpower = rt2800_compensate_txpower(rt2x00dev, 0, band, power_level,
					    txpower, delta);
	rt2x00_set_field32(&regs[TX_PWR_CFG_8_IDX],
			   TX_PWR_CFG_8_MCS15_CH0, txpower);
	rt2x00_set_field32(&regs[TX_PWR_CFG_8_IDX],
			   TX_PWR_CFG_8_MCS15_CH1, txpower);
	rt2x00_set_field32(&regs[TX_PWR_CFG_8_IDX],
			   TX_PWR_CFG_8_MCS15_CH2, txpower);

	/* MCS 16,17 */
	txpower = rt2x00_get_field16(eeprom, EEPROM_TXPOWER_BYRATE_RATE2);
	txpower = rt2800_compensate_txpower(rt2x00dev, 0, band, power_level,
					    txpower, delta);
	rt2x00_set_field32(&regs[TX_PWR_CFG_5_IDX],
			   TX_PWR_CFG_5_MCS16_CH0, txpower);
	rt2x00_set_field32(&regs[TX_PWR_CFG_5_IDX],
			   TX_PWR_CFG_5_MCS16_CH1, txpower);
	rt2x00_set_field32(&regs[TX_PWR_CFG_5_IDX],
			   TX_PWR_CFG_5_MCS16_CH2, txpower);

	/* MCS 18,19 */
	txpower = rt2x00_get_field16(eeprom, EEPROM_TXPOWER_BYRATE_RATE3);
	txpower = rt2800_compensate_txpower(rt2x00dev, 0, band, power_level,
					    txpower, delta);
	rt2x00_set_field32(&regs[TX_PWR_CFG_5_IDX],
			   TX_PWR_CFG_5_MCS18_CH0, txpower);
	rt2x00_set_field32(&regs[TX_PWR_CFG_5_IDX],
			   TX_PWR_CFG_5_MCS18_CH1, txpower);
	rt2x00_set_field32(&regs[TX_PWR_CFG_5_IDX],
			   TX_PWR_CFG_5_MCS18_CH2, txpower);

	/* read the next four txpower values */
	rt2800_eeprom_read_from_array(rt2x00dev, EEPROM_TXPOWER_BYRATE,
				      offset + 5, &eeprom);

	/* MCS 20,21 */
	txpower = rt2x00_get_field16(eeprom, EEPROM_TXPOWER_BYRATE_RATE0);
	txpower = rt2800_compensate_txpower(rt2x00dev, 0, band, power_level,
					    txpower, delta);
	rt2x00_set_field32(&regs[TX_PWR_CFG_6_IDX],
			   TX_PWR_CFG_6_MCS20_CH0, txpower);
	rt2x00_set_field32(&regs[TX_PWR_CFG_6_IDX],
			   TX_PWR_CFG_6_MCS20_CH1, txpower);
	rt2x00_set_field32(&regs[TX_PWR_CFG_6_IDX],
			   TX_PWR_CFG_6_MCS20_CH2, txpower);

	/* MCS 22 */
	txpower = rt2x00_get_field16(eeprom, EEPROM_TXPOWER_BYRATE_RATE1);
	txpower = rt2800_compensate_txpower(rt2x00dev, 0, band, power_level,
					    txpower, delta);
	rt2x00_set_field32(&regs[TX_PWR_CFG_6_IDX],
			   TX_PWR_CFG_6_MCS22_CH0, txpower);
	rt2x00_set_field32(&regs[TX_PWR_CFG_6_IDX],
			   TX_PWR_CFG_6_MCS22_CH1, txpower);
	rt2x00_set_field32(&regs[TX_PWR_CFG_6_IDX],
			   TX_PWR_CFG_6_MCS22_CH2, txpower);

	/* MCS 23 */
	txpower = rt2x00_get_field16(eeprom, EEPROM_TXPOWER_BYRATE_RATE2);
	txpower = rt2800_compensate_txpower(rt2x00dev, 0, band, power_level,
					    txpower, delta);
	rt2x00_set_field32(&regs[TX_PWR_CFG_8_IDX],
			   TX_PWR_CFG_8_MCS23_CH0, txpower);
	rt2x00_set_field32(&regs[TX_PWR_CFG_8_IDX],
			   TX_PWR_CFG_8_MCS23_CH1, txpower);
	rt2x00_set_field32(&regs[TX_PWR_CFG_8_IDX],
			   TX_PWR_CFG_8_MCS23_CH2, txpower);

	/* read the next four txpower values */
	rt2800_eeprom_read_from_array(rt2x00dev, EEPROM_TXPOWER_BYRATE,
				      offset + 6, &eeprom);

	/* STBC, MCS 0,1 */
	txpower = rt2x00_get_field16(eeprom, EEPROM_TXPOWER_BYRATE_RATE0);
	txpower = rt2800_compensate_txpower(rt2x00dev, 0, band, power_level,
					    txpower, delta);
	rt2x00_set_field32(&regs[TX_PWR_CFG_3_IDX],
			   TX_PWR_CFG_3_STBC0_CH0, txpower);
	rt2x00_set_field32(&regs[TX_PWR_CFG_3_IDX],
			   TX_PWR_CFG_3_STBC0_CH1, txpower);
	rt2x00_set_field32(&regs[TX_PWR_CFG_3_EXT_IDX],
			   TX_PWR_CFG_3_EXT_STBC0_CH2, txpower);

	/* STBC, MCS 2,3 */
	txpower = rt2x00_get_field16(eeprom, EEPROM_TXPOWER_BYRATE_RATE1);
	txpower = rt2800_compensate_txpower(rt2x00dev, 0, band, power_level,
					    txpower, delta);
	rt2x00_set_field32(&regs[TX_PWR_CFG_3_IDX],
			   TX_PWR_CFG_3_STBC2_CH0, txpower);
	rt2x00_set_field32(&regs[TX_PWR_CFG_3_IDX],
			   TX_PWR_CFG_3_STBC2_CH1, txpower);
	rt2x00_set_field32(&regs[TX_PWR_CFG_3_EXT_IDX],
			   TX_PWR_CFG_3_EXT_STBC2_CH2, txpower);

	/* STBC, MCS 4,5 */
	txpower = rt2x00_get_field16(eeprom, EEPROM_TXPOWER_BYRATE_RATE2);
	txpower = rt2800_compensate_txpower(rt2x00dev, 0, band, power_level,
					    txpower, delta);
	rt2x00_set_field32(&regs[TX_PWR_CFG_4_IDX], TX_PWR_CFG_RATE0, txpower);
	rt2x00_set_field32(&regs[TX_PWR_CFG_4_IDX], TX_PWR_CFG_RATE1, txpower);
	rt2x00_set_field32(&regs[TX_PWR_CFG_4_EXT_IDX], TX_PWR_CFG_RATE0,
			   txpower);

	/* STBC, MCS 6 */
	txpower = rt2x00_get_field16(eeprom, EEPROM_TXPOWER_BYRATE_RATE3);
	txpower = rt2800_compensate_txpower(rt2x00dev, 0, band, power_level,
					    txpower, delta);
	rt2x00_set_field32(&regs[TX_PWR_CFG_4_IDX], TX_PWR_CFG_RATE2, txpower);
	rt2x00_set_field32(&regs[TX_PWR_CFG_4_IDX], TX_PWR_CFG_RATE3, txpower);
	rt2x00_set_field32(&regs[TX_PWR_CFG_4_EXT_IDX], TX_PWR_CFG_RATE2,
			   txpower);

	/* read the next four txpower values */
	rt2800_eeprom_read_from_array(rt2x00dev, EEPROM_TXPOWER_BYRATE,
				      offset + 7, &eeprom);

	/* STBC, MCS 7 */
	txpower = rt2x00_get_field16(eeprom, EEPROM_TXPOWER_BYRATE_RATE0);
	txpower = rt2800_compensate_txpower(rt2x00dev, 0, band, power_level,
					    txpower, delta);
	rt2x00_set_field32(&regs[TX_PWR_CFG_9_IDX],
			   TX_PWR_CFG_9_STBC7_CH0, txpower);
	rt2x00_set_field32(&regs[TX_PWR_CFG_9_IDX],
			   TX_PWR_CFG_9_STBC7_CH1, txpower);
	rt2x00_set_field32(&regs[TX_PWR_CFG_9_IDX],
			   TX_PWR_CFG_9_STBC7_CH2, txpower);

	rt2800_register_write(rt2x00dev, TX_PWR_CFG_0, regs[TX_PWR_CFG_0_IDX]);
	rt2800_register_write(rt2x00dev, TX_PWR_CFG_1, regs[TX_PWR_CFG_1_IDX]);
	rt2800_register_write(rt2x00dev, TX_PWR_CFG_2, regs[TX_PWR_CFG_2_IDX]);
	rt2800_register_write(rt2x00dev, TX_PWR_CFG_3, regs[TX_PWR_CFG_3_IDX]);
	rt2800_register_write(rt2x00dev, TX_PWR_CFG_4, regs[TX_PWR_CFG_4_IDX]);
	rt2800_register_write(rt2x00dev, TX_PWR_CFG_5, regs[TX_PWR_CFG_5_IDX]);
	rt2800_register_write(rt2x00dev, TX_PWR_CFG_6, regs[TX_PWR_CFG_6_IDX]);
	rt2800_register_write(rt2x00dev, TX_PWR_CFG_7, regs[TX_PWR_CFG_7_IDX]);
	rt2800_register_write(rt2x00dev, TX_PWR_CFG_8, regs[TX_PWR_CFG_8_IDX]);
	rt2800_register_write(rt2x00dev, TX_PWR_CFG_9, regs[TX_PWR_CFG_9_IDX]);

	rt2800_register_write(rt2x00dev, TX_PWR_CFG_0_EXT,
			      regs[TX_PWR_CFG_0_EXT_IDX]);
	rt2800_register_write(rt2x00dev, TX_PWR_CFG_1_EXT,
			      regs[TX_PWR_CFG_1_EXT_IDX]);
	rt2800_register_write(rt2x00dev, TX_PWR_CFG_2_EXT,
			      regs[TX_PWR_CFG_2_EXT_IDX]);
	rt2800_register_write(rt2x00dev, TX_PWR_CFG_3_EXT,
			      regs[TX_PWR_CFG_3_EXT_IDX]);
	rt2800_register_write(rt2x00dev, TX_PWR_CFG_4_EXT,
			      regs[TX_PWR_CFG_4_EXT_IDX]);

	for (i = 0; i < TX_PWR_CFG_IDX_COUNT; i++)
		rt2x00_dbg(rt2x00dev,
			   "band:%cGHz, BW:%c0MHz, TX_PWR_CFG_%d%s = %08lx\n",
			   (band == IEEE80211_BAND_5GHZ) ? '5' : '2',
			   (test_bit(CONFIG_CHANNEL_HT40, &rt2x00dev->flags)) ?
								'4' : '2',
			   (i > TX_PWR_CFG_9_IDX) ?
					(i - TX_PWR_CFG_9_IDX - 1) : i,
			   (i > TX_PWR_CFG_9_IDX) ? "_EXT" : "",
			   (unsigned long) regs[i]);
}

/*
 * We configure transmit power using MAC TX_PWR_CFG_{0,...,N} registers and
 * BBP R1 register. TX_PWR_CFG_X allow to configure per rate TX power values,
 * 4 bits for each rate (tune from 0 to 15 dBm). BBP_R1 controls transmit power
 * for all rates, but allow to set only 4 discrete values: -12, -6, 0 and 6 dBm.
 * Reference per rate transmit power values are located in the EEPROM at
 * EEPROM_TXPOWER_BYRATE offset. We adjust them and BBP R1 settings according to
 * current conditions (i.e. band, bandwidth, temperature, user settings).
 */
static void rt2800_config_txpower_rt28xx(struct rt2x00_dev *rt2x00dev,
					 struct ieee80211_channel *chan,
					 int power_level)
{
	u8 txpower, r1;
	u16 eeprom;
	u32 reg, offset;
	int i, is_rate_b, delta, power_ctrl;
	enum ieee80211_band band = chan->band;

	/*
	 * Calculate HT40 compensation. For 40MHz we need to add or subtract
	 * value read from EEPROM (different for 2GHz and for 5GHz).
	 */
	delta = rt2800_get_txpower_bw_comp(rt2x00dev, band);

	/*
	 * Calculate temperature compensation. Depends on measurement of current
	 * TSSI (Transmitter Signal Strength Indication) we know TX power (due
	 * to temperature or maybe other factors) is smaller or bigger than
	 * expected. We adjust it, based on TSSI reference and boundaries values
	 * provided in EEPROM.
	 */
	delta += rt2800_get_gain_calibration_delta(rt2x00dev);

	/*
	 * Decrease power according to user settings, on devices with unknown
	 * maximum tx power. For other devices we take user power_level into
	 * consideration on rt2800_compensate_txpower().
	 */
	delta += rt2800_get_txpower_reg_delta(rt2x00dev, power_level,
					      chan->max_power);

	/*
	 * BBP_R1 controls TX power for all rates, it allow to set the following
	 * gains -12, -6, 0, +6 dBm by setting values 2, 1, 0, 3 respectively.
	 *
	 * TODO: we do not use +6 dBm option to do not increase power beyond
	 * regulatory limit, however this could be utilized for devices with
	 * CAPABILITY_POWER_LIMIT.
	 *
	 * TODO: add different temperature compensation code for RT3290 & RT5390
	 * to allow to use BBP_R1 for those chips.
	 */
	if (!rt2x00_rt(rt2x00dev, RT3290) &&
	    !rt2x00_rt(rt2x00dev, RT5390)) {
		rt2800_bbp_read(rt2x00dev, 1, &r1);
		if (delta <= -12) {
			power_ctrl = 2;
			delta += 12;
		} else if (delta <= -6) {
			power_ctrl = 1;
			delta += 6;
		} else {
			power_ctrl = 0;
		}
		rt2x00_set_field8(&r1, BBP1_TX_POWER_CTRL, power_ctrl);
		rt2800_bbp_write(rt2x00dev, 1, r1);
	}

	offset = TX_PWR_CFG_0;

	for (i = 0; i < EEPROM_TXPOWER_BYRATE_SIZE; i += 2) {
		/* just to be safe */
		if (offset > TX_PWR_CFG_4)
			break;

		rt2800_register_read(rt2x00dev, offset, &reg);

		/* read the next four txpower values */
		rt2800_eeprom_read_from_array(rt2x00dev, EEPROM_TXPOWER_BYRATE,
					      i, &eeprom);

		is_rate_b = i ? 0 : 1;
		/*
		 * TX_PWR_CFG_0: 1MBS, TX_PWR_CFG_1: 24MBS,
		 * TX_PWR_CFG_2: MCS4, TX_PWR_CFG_3: MCS12,
		 * TX_PWR_CFG_4: unknown
		 */
		txpower = rt2x00_get_field16(eeprom,
					     EEPROM_TXPOWER_BYRATE_RATE0);
		txpower = rt2800_compensate_txpower(rt2x00dev, is_rate_b, band,
					     power_level, txpower, delta);
		rt2x00_set_field32(&reg, TX_PWR_CFG_RATE0, txpower);

		/*
		 * TX_PWR_CFG_0: 2MBS, TX_PWR_CFG_1: 36MBS,
		 * TX_PWR_CFG_2: MCS5, TX_PWR_CFG_3: MCS13,
		 * TX_PWR_CFG_4: unknown
		 */
		txpower = rt2x00_get_field16(eeprom,
					     EEPROM_TXPOWER_BYRATE_RATE1);
		txpower = rt2800_compensate_txpower(rt2x00dev, is_rate_b, band,
					     power_level, txpower, delta);
		rt2x00_set_field32(&reg, TX_PWR_CFG_RATE1, txpower);

		/*
		 * TX_PWR_CFG_0: 5.5MBS, TX_PWR_CFG_1: 48MBS,
		 * TX_PWR_CFG_2: MCS6,  TX_PWR_CFG_3: MCS14,
		 * TX_PWR_CFG_4: unknown
		 */
		txpower = rt2x00_get_field16(eeprom,
					     EEPROM_TXPOWER_BYRATE_RATE2);
		txpower = rt2800_compensate_txpower(rt2x00dev, is_rate_b, band,
					     power_level, txpower, delta);
		rt2x00_set_field32(&reg, TX_PWR_CFG_RATE2, txpower);

		/*
		 * TX_PWR_CFG_0: 11MBS, TX_PWR_CFG_1: 54MBS,
		 * TX_PWR_CFG_2: MCS7,  TX_PWR_CFG_3: MCS15,
		 * TX_PWR_CFG_4: unknown
		 */
		txpower = rt2x00_get_field16(eeprom,
					     EEPROM_TXPOWER_BYRATE_RATE3);
		txpower = rt2800_compensate_txpower(rt2x00dev, is_rate_b, band,
					     power_level, txpower, delta);
		rt2x00_set_field32(&reg, TX_PWR_CFG_RATE3, txpower);

		/* read the next four txpower values */
		rt2800_eeprom_read_from_array(rt2x00dev, EEPROM_TXPOWER_BYRATE,
					      i + 1, &eeprom);

		is_rate_b = 0;
		/*
		 * TX_PWR_CFG_0: 6MBS, TX_PWR_CFG_1: MCS0,
		 * TX_PWR_CFG_2: MCS8, TX_PWR_CFG_3: unknown,
		 * TX_PWR_CFG_4: unknown
		 */
		txpower = rt2x00_get_field16(eeprom,
					     EEPROM_TXPOWER_BYRATE_RATE0);
		txpower = rt2800_compensate_txpower(rt2x00dev, is_rate_b, band,
					     power_level, txpower, delta);
		rt2x00_set_field32(&reg, TX_PWR_CFG_RATE4, txpower);

		/*
		 * TX_PWR_CFG_0: 9MBS, TX_PWR_CFG_1: MCS1,
		 * TX_PWR_CFG_2: MCS9, TX_PWR_CFG_3: unknown,
		 * TX_PWR_CFG_4: unknown
		 */
		txpower = rt2x00_get_field16(eeprom,
					     EEPROM_TXPOWER_BYRATE_RATE1);
		txpower = rt2800_compensate_txpower(rt2x00dev, is_rate_b, band,
					     power_level, txpower, delta);
		rt2x00_set_field32(&reg, TX_PWR_CFG_RATE5, txpower);

		/*
		 * TX_PWR_CFG_0: 12MBS, TX_PWR_CFG_1: MCS2,
		 * TX_PWR_CFG_2: MCS10, TX_PWR_CFG_3: unknown,
		 * TX_PWR_CFG_4: unknown
		 */
		txpower = rt2x00_get_field16(eeprom,
					     EEPROM_TXPOWER_BYRATE_RATE2);
		txpower = rt2800_compensate_txpower(rt2x00dev, is_rate_b, band,
					     power_level, txpower, delta);
		rt2x00_set_field32(&reg, TX_PWR_CFG_RATE6, txpower);

		/*
		 * TX_PWR_CFG_0: 18MBS, TX_PWR_CFG_1: MCS3,
		 * TX_PWR_CFG_2: MCS11, TX_PWR_CFG_3: unknown,
		 * TX_PWR_CFG_4: unknown
		 */
		txpower = rt2x00_get_field16(eeprom,
					     EEPROM_TXPOWER_BYRATE_RATE3);
		txpower = rt2800_compensate_txpower(rt2x00dev, is_rate_b, band,
					     power_level, txpower, delta);
		rt2x00_set_field32(&reg, TX_PWR_CFG_RATE7, txpower);

		rt2800_register_write(rt2x00dev, offset, reg);

		/* next TX_PWR_CFG register */
		offset += 4;
	}
}

static void rt2800_config_txpower(struct rt2x00_dev *rt2x00dev,
				  struct ieee80211_channel *chan,
				  int power_level)
{
	if (rt2x00_rt(rt2x00dev, RT3593))
		rt2800_config_txpower_rt3593(rt2x00dev, chan, power_level);
	else
		rt2800_config_txpower_rt28xx(rt2x00dev, chan, power_level);
}

void rt2800_gain_calibration(struct rt2x00_dev *rt2x00dev)
{
	rt2800_config_txpower(rt2x00dev, rt2x00dev->hw->conf.chandef.chan,
			      rt2x00dev->tx_power);
}
EXPORT_SYMBOL_GPL(rt2800_gain_calibration);

void rt2800_vco_calibration(struct rt2x00_dev *rt2x00dev)
{
	u32	tx_pin;
	u8	rfcsr;

	/*
	 * A voltage-controlled oscillator(VCO) is an electronic oscillator
	 * designed to be controlled in oscillation frequency by a voltage
	 * input. Maybe the temperature will affect the frequency of
	 * oscillation to be shifted. The VCO calibration will be called
	 * periodically to adjust the frequency to be precision.
	*/

	rt2800_register_read(rt2x00dev, TX_PIN_CFG, &tx_pin);
	tx_pin &= TX_PIN_CFG_PA_PE_DISABLE;
	rt2800_register_write(rt2x00dev, TX_PIN_CFG, tx_pin);

	switch (rt2x00dev->chip.rf) {
	case RF2020:
	case RF3020:
	case RF3021:
	case RF3022:
	case RF3320:
	case RF3052:
		rt2800_rfcsr_read(rt2x00dev, 7, &rfcsr);
		rt2x00_set_field8(&rfcsr, RFCSR7_RF_TUNING, 1);
		rt2800_rfcsr_write(rt2x00dev, 7, rfcsr);
		break;
	case RF3053:
	case RF3070:
	case RF3290:
	case RF5360:
	case RF5370:
	case RF5372:
	case RF5390:
	case RF5392:
		rt2800_rfcsr_read(rt2x00dev, 3, &rfcsr);
		rt2x00_set_field8(&rfcsr, RFCSR3_VCOCAL_EN, 1);
		rt2800_rfcsr_write(rt2x00dev, 3, rfcsr);
		break;
	default:
		return;
	}

	mdelay(1);

	rt2800_register_read(rt2x00dev, TX_PIN_CFG, &tx_pin);
	if (rt2x00dev->rf_channel <= 14) {
		switch (rt2x00dev->default_ant.tx_chain_num) {
		case 3:
			rt2x00_set_field32(&tx_pin, TX_PIN_CFG_PA_PE_G2_EN, 1);
			/* fall through */
		case 2:
			rt2x00_set_field32(&tx_pin, TX_PIN_CFG_PA_PE_G1_EN, 1);
			/* fall through */
		case 1:
		default:
			rt2x00_set_field32(&tx_pin, TX_PIN_CFG_PA_PE_G0_EN, 1);
			break;
		}
	} else {
		switch (rt2x00dev->default_ant.tx_chain_num) {
		case 3:
			rt2x00_set_field32(&tx_pin, TX_PIN_CFG_PA_PE_A2_EN, 1);
			/* fall through */
		case 2:
			rt2x00_set_field32(&tx_pin, TX_PIN_CFG_PA_PE_A1_EN, 1);
			/* fall through */
		case 1:
		default:
			rt2x00_set_field32(&tx_pin, TX_PIN_CFG_PA_PE_A0_EN, 1);
			break;
		}
	}
	rt2800_register_write(rt2x00dev, TX_PIN_CFG, tx_pin);

}
EXPORT_SYMBOL_GPL(rt2800_vco_calibration);

static void rt2800_config_retry_limit(struct rt2x00_dev *rt2x00dev,
				      struct rt2x00lib_conf *libconf)
{
	u32 reg;

	rt2800_register_read(rt2x00dev, TX_RTY_CFG, &reg);
	rt2x00_set_field32(&reg, TX_RTY_CFG_SHORT_RTY_LIMIT,
			   libconf->conf->short_frame_max_tx_count);
	rt2x00_set_field32(&reg, TX_RTY_CFG_LONG_RTY_LIMIT,
			   libconf->conf->long_frame_max_tx_count);
	rt2800_register_write(rt2x00dev, TX_RTY_CFG, reg);
}

static void rt2800_config_ps(struct rt2x00_dev *rt2x00dev,
			     struct rt2x00lib_conf *libconf)
{
	enum dev_state state =
	    (libconf->conf->flags & IEEE80211_CONF_PS) ?
		STATE_SLEEP : STATE_AWAKE;
	u32 reg;

	if (state == STATE_SLEEP) {
		rt2800_register_write(rt2x00dev, AUTOWAKEUP_CFG, 0);

		rt2800_register_read(rt2x00dev, AUTOWAKEUP_CFG, &reg);
		rt2x00_set_field32(&reg, AUTOWAKEUP_CFG_AUTO_LEAD_TIME, 5);
		rt2x00_set_field32(&reg, AUTOWAKEUP_CFG_TBCN_BEFORE_WAKE,
				   libconf->conf->listen_interval - 1);
		rt2x00_set_field32(&reg, AUTOWAKEUP_CFG_AUTOWAKE, 1);
		rt2800_register_write(rt2x00dev, AUTOWAKEUP_CFG, reg);

		rt2x00dev->ops->lib->set_device_state(rt2x00dev, state);
	} else {
		rt2800_register_read(rt2x00dev, AUTOWAKEUP_CFG, &reg);
		rt2x00_set_field32(&reg, AUTOWAKEUP_CFG_AUTO_LEAD_TIME, 0);
		rt2x00_set_field32(&reg, AUTOWAKEUP_CFG_TBCN_BEFORE_WAKE, 0);
		rt2x00_set_field32(&reg, AUTOWAKEUP_CFG_AUTOWAKE, 0);
		rt2800_register_write(rt2x00dev, AUTOWAKEUP_CFG, reg);

		rt2x00dev->ops->lib->set_device_state(rt2x00dev, state);
	}
}

void rt2800_config(struct rt2x00_dev *rt2x00dev,
		   struct rt2x00lib_conf *libconf,
		   const unsigned int flags)
{
	/* Always recalculate LNA gain before changing configuration */
	rt2800_config_lna_gain(rt2x00dev, libconf);

	if (flags & IEEE80211_CONF_CHANGE_CHANNEL) {
		rt2800_config_channel(rt2x00dev, libconf->conf,
				      &libconf->rf, &libconf->channel);
		rt2800_config_txpower(rt2x00dev, libconf->conf->chandef.chan,
				      libconf->conf->power_level);
	}
	if (flags & IEEE80211_CONF_CHANGE_POWER)
		rt2800_config_txpower(rt2x00dev, libconf->conf->chandef.chan,
				      libconf->conf->power_level);
	if (flags & IEEE80211_CONF_CHANGE_RETRY_LIMITS)
		rt2800_config_retry_limit(rt2x00dev, libconf);
	if (flags & IEEE80211_CONF_CHANGE_PS)
		rt2800_config_ps(rt2x00dev, libconf);
}
EXPORT_SYMBOL_GPL(rt2800_config);

/*
 * Link tuning
 */
void rt2800_link_stats(struct rt2x00_dev *rt2x00dev, struct link_qual *qual)
{
	u32 reg;

	/*
	 * Update FCS error count from register.
	 */
	rt2800_register_read(rt2x00dev, RX_STA_CNT0, &reg);
	qual->rx_failed = rt2x00_get_field32(reg, RX_STA_CNT0_CRC_ERR);
}
EXPORT_SYMBOL_GPL(rt2800_link_stats);

static u8 rt2800_get_default_vgc(struct rt2x00_dev *rt2x00dev)
{
	u8 vgc;

	if (rt2x00dev->curr_band == IEEE80211_BAND_2GHZ) {
		if (rt2x00_rt(rt2x00dev, RT3070) ||
		    rt2x00_rt(rt2x00dev, RT3071) ||
		    rt2x00_rt(rt2x00dev, RT3090) ||
		    rt2x00_rt(rt2x00dev, RT3290) ||
		    rt2x00_rt(rt2x00dev, RT3390) ||
		    rt2x00_rt(rt2x00dev, RT3572) ||
		    rt2x00_rt(rt2x00dev, RT3593) ||
		    rt2x00_rt(rt2x00dev, RT5390) ||
		    rt2x00_rt(rt2x00dev, RT5392) ||
		    rt2x00_rt(rt2x00dev, RT5592))
			vgc = 0x1c + (2 * rt2x00dev->lna_gain);
		else
			vgc = 0x2e + rt2x00dev->lna_gain;
	} else { /* 5GHZ band */
		if (rt2x00_rt(rt2x00dev, RT3593))
			vgc = 0x20 + (rt2x00dev->lna_gain * 5) / 3;
		else if (rt2x00_rt(rt2x00dev, RT5592))
			vgc = 0x24 + (2 * rt2x00dev->lna_gain);
		else {
			if (!test_bit(CONFIG_CHANNEL_HT40, &rt2x00dev->flags))
				vgc = 0x32 + (rt2x00dev->lna_gain * 5) / 3;
			else
				vgc = 0x3a + (rt2x00dev->lna_gain * 5) / 3;
		}
	}

	return vgc;
}

static inline void rt2800_set_vgc(struct rt2x00_dev *rt2x00dev,
				  struct link_qual *qual, u8 vgc_level)
{
	if (qual->vgc_level != vgc_level) {
		if (rt2x00_rt(rt2x00dev, RT3572) ||
		    rt2x00_rt(rt2x00dev, RT3593)) {
			rt2800_bbp_write_with_rx_chain(rt2x00dev, 66,
						       vgc_level);
		} else if (rt2x00_rt(rt2x00dev, RT5592)) {
			rt2800_bbp_write(rt2x00dev, 83, qual->rssi > -65 ? 0x4a : 0x7a);
			rt2800_bbp_write_with_rx_chain(rt2x00dev, 66, vgc_level);
		} else {
			rt2800_bbp_write(rt2x00dev, 66, vgc_level);
		}

		qual->vgc_level = vgc_level;
		qual->vgc_level_reg = vgc_level;
	}
}

void rt2800_reset_tuner(struct rt2x00_dev *rt2x00dev, struct link_qual *qual)
{
	rt2800_set_vgc(rt2x00dev, qual, rt2800_get_default_vgc(rt2x00dev));
}
EXPORT_SYMBOL_GPL(rt2800_reset_tuner);

void rt2800_link_tuner(struct rt2x00_dev *rt2x00dev, struct link_qual *qual,
		       const u32 count)
{
	u8 vgc;

	if (rt2x00_rt_rev(rt2x00dev, RT2860, REV_RT2860C))
		return;

	/* When RSSI is better than a certain threshold, increase VGC
	 * with a chip specific value in order to improve the balance
	 * between sensibility and noise isolation.
	 */

	vgc = rt2800_get_default_vgc(rt2x00dev);

	switch (rt2x00dev->chip.rt) {
	case RT3572:
	case RT3593:
		if (qual->rssi > -65) {
			if (rt2x00dev->curr_band == IEEE80211_BAND_2GHZ)
				vgc += 0x20;
			else
				vgc += 0x10;
		}
		break;

	case RT5592:
		if (qual->rssi > -65)
			vgc += 0x20;
		break;

	default:
		if (qual->rssi > -80)
			vgc += 0x10;
		break;
	}

	rt2800_set_vgc(rt2x00dev, qual, vgc);
}
EXPORT_SYMBOL_GPL(rt2800_link_tuner);

/*
 * Initialization functions.
 */
static int rt2800_init_registers(struct rt2x00_dev *rt2x00dev)
{
	u32 reg;
	u16 eeprom;
	unsigned int i;
	int ret;

	rt2800_disable_wpdma(rt2x00dev);

	ret = rt2800_drv_init_registers(rt2x00dev);
	if (ret)
		return ret;

	rt2800_register_read(rt2x00dev, BCN_OFFSET0, &reg);
	rt2x00_set_field32(&reg, BCN_OFFSET0_BCN0,
			   rt2800_get_beacon_offset(rt2x00dev, 0));
	rt2x00_set_field32(&reg, BCN_OFFSET0_BCN1,
			   rt2800_get_beacon_offset(rt2x00dev, 1));
	rt2x00_set_field32(&reg, BCN_OFFSET0_BCN2,
			   rt2800_get_beacon_offset(rt2x00dev, 2));
	rt2x00_set_field32(&reg, BCN_OFFSET0_BCN3,
			   rt2800_get_beacon_offset(rt2x00dev, 3));
	rt2800_register_write(rt2x00dev, BCN_OFFSET0, reg);

	rt2800_register_read(rt2x00dev, BCN_OFFSET1, &reg);
	rt2x00_set_field32(&reg, BCN_OFFSET1_BCN4,
			   rt2800_get_beacon_offset(rt2x00dev, 4));
	rt2x00_set_field32(&reg, BCN_OFFSET1_BCN5,
			   rt2800_get_beacon_offset(rt2x00dev, 5));
	rt2x00_set_field32(&reg, BCN_OFFSET1_BCN6,
			   rt2800_get_beacon_offset(rt2x00dev, 6));
	rt2x00_set_field32(&reg, BCN_OFFSET1_BCN7,
			   rt2800_get_beacon_offset(rt2x00dev, 7));
	rt2800_register_write(rt2x00dev, BCN_OFFSET1, reg);

	rt2800_register_write(rt2x00dev, LEGACY_BASIC_RATE, 0x0000013f);
	rt2800_register_write(rt2x00dev, HT_BASIC_RATE, 0x00008003);

	rt2800_register_write(rt2x00dev, MAC_SYS_CTRL, 0x00000000);

	rt2800_register_read(rt2x00dev, BCN_TIME_CFG, &reg);
	rt2x00_set_field32(&reg, BCN_TIME_CFG_BEACON_INTERVAL, 1600);
	rt2x00_set_field32(&reg, BCN_TIME_CFG_TSF_TICKING, 0);
	rt2x00_set_field32(&reg, BCN_TIME_CFG_TSF_SYNC, 0);
	rt2x00_set_field32(&reg, BCN_TIME_CFG_TBTT_ENABLE, 0);
	rt2x00_set_field32(&reg, BCN_TIME_CFG_BEACON_GEN, 0);
	rt2x00_set_field32(&reg, BCN_TIME_CFG_TX_TIME_COMPENSATE, 0);
	rt2800_register_write(rt2x00dev, BCN_TIME_CFG, reg);

	rt2800_config_filter(rt2x00dev, FIF_ALLMULTI);

	rt2800_register_read(rt2x00dev, BKOFF_SLOT_CFG, &reg);
	rt2x00_set_field32(&reg, BKOFF_SLOT_CFG_SLOT_TIME, 9);
	rt2x00_set_field32(&reg, BKOFF_SLOT_CFG_CC_DELAY_TIME, 2);
	rt2800_register_write(rt2x00dev, BKOFF_SLOT_CFG, reg);

	if (rt2x00_rt(rt2x00dev, RT3290)) {
		rt2800_register_read(rt2x00dev, WLAN_FUN_CTRL, &reg);
		if (rt2x00_get_field32(reg, WLAN_EN) == 1) {
			rt2x00_set_field32(&reg, PCIE_APP0_CLK_REQ, 1);
			rt2800_register_write(rt2x00dev, WLAN_FUN_CTRL, reg);
		}

		rt2800_register_read(rt2x00dev, CMB_CTRL, &reg);
		if (!(rt2x00_get_field32(reg, LDO0_EN) == 1)) {
			rt2x00_set_field32(&reg, LDO0_EN, 1);
			rt2x00_set_field32(&reg, LDO_BGSEL, 3);
			rt2800_register_write(rt2x00dev, CMB_CTRL, reg);
		}

		rt2800_register_read(rt2x00dev, OSC_CTRL, &reg);
		rt2x00_set_field32(&reg, OSC_ROSC_EN, 1);
		rt2x00_set_field32(&reg, OSC_CAL_REQ, 1);
		rt2x00_set_field32(&reg, OSC_REF_CYCLE, 0x27);
		rt2800_register_write(rt2x00dev, OSC_CTRL, reg);

		rt2800_register_read(rt2x00dev, COEX_CFG0, &reg);
		rt2x00_set_field32(&reg, COEX_CFG_ANT, 0x5e);
		rt2800_register_write(rt2x00dev, COEX_CFG0, reg);

		rt2800_register_read(rt2x00dev, COEX_CFG2, &reg);
		rt2x00_set_field32(&reg, BT_COEX_CFG1, 0x00);
		rt2x00_set_field32(&reg, BT_COEX_CFG0, 0x17);
		rt2x00_set_field32(&reg, WL_COEX_CFG1, 0x93);
		rt2x00_set_field32(&reg, WL_COEX_CFG0, 0x7f);
		rt2800_register_write(rt2x00dev, COEX_CFG2, reg);

		rt2800_register_read(rt2x00dev, PLL_CTRL, &reg);
		rt2x00_set_field32(&reg, PLL_CONTROL, 1);
		rt2800_register_write(rt2x00dev, PLL_CTRL, reg);
	}

	if (rt2x00_rt(rt2x00dev, RT3071) ||
	    rt2x00_rt(rt2x00dev, RT3090) ||
	    rt2x00_rt(rt2x00dev, RT3290) ||
	    rt2x00_rt(rt2x00dev, RT3390)) {

		if (rt2x00_rt(rt2x00dev, RT3290))
			rt2800_register_write(rt2x00dev, TX_SW_CFG0,
					      0x00000404);
		else
			rt2800_register_write(rt2x00dev, TX_SW_CFG0,
					      0x00000400);

		rt2800_register_write(rt2x00dev, TX_SW_CFG1, 0x00000000);
		if (rt2x00_rt_rev_lt(rt2x00dev, RT3071, REV_RT3071E) ||
		    rt2x00_rt_rev_lt(rt2x00dev, RT3090, REV_RT3090E) ||
		    rt2x00_rt_rev_lt(rt2x00dev, RT3390, REV_RT3390E)) {
			rt2800_eeprom_read(rt2x00dev, EEPROM_NIC_CONF1,
					   &eeprom);
			if (rt2x00_get_field16(eeprom, EEPROM_NIC_CONF1_DAC_TEST))
				rt2800_register_write(rt2x00dev, TX_SW_CFG2,
						      0x0000002c);
			else
				rt2800_register_write(rt2x00dev, TX_SW_CFG2,
						      0x0000000f);
		} else {
			rt2800_register_write(rt2x00dev, TX_SW_CFG2, 0x00000000);
		}
	} else if (rt2x00_rt(rt2x00dev, RT3070)) {
		rt2800_register_write(rt2x00dev, TX_SW_CFG0, 0x00000400);

		if (rt2x00_rt_rev_lt(rt2x00dev, RT3070, REV_RT3070F)) {
			rt2800_register_write(rt2x00dev, TX_SW_CFG1, 0x00000000);
			rt2800_register_write(rt2x00dev, TX_SW_CFG2, 0x0000002c);
		} else {
			rt2800_register_write(rt2x00dev, TX_SW_CFG1, 0x00080606);
			rt2800_register_write(rt2x00dev, TX_SW_CFG2, 0x00000000);
		}
	} else if (rt2800_is_305x_soc(rt2x00dev)) {
		rt2800_register_write(rt2x00dev, TX_SW_CFG0, 0x00000400);
		rt2800_register_write(rt2x00dev, TX_SW_CFG1, 0x00000000);
		rt2800_register_write(rt2x00dev, TX_SW_CFG2, 0x00000030);
	} else if (rt2x00_rt(rt2x00dev, RT3352)) {
		rt2800_register_write(rt2x00dev, TX_SW_CFG0, 0x00000402);
		rt2800_register_write(rt2x00dev, TX_SW_CFG1, 0x00080606);
		rt2800_register_write(rt2x00dev, TX_SW_CFG2, 0x00000000);
	} else if (rt2x00_rt(rt2x00dev, RT3572)) {
		rt2800_register_write(rt2x00dev, TX_SW_CFG0, 0x00000400);
		rt2800_register_write(rt2x00dev, TX_SW_CFG1, 0x00080606);
	} else if (rt2x00_rt(rt2x00dev, RT3593)) {
		rt2800_register_write(rt2x00dev, TX_SW_CFG0, 0x00000402);
		rt2800_register_write(rt2x00dev, TX_SW_CFG1, 0x00000000);
		if (rt2x00_rt_rev_lt(rt2x00dev, RT3593, REV_RT3593E)) {
			rt2800_eeprom_read(rt2x00dev, EEPROM_NIC_CONF1,
					   &eeprom);
			if (rt2x00_get_field16(eeprom,
					       EEPROM_NIC_CONF1_DAC_TEST))
				rt2800_register_write(rt2x00dev, TX_SW_CFG2,
						      0x0000001f);
			else
				rt2800_register_write(rt2x00dev, TX_SW_CFG2,
						      0x0000000f);
		} else {
			rt2800_register_write(rt2x00dev, TX_SW_CFG2,
					      0x00000000);
		}
	} else if (rt2x00_rt(rt2x00dev, RT5390) ||
		   rt2x00_rt(rt2x00dev, RT5392) ||
		   rt2x00_rt(rt2x00dev, RT5592)) {
		rt2800_register_write(rt2x00dev, TX_SW_CFG0, 0x00000404);
		rt2800_register_write(rt2x00dev, TX_SW_CFG1, 0x00080606);
		rt2800_register_write(rt2x00dev, TX_SW_CFG2, 0x00000000);
	} else {
		rt2800_register_write(rt2x00dev, TX_SW_CFG0, 0x00000000);
		rt2800_register_write(rt2x00dev, TX_SW_CFG1, 0x00080606);
	}

	rt2800_register_read(rt2x00dev, TX_LINK_CFG, &reg);
	rt2x00_set_field32(&reg, TX_LINK_CFG_REMOTE_MFB_LIFETIME, 32);
	rt2x00_set_field32(&reg, TX_LINK_CFG_MFB_ENABLE, 0);
	rt2x00_set_field32(&reg, TX_LINK_CFG_REMOTE_UMFS_ENABLE, 0);
	rt2x00_set_field32(&reg, TX_LINK_CFG_TX_MRQ_EN, 0);
	rt2x00_set_field32(&reg, TX_LINK_CFG_TX_RDG_EN, 0);
	rt2x00_set_field32(&reg, TX_LINK_CFG_TX_CF_ACK_EN, 1);
	rt2x00_set_field32(&reg, TX_LINK_CFG_REMOTE_MFB, 0);
	rt2x00_set_field32(&reg, TX_LINK_CFG_REMOTE_MFS, 0);
	rt2800_register_write(rt2x00dev, TX_LINK_CFG, reg);

	rt2800_register_read(rt2x00dev, TX_TIMEOUT_CFG, &reg);
	rt2x00_set_field32(&reg, TX_TIMEOUT_CFG_MPDU_LIFETIME, 9);
	rt2x00_set_field32(&reg, TX_TIMEOUT_CFG_RX_ACK_TIMEOUT, 32);
	rt2x00_set_field32(&reg, TX_TIMEOUT_CFG_TX_OP_TIMEOUT, 10);
	rt2800_register_write(rt2x00dev, TX_TIMEOUT_CFG, reg);

	rt2800_register_read(rt2x00dev, MAX_LEN_CFG, &reg);
	rt2x00_set_field32(&reg, MAX_LEN_CFG_MAX_MPDU, AGGREGATION_SIZE);
	if (rt2x00_rt_rev_gte(rt2x00dev, RT2872, REV_RT2872E) ||
	    rt2x00_rt(rt2x00dev, RT2883) ||
	    rt2x00_rt_rev_lt(rt2x00dev, RT3070, REV_RT3070E))
		rt2x00_set_field32(&reg, MAX_LEN_CFG_MAX_PSDU, 2);
	else
		rt2x00_set_field32(&reg, MAX_LEN_CFG_MAX_PSDU, 1);
	rt2x00_set_field32(&reg, MAX_LEN_CFG_MIN_PSDU, 0);
	rt2x00_set_field32(&reg, MAX_LEN_CFG_MIN_MPDU, 0);
	rt2800_register_write(rt2x00dev, MAX_LEN_CFG, reg);

	rt2800_register_read(rt2x00dev, LED_CFG, &reg);
	rt2x00_set_field32(&reg, LED_CFG_ON_PERIOD, 70);
	rt2x00_set_field32(&reg, LED_CFG_OFF_PERIOD, 30);
	rt2x00_set_field32(&reg, LED_CFG_SLOW_BLINK_PERIOD, 3);
	rt2x00_set_field32(&reg, LED_CFG_R_LED_MODE, 3);
	rt2x00_set_field32(&reg, LED_CFG_G_LED_MODE, 3);
	rt2x00_set_field32(&reg, LED_CFG_Y_LED_MODE, 3);
	rt2x00_set_field32(&reg, LED_CFG_LED_POLAR, 1);
	rt2800_register_write(rt2x00dev, LED_CFG, reg);

	rt2800_register_write(rt2x00dev, PBF_MAX_PCNT, 0x1f3fbf9f);

	rt2800_register_read(rt2x00dev, TX_RTY_CFG, &reg);
	rt2x00_set_field32(&reg, TX_RTY_CFG_SHORT_RTY_LIMIT, 15);
	rt2x00_set_field32(&reg, TX_RTY_CFG_LONG_RTY_LIMIT, 31);
	rt2x00_set_field32(&reg, TX_RTY_CFG_LONG_RTY_THRE, 2000);
	rt2x00_set_field32(&reg, TX_RTY_CFG_NON_AGG_RTY_MODE, 0);
	rt2x00_set_field32(&reg, TX_RTY_CFG_AGG_RTY_MODE, 0);
	rt2x00_set_field32(&reg, TX_RTY_CFG_TX_AUTO_FB_ENABLE, 1);
	rt2800_register_write(rt2x00dev, TX_RTY_CFG, reg);

	rt2800_register_read(rt2x00dev, AUTO_RSP_CFG, &reg);
	rt2x00_set_field32(&reg, AUTO_RSP_CFG_AUTORESPONDER, 1);
	rt2x00_set_field32(&reg, AUTO_RSP_CFG_BAC_ACK_POLICY, 1);
	rt2x00_set_field32(&reg, AUTO_RSP_CFG_CTS_40_MMODE, 0);
	rt2x00_set_field32(&reg, AUTO_RSP_CFG_CTS_40_MREF, 0);
	rt2x00_set_field32(&reg, AUTO_RSP_CFG_AR_PREAMBLE, 1);
	rt2x00_set_field32(&reg, AUTO_RSP_CFG_DUAL_CTS_EN, 0);
	rt2x00_set_field32(&reg, AUTO_RSP_CFG_ACK_CTS_PSM_BIT, 0);
	rt2800_register_write(rt2x00dev, AUTO_RSP_CFG, reg);

	rt2800_register_read(rt2x00dev, CCK_PROT_CFG, &reg);
	rt2x00_set_field32(&reg, CCK_PROT_CFG_PROTECT_RATE, 3);
	rt2x00_set_field32(&reg, CCK_PROT_CFG_PROTECT_CTRL, 0);
	rt2x00_set_field32(&reg, CCK_PROT_CFG_PROTECT_NAV_SHORT, 1);
	rt2x00_set_field32(&reg, CCK_PROT_CFG_TX_OP_ALLOW_CCK, 1);
	rt2x00_set_field32(&reg, CCK_PROT_CFG_TX_OP_ALLOW_OFDM, 1);
	rt2x00_set_field32(&reg, CCK_PROT_CFG_TX_OP_ALLOW_MM20, 1);
	rt2x00_set_field32(&reg, CCK_PROT_CFG_TX_OP_ALLOW_MM40, 0);
	rt2x00_set_field32(&reg, CCK_PROT_CFG_TX_OP_ALLOW_GF20, 1);
	rt2x00_set_field32(&reg, CCK_PROT_CFG_TX_OP_ALLOW_GF40, 0);
	rt2x00_set_field32(&reg, CCK_PROT_CFG_RTS_TH_EN, 1);
	rt2800_register_write(rt2x00dev, CCK_PROT_CFG, reg);

	rt2800_register_read(rt2x00dev, OFDM_PROT_CFG, &reg);
	rt2x00_set_field32(&reg, OFDM_PROT_CFG_PROTECT_RATE, 3);
	rt2x00_set_field32(&reg, OFDM_PROT_CFG_PROTECT_CTRL, 0);
	rt2x00_set_field32(&reg, OFDM_PROT_CFG_PROTECT_NAV_SHORT, 1);
	rt2x00_set_field32(&reg, OFDM_PROT_CFG_TX_OP_ALLOW_CCK, 1);
	rt2x00_set_field32(&reg, OFDM_PROT_CFG_TX_OP_ALLOW_OFDM, 1);
	rt2x00_set_field32(&reg, OFDM_PROT_CFG_TX_OP_ALLOW_MM20, 1);
	rt2x00_set_field32(&reg, OFDM_PROT_CFG_TX_OP_ALLOW_MM40, 0);
	rt2x00_set_field32(&reg, OFDM_PROT_CFG_TX_OP_ALLOW_GF20, 1);
	rt2x00_set_field32(&reg, OFDM_PROT_CFG_TX_OP_ALLOW_GF40, 0);
	rt2x00_set_field32(&reg, OFDM_PROT_CFG_RTS_TH_EN, 1);
	rt2800_register_write(rt2x00dev, OFDM_PROT_CFG, reg);

	rt2800_register_read(rt2x00dev, MM20_PROT_CFG, &reg);
	rt2x00_set_field32(&reg, MM20_PROT_CFG_PROTECT_RATE, 0x4004);
	rt2x00_set_field32(&reg, MM20_PROT_CFG_PROTECT_CTRL, 0);
	rt2x00_set_field32(&reg, MM20_PROT_CFG_PROTECT_NAV_SHORT, 1);
	rt2x00_set_field32(&reg, MM20_PROT_CFG_TX_OP_ALLOW_CCK, 1);
	rt2x00_set_field32(&reg, MM20_PROT_CFG_TX_OP_ALLOW_OFDM, 1);
	rt2x00_set_field32(&reg, MM20_PROT_CFG_TX_OP_ALLOW_MM20, 1);
	rt2x00_set_field32(&reg, MM20_PROT_CFG_TX_OP_ALLOW_MM40, 0);
	rt2x00_set_field32(&reg, MM20_PROT_CFG_TX_OP_ALLOW_GF20, 1);
	rt2x00_set_field32(&reg, MM20_PROT_CFG_TX_OP_ALLOW_GF40, 0);
	rt2x00_set_field32(&reg, MM20_PROT_CFG_RTS_TH_EN, 0);
	rt2800_register_write(rt2x00dev, MM20_PROT_CFG, reg);

	rt2800_register_read(rt2x00dev, MM40_PROT_CFG, &reg);
	rt2x00_set_field32(&reg, MM40_PROT_CFG_PROTECT_RATE, 0x4084);
	rt2x00_set_field32(&reg, MM40_PROT_CFG_PROTECT_CTRL, 0);
	rt2x00_set_field32(&reg, MM40_PROT_CFG_PROTECT_NAV_SHORT, 1);
	rt2x00_set_field32(&reg, MM40_PROT_CFG_TX_OP_ALLOW_CCK, 1);
	rt2x00_set_field32(&reg, MM40_PROT_CFG_TX_OP_ALLOW_OFDM, 1);
	rt2x00_set_field32(&reg, MM40_PROT_CFG_TX_OP_ALLOW_MM20, 1);
	rt2x00_set_field32(&reg, MM40_PROT_CFG_TX_OP_ALLOW_MM40, 1);
	rt2x00_set_field32(&reg, MM40_PROT_CFG_TX_OP_ALLOW_GF20, 1);
	rt2x00_set_field32(&reg, MM40_PROT_CFG_TX_OP_ALLOW_GF40, 1);
	rt2x00_set_field32(&reg, MM40_PROT_CFG_RTS_TH_EN, 0);
	rt2800_register_write(rt2x00dev, MM40_PROT_CFG, reg);

	rt2800_register_read(rt2x00dev, GF20_PROT_CFG, &reg);
	rt2x00_set_field32(&reg, GF20_PROT_CFG_PROTECT_RATE, 0x4004);
	rt2x00_set_field32(&reg, GF20_PROT_CFG_PROTECT_CTRL, 0);
	rt2x00_set_field32(&reg, GF20_PROT_CFG_PROTECT_NAV_SHORT, 1);
	rt2x00_set_field32(&reg, GF20_PROT_CFG_TX_OP_ALLOW_CCK, 1);
	rt2x00_set_field32(&reg, GF20_PROT_CFG_TX_OP_ALLOW_OFDM, 1);
	rt2x00_set_field32(&reg, GF20_PROT_CFG_TX_OP_ALLOW_MM20, 1);
	rt2x00_set_field32(&reg, GF20_PROT_CFG_TX_OP_ALLOW_MM40, 0);
	rt2x00_set_field32(&reg, GF20_PROT_CFG_TX_OP_ALLOW_GF20, 1);
	rt2x00_set_field32(&reg, GF20_PROT_CFG_TX_OP_ALLOW_GF40, 0);
	rt2x00_set_field32(&reg, GF20_PROT_CFG_RTS_TH_EN, 0);
	rt2800_register_write(rt2x00dev, GF20_PROT_CFG, reg);

	rt2800_register_read(rt2x00dev, GF40_PROT_CFG, &reg);
	rt2x00_set_field32(&reg, GF40_PROT_CFG_PROTECT_RATE, 0x4084);
	rt2x00_set_field32(&reg, GF40_PROT_CFG_PROTECT_CTRL, 0);
	rt2x00_set_field32(&reg, GF40_PROT_CFG_PROTECT_NAV_SHORT, 1);
	rt2x00_set_field32(&reg, GF40_PROT_CFG_TX_OP_ALLOW_CCK, 1);
	rt2x00_set_field32(&reg, GF40_PROT_CFG_TX_OP_ALLOW_OFDM, 1);
	rt2x00_set_field32(&reg, GF40_PROT_CFG_TX_OP_ALLOW_MM20, 1);
	rt2x00_set_field32(&reg, GF40_PROT_CFG_TX_OP_ALLOW_MM40, 1);
	rt2x00_set_field32(&reg, GF40_PROT_CFG_TX_OP_ALLOW_GF20, 1);
	rt2x00_set_field32(&reg, GF40_PROT_CFG_TX_OP_ALLOW_GF40, 1);
	rt2x00_set_field32(&reg, GF40_PROT_CFG_RTS_TH_EN, 0);
	rt2800_register_write(rt2x00dev, GF40_PROT_CFG, reg);

	if (rt2x00_is_usb(rt2x00dev)) {
		rt2800_register_write(rt2x00dev, PBF_CFG, 0xf40006);

		rt2800_register_read(rt2x00dev, WPDMA_GLO_CFG, &reg);
		rt2x00_set_field32(&reg, WPDMA_GLO_CFG_ENABLE_TX_DMA, 0);
		rt2x00_set_field32(&reg, WPDMA_GLO_CFG_TX_DMA_BUSY, 0);
		rt2x00_set_field32(&reg, WPDMA_GLO_CFG_ENABLE_RX_DMA, 0);
		rt2x00_set_field32(&reg, WPDMA_GLO_CFG_RX_DMA_BUSY, 0);
		rt2x00_set_field32(&reg, WPDMA_GLO_CFG_WP_DMA_BURST_SIZE, 3);
		rt2x00_set_field32(&reg, WPDMA_GLO_CFG_TX_WRITEBACK_DONE, 0);
		rt2x00_set_field32(&reg, WPDMA_GLO_CFG_BIG_ENDIAN, 0);
		rt2x00_set_field32(&reg, WPDMA_GLO_CFG_RX_HDR_SCATTER, 0);
		rt2x00_set_field32(&reg, WPDMA_GLO_CFG_HDR_SEG_LEN, 0);
		rt2800_register_write(rt2x00dev, WPDMA_GLO_CFG, reg);
	}

	/*
	 * The legacy driver also sets TXOP_CTRL_CFG_RESERVED_TRUN_EN to 1
	 * although it is reserved.
	 */
	rt2800_register_read(rt2x00dev, TXOP_CTRL_CFG, &reg);
	rt2x00_set_field32(&reg, TXOP_CTRL_CFG_TIMEOUT_TRUN_EN, 1);
	rt2x00_set_field32(&reg, TXOP_CTRL_CFG_AC_TRUN_EN, 1);
	rt2x00_set_field32(&reg, TXOP_CTRL_CFG_TXRATEGRP_TRUN_EN, 1);
	rt2x00_set_field32(&reg, TXOP_CTRL_CFG_USER_MODE_TRUN_EN, 1);
	rt2x00_set_field32(&reg, TXOP_CTRL_CFG_MIMO_PS_TRUN_EN, 1);
	rt2x00_set_field32(&reg, TXOP_CTRL_CFG_RESERVED_TRUN_EN, 1);
	rt2x00_set_field32(&reg, TXOP_CTRL_CFG_LSIG_TXOP_EN, 0);
	rt2x00_set_field32(&reg, TXOP_CTRL_CFG_EXT_CCA_EN, 0);
	rt2x00_set_field32(&reg, TXOP_CTRL_CFG_EXT_CCA_DLY, 88);
	rt2x00_set_field32(&reg, TXOP_CTRL_CFG_EXT_CWMIN, 0);
	rt2800_register_write(rt2x00dev, TXOP_CTRL_CFG, reg);

	reg = rt2x00_rt(rt2x00dev, RT5592) ? 0x00000082 : 0x00000002;
	rt2800_register_write(rt2x00dev, TXOP_HLDR_ET, reg);

	rt2800_register_read(rt2x00dev, TX_RTS_CFG, &reg);
	rt2x00_set_field32(&reg, TX_RTS_CFG_AUTO_RTS_RETRY_LIMIT, 32);
	rt2x00_set_field32(&reg, TX_RTS_CFG_RTS_THRES,
			   IEEE80211_MAX_RTS_THRESHOLD);
	rt2x00_set_field32(&reg, TX_RTS_CFG_RTS_FBK_EN, 0);
	rt2800_register_write(rt2x00dev, TX_RTS_CFG, reg);

	rt2800_register_write(rt2x00dev, EXP_ACK_TIME, 0x002400ca);

	/*
	 * Usually the CCK SIFS time should be set to 10 and the OFDM SIFS
	 * time should be set to 16. However, the original Ralink driver uses
	 * 16 for both and indeed using a value of 10 for CCK SIFS results in
	 * connection problems with 11g + CTS protection. Hence, use the same
	 * defaults as the Ralink driver: 16 for both, CCK and OFDM SIFS.
	 */
	rt2800_register_read(rt2x00dev, XIFS_TIME_CFG, &reg);
	rt2x00_set_field32(&reg, XIFS_TIME_CFG_CCKM_SIFS_TIME, 16);
	rt2x00_set_field32(&reg, XIFS_TIME_CFG_OFDM_SIFS_TIME, 16);
	rt2x00_set_field32(&reg, XIFS_TIME_CFG_OFDM_XIFS_TIME, 4);
	rt2x00_set_field32(&reg, XIFS_TIME_CFG_EIFS, 314);
	rt2x00_set_field32(&reg, XIFS_TIME_CFG_BB_RXEND_ENABLE, 1);
	rt2800_register_write(rt2x00dev, XIFS_TIME_CFG, reg);

	rt2800_register_write(rt2x00dev, PWR_PIN_CFG, 0x00000003);

	/*
	 * ASIC will keep garbage value after boot, clear encryption keys.
	 */
	for (i = 0; i < 4; i++)
		rt2800_register_write(rt2x00dev,
					 SHARED_KEY_MODE_ENTRY(i), 0);

	for (i = 0; i < 256; i++) {
		rt2800_config_wcid(rt2x00dev, NULL, i);
		rt2800_delete_wcid_attr(rt2x00dev, i);
		rt2800_register_write(rt2x00dev, MAC_IVEIV_ENTRY(i), 0);
	}

	/*
	 * Clear all beacons
	 */
	for (i = 0; i < 8; i++)
		rt2800_clear_beacon_register(rt2x00dev, i);

	if (rt2x00_is_usb(rt2x00dev)) {
		rt2800_register_read(rt2x00dev, US_CYC_CNT, &reg);
		rt2x00_set_field32(&reg, US_CYC_CNT_CLOCK_CYCLE, 30);
		rt2800_register_write(rt2x00dev, US_CYC_CNT, reg);
	} else if (rt2x00_is_pcie(rt2x00dev)) {
		rt2800_register_read(rt2x00dev, US_CYC_CNT, &reg);
		rt2x00_set_field32(&reg, US_CYC_CNT_CLOCK_CYCLE, 125);
		rt2800_register_write(rt2x00dev, US_CYC_CNT, reg);
	}

	rt2800_register_read(rt2x00dev, HT_FBK_CFG0, &reg);
	rt2x00_set_field32(&reg, HT_FBK_CFG0_HTMCS0FBK, 0);
	rt2x00_set_field32(&reg, HT_FBK_CFG0_HTMCS1FBK, 0);
	rt2x00_set_field32(&reg, HT_FBK_CFG0_HTMCS2FBK, 1);
	rt2x00_set_field32(&reg, HT_FBK_CFG0_HTMCS3FBK, 2);
	rt2x00_set_field32(&reg, HT_FBK_CFG0_HTMCS4FBK, 3);
	rt2x00_set_field32(&reg, HT_FBK_CFG0_HTMCS5FBK, 4);
	rt2x00_set_field32(&reg, HT_FBK_CFG0_HTMCS6FBK, 5);
	rt2x00_set_field32(&reg, HT_FBK_CFG0_HTMCS7FBK, 6);
	rt2800_register_write(rt2x00dev, HT_FBK_CFG0, reg);

	rt2800_register_read(rt2x00dev, HT_FBK_CFG1, &reg);
	rt2x00_set_field32(&reg, HT_FBK_CFG1_HTMCS8FBK, 8);
	rt2x00_set_field32(&reg, HT_FBK_CFG1_HTMCS9FBK, 8);
	rt2x00_set_field32(&reg, HT_FBK_CFG1_HTMCS10FBK, 9);
	rt2x00_set_field32(&reg, HT_FBK_CFG1_HTMCS11FBK, 10);
	rt2x00_set_field32(&reg, HT_FBK_CFG1_HTMCS12FBK, 11);
	rt2x00_set_field32(&reg, HT_FBK_CFG1_HTMCS13FBK, 12);
	rt2x00_set_field32(&reg, HT_FBK_CFG1_HTMCS14FBK, 13);
	rt2x00_set_field32(&reg, HT_FBK_CFG1_HTMCS15FBK, 14);
	rt2800_register_write(rt2x00dev, HT_FBK_CFG1, reg);

	rt2800_register_read(rt2x00dev, LG_FBK_CFG0, &reg);
	rt2x00_set_field32(&reg, LG_FBK_CFG0_OFDMMCS0FBK, 8);
	rt2x00_set_field32(&reg, LG_FBK_CFG0_OFDMMCS1FBK, 8);
	rt2x00_set_field32(&reg, LG_FBK_CFG0_OFDMMCS2FBK, 9);
	rt2x00_set_field32(&reg, LG_FBK_CFG0_OFDMMCS3FBK, 10);
	rt2x00_set_field32(&reg, LG_FBK_CFG0_OFDMMCS4FBK, 11);
	rt2x00_set_field32(&reg, LG_FBK_CFG0_OFDMMCS5FBK, 12);
	rt2x00_set_field32(&reg, LG_FBK_CFG0_OFDMMCS6FBK, 13);
	rt2x00_set_field32(&reg, LG_FBK_CFG0_OFDMMCS7FBK, 14);
	rt2800_register_write(rt2x00dev, LG_FBK_CFG0, reg);

	rt2800_register_read(rt2x00dev, LG_FBK_CFG1, &reg);
	rt2x00_set_field32(&reg, LG_FBK_CFG0_CCKMCS0FBK, 0);
	rt2x00_set_field32(&reg, LG_FBK_CFG0_CCKMCS1FBK, 0);
	rt2x00_set_field32(&reg, LG_FBK_CFG0_CCKMCS2FBK, 1);
	rt2x00_set_field32(&reg, LG_FBK_CFG0_CCKMCS3FBK, 2);
	rt2800_register_write(rt2x00dev, LG_FBK_CFG1, reg);

	/*
	 * Do not force the BA window size, we use the TXWI to set it
	 */
	rt2800_register_read(rt2x00dev, AMPDU_BA_WINSIZE, &reg);
	rt2x00_set_field32(&reg, AMPDU_BA_WINSIZE_FORCE_WINSIZE_ENABLE, 0);
	rt2x00_set_field32(&reg, AMPDU_BA_WINSIZE_FORCE_WINSIZE, 0);
	rt2800_register_write(rt2x00dev, AMPDU_BA_WINSIZE, reg);

	/*
	 * We must clear the error counters.
	 * These registers are cleared on read,
	 * so we may pass a useless variable to store the value.
	 */
	rt2800_register_read(rt2x00dev, RX_STA_CNT0, &reg);
	rt2800_register_read(rt2x00dev, RX_STA_CNT1, &reg);
	rt2800_register_read(rt2x00dev, RX_STA_CNT2, &reg);
	rt2800_register_read(rt2x00dev, TX_STA_CNT0, &reg);
	rt2800_register_read(rt2x00dev, TX_STA_CNT1, &reg);
	rt2800_register_read(rt2x00dev, TX_STA_CNT2, &reg);

	/*
	 * Setup leadtime for pre tbtt interrupt to 6ms
	 */
	rt2800_register_read(rt2x00dev, INT_TIMER_CFG, &reg);
	rt2x00_set_field32(&reg, INT_TIMER_CFG_PRE_TBTT_TIMER, 6 << 4);
	rt2800_register_write(rt2x00dev, INT_TIMER_CFG, reg);

	/*
	 * Set up channel statistics timer
	 */
	rt2800_register_read(rt2x00dev, CH_TIME_CFG, &reg);
	rt2x00_set_field32(&reg, CH_TIME_CFG_EIFS_BUSY, 1);
	rt2x00_set_field32(&reg, CH_TIME_CFG_NAV_BUSY, 1);
	rt2x00_set_field32(&reg, CH_TIME_CFG_RX_BUSY, 1);
	rt2x00_set_field32(&reg, CH_TIME_CFG_TX_BUSY, 1);
	rt2x00_set_field32(&reg, CH_TIME_CFG_TMR_EN, 1);
	rt2800_register_write(rt2x00dev, CH_TIME_CFG, reg);

	return 0;
}

static int rt2800_wait_bbp_rf_ready(struct rt2x00_dev *rt2x00dev)
{
	unsigned int i;
	u32 reg;

	for (i = 0; i < REGISTER_BUSY_COUNT; i++) {
		rt2800_register_read(rt2x00dev, MAC_STATUS_CFG, &reg);
		if (!rt2x00_get_field32(reg, MAC_STATUS_CFG_BBP_RF_BUSY))
			return 0;

		udelay(REGISTER_BUSY_DELAY);
	}

	rt2x00_err(rt2x00dev, "BBP/RF register access failed, aborting\n");
	return -EACCES;
}

static int rt2800_wait_bbp_ready(struct rt2x00_dev *rt2x00dev)
{
	unsigned int i;
	u8 value;

	/*
	 * BBP was enabled after firmware was loaded,
	 * but we need to reactivate it now.
	 */
	rt2800_register_write(rt2x00dev, H2M_BBP_AGENT, 0);
	rt2800_register_write(rt2x00dev, H2M_MAILBOX_CSR, 0);
	msleep(1);

	for (i = 0; i < REGISTER_BUSY_COUNT; i++) {
		rt2800_bbp_read(rt2x00dev, 0, &value);
		if ((value != 0xff) && (value != 0x00))
			return 0;
		udelay(REGISTER_BUSY_DELAY);
	}

	rt2x00_err(rt2x00dev, "BBP register access failed, aborting\n");
	return -EACCES;
}

static void rt2800_bbp4_mac_if_ctrl(struct rt2x00_dev *rt2x00dev)
{
	u8 value;

	rt2800_bbp_read(rt2x00dev, 4, &value);
	rt2x00_set_field8(&value, BBP4_MAC_IF_CTRL, 1);
	rt2800_bbp_write(rt2x00dev, 4, value);
}

static void rt2800_init_freq_calibration(struct rt2x00_dev *rt2x00dev)
{
	rt2800_bbp_write(rt2x00dev, 142, 1);
	rt2800_bbp_write(rt2x00dev, 143, 57);
}

static void rt2800_init_bbp_5592_glrt(struct rt2x00_dev *rt2x00dev)
{
	const u8 glrt_table[] = {
		0xE0, 0x1F, 0X38, 0x32, 0x08, 0x28, 0x19, 0x0A, 0xFF, 0x00, /* 128 ~ 137 */
		0x16, 0x10, 0x10, 0x0B, 0x36, 0x2C, 0x26, 0x24, 0x42, 0x36, /* 138 ~ 147 */
		0x30, 0x2D, 0x4C, 0x46, 0x3D, 0x40, 0x3E, 0x42, 0x3D, 0x40, /* 148 ~ 157 */
		0X3C, 0x34, 0x2C, 0x2F, 0x3C, 0x35, 0x2E, 0x2A, 0x49, 0x41, /* 158 ~ 167 */
		0x36, 0x31, 0x30, 0x30, 0x0E, 0x0D, 0x28, 0x21, 0x1C, 0x16, /* 168 ~ 177 */
		0x50, 0x4A, 0x43, 0x40, 0x10, 0x10, 0x10, 0x10, 0x00, 0x00, /* 178 ~ 187 */
		0x00, 0x00, 0x00, 0x00, 0x00, 0x00, 0x00, 0x00, 0x00, 0x00, /* 188 ~ 197 */
		0x00, 0x00, 0x7D, 0x14, 0x32, 0x2C, 0x36, 0x4C, 0x43, 0x2C, /* 198 ~ 207 */
		0x2E, 0x36, 0x30, 0x6E,					    /* 208 ~ 211 */
	};
	int i;

	for (i = 0; i < ARRAY_SIZE(glrt_table); i++) {
		rt2800_bbp_write(rt2x00dev, 195, 128 + i);
		rt2800_bbp_write(rt2x00dev, 196, glrt_table[i]);
	}
};

static void rt2800_init_bbp_early(struct rt2x00_dev *rt2x00dev)
{
	rt2800_bbp_write(rt2x00dev, 65, 0x2C);
	rt2800_bbp_write(rt2x00dev, 66, 0x38);
	rt2800_bbp_write(rt2x00dev, 68, 0x0B);
	rt2800_bbp_write(rt2x00dev, 69, 0x12);
	rt2800_bbp_write(rt2x00dev, 70, 0x0a);
	rt2800_bbp_write(rt2x00dev, 73, 0x10);
	rt2800_bbp_write(rt2x00dev, 81, 0x37);
	rt2800_bbp_write(rt2x00dev, 82, 0x62);
	rt2800_bbp_write(rt2x00dev, 83, 0x6A);
	rt2800_bbp_write(rt2x00dev, 84, 0x99);
	rt2800_bbp_write(rt2x00dev, 86, 0x00);
	rt2800_bbp_write(rt2x00dev, 91, 0x04);
	rt2800_bbp_write(rt2x00dev, 92, 0x00);
	rt2800_bbp_write(rt2x00dev, 103, 0x00);
	rt2800_bbp_write(rt2x00dev, 105, 0x05);
	rt2800_bbp_write(rt2x00dev, 106, 0x35);
}

static void rt2800_disable_unused_dac_adc(struct rt2x00_dev *rt2x00dev)
{
	u16 eeprom;
	u8 value;

	rt2800_bbp_read(rt2x00dev, 138, &value);
	rt2800_eeprom_read(rt2x00dev, EEPROM_NIC_CONF0, &eeprom);
	if (rt2x00_get_field16(eeprom, EEPROM_NIC_CONF0_TXPATH) == 1)
		value |= 0x20;
	if (rt2x00_get_field16(eeprom, EEPROM_NIC_CONF0_RXPATH) == 1)
		value &= ~0x02;
	rt2800_bbp_write(rt2x00dev, 138, value);
}

static void rt2800_init_bbp_305x_soc(struct rt2x00_dev *rt2x00dev)
{
	rt2800_bbp_write(rt2x00dev, 31, 0x08);

	rt2800_bbp_write(rt2x00dev, 65, 0x2c);
	rt2800_bbp_write(rt2x00dev, 66, 0x38);

	rt2800_bbp_write(rt2x00dev, 69, 0x12);
	rt2800_bbp_write(rt2x00dev, 73, 0x10);

	rt2800_bbp_write(rt2x00dev, 70, 0x0a);

	rt2800_bbp_write(rt2x00dev, 78, 0x0e);
	rt2800_bbp_write(rt2x00dev, 80, 0x08);

	rt2800_bbp_write(rt2x00dev, 82, 0x62);

	rt2800_bbp_write(rt2x00dev, 83, 0x6a);

	rt2800_bbp_write(rt2x00dev, 84, 0x99);

	rt2800_bbp_write(rt2x00dev, 86, 0x00);

	rt2800_bbp_write(rt2x00dev, 91, 0x04);

	rt2800_bbp_write(rt2x00dev, 92, 0x00);

	rt2800_bbp_write(rt2x00dev, 103, 0xc0);

	rt2800_bbp_write(rt2x00dev, 105, 0x01);

	rt2800_bbp_write(rt2x00dev, 106, 0x35);
}

static void rt2800_init_bbp_28xx(struct rt2x00_dev *rt2x00dev)
{
	rt2800_bbp_write(rt2x00dev, 65, 0x2c);
	rt2800_bbp_write(rt2x00dev, 66, 0x38);

	if (rt2x00_rt_rev(rt2x00dev, RT2860, REV_RT2860C)) {
		rt2800_bbp_write(rt2x00dev, 69, 0x16);
		rt2800_bbp_write(rt2x00dev, 73, 0x12);
	} else {
		rt2800_bbp_write(rt2x00dev, 69, 0x12);
		rt2800_bbp_write(rt2x00dev, 73, 0x10);
	}

	rt2800_bbp_write(rt2x00dev, 70, 0x0a);

	rt2800_bbp_write(rt2x00dev, 81, 0x37);

	rt2800_bbp_write(rt2x00dev, 82, 0x62);

	rt2800_bbp_write(rt2x00dev, 83, 0x6a);

	if (rt2x00_rt_rev(rt2x00dev, RT2860, REV_RT2860D))
		rt2800_bbp_write(rt2x00dev, 84, 0x19);
	else
		rt2800_bbp_write(rt2x00dev, 84, 0x99);

	rt2800_bbp_write(rt2x00dev, 86, 0x00);

	rt2800_bbp_write(rt2x00dev, 91, 0x04);

	rt2800_bbp_write(rt2x00dev, 92, 0x00);

	rt2800_bbp_write(rt2x00dev, 103, 0x00);

	rt2800_bbp_write(rt2x00dev, 105, 0x05);

	rt2800_bbp_write(rt2x00dev, 106, 0x35);
}

static void rt2800_init_bbp_30xx(struct rt2x00_dev *rt2x00dev)
{
	rt2800_bbp_write(rt2x00dev, 65, 0x2c);
	rt2800_bbp_write(rt2x00dev, 66, 0x38);

	rt2800_bbp_write(rt2x00dev, 69, 0x12);
	rt2800_bbp_write(rt2x00dev, 73, 0x10);

	rt2800_bbp_write(rt2x00dev, 70, 0x0a);

	rt2800_bbp_write(rt2x00dev, 79, 0x13);
	rt2800_bbp_write(rt2x00dev, 80, 0x05);
	rt2800_bbp_write(rt2x00dev, 81, 0x33);

	rt2800_bbp_write(rt2x00dev, 82, 0x62);

	rt2800_bbp_write(rt2x00dev, 83, 0x6a);

	rt2800_bbp_write(rt2x00dev, 84, 0x99);

	rt2800_bbp_write(rt2x00dev, 86, 0x00);

	rt2800_bbp_write(rt2x00dev, 91, 0x04);

	rt2800_bbp_write(rt2x00dev, 92, 0x00);

	if (rt2x00_rt_rev_gte(rt2x00dev, RT3070, REV_RT3070F) ||
	    rt2x00_rt_rev_gte(rt2x00dev, RT3071, REV_RT3071E) ||
	    rt2x00_rt_rev_gte(rt2x00dev, RT3090, REV_RT3090E))
		rt2800_bbp_write(rt2x00dev, 103, 0xc0);
	else
		rt2800_bbp_write(rt2x00dev, 103, 0x00);

	rt2800_bbp_write(rt2x00dev, 105, 0x05);

	rt2800_bbp_write(rt2x00dev, 106, 0x35);

	if (rt2x00_rt(rt2x00dev, RT3071) ||
	    rt2x00_rt(rt2x00dev, RT3090))
		rt2800_disable_unused_dac_adc(rt2x00dev);
}

static void rt2800_init_bbp_3290(struct rt2x00_dev *rt2x00dev)
{
	u8 value;

	rt2800_bbp4_mac_if_ctrl(rt2x00dev);

	rt2800_bbp_write(rt2x00dev, 31, 0x08);

	rt2800_bbp_write(rt2x00dev, 65, 0x2c);
	rt2800_bbp_write(rt2x00dev, 66, 0x38);

	rt2800_bbp_write(rt2x00dev, 68, 0x0b);

	rt2800_bbp_write(rt2x00dev, 69, 0x12);
	rt2800_bbp_write(rt2x00dev, 73, 0x13);
	rt2800_bbp_write(rt2x00dev, 75, 0x46);
	rt2800_bbp_write(rt2x00dev, 76, 0x28);

	rt2800_bbp_write(rt2x00dev, 77, 0x58);

	rt2800_bbp_write(rt2x00dev, 70, 0x0a);

	rt2800_bbp_write(rt2x00dev, 74, 0x0b);
	rt2800_bbp_write(rt2x00dev, 79, 0x18);
	rt2800_bbp_write(rt2x00dev, 80, 0x09);
	rt2800_bbp_write(rt2x00dev, 81, 0x33);

	rt2800_bbp_write(rt2x00dev, 82, 0x62);

	rt2800_bbp_write(rt2x00dev, 83, 0x7a);

	rt2800_bbp_write(rt2x00dev, 84, 0x9a);

	rt2800_bbp_write(rt2x00dev, 86, 0x38);

	rt2800_bbp_write(rt2x00dev, 91, 0x04);

	rt2800_bbp_write(rt2x00dev, 92, 0x02);

	rt2800_bbp_write(rt2x00dev, 103, 0xc0);

	rt2800_bbp_write(rt2x00dev, 104, 0x92);

	rt2800_bbp_write(rt2x00dev, 105, 0x1c);

	rt2800_bbp_write(rt2x00dev, 106, 0x03);

	rt2800_bbp_write(rt2x00dev, 128, 0x12);

	rt2800_bbp_write(rt2x00dev, 67, 0x24);
	rt2800_bbp_write(rt2x00dev, 143, 0x04);
	rt2800_bbp_write(rt2x00dev, 142, 0x99);
	rt2800_bbp_write(rt2x00dev, 150, 0x30);
	rt2800_bbp_write(rt2x00dev, 151, 0x2e);
	rt2800_bbp_write(rt2x00dev, 152, 0x20);
	rt2800_bbp_write(rt2x00dev, 153, 0x34);
	rt2800_bbp_write(rt2x00dev, 154, 0x40);
	rt2800_bbp_write(rt2x00dev, 155, 0x3b);
	rt2800_bbp_write(rt2x00dev, 253, 0x04);

	rt2800_bbp_read(rt2x00dev, 47, &value);
	rt2x00_set_field8(&value, BBP47_TSSI_ADC6, 1);
	rt2800_bbp_write(rt2x00dev, 47, value);

	/* Use 5-bit ADC for Acquisition and 8-bit ADC for data */
	rt2800_bbp_read(rt2x00dev, 3, &value);
	rt2x00_set_field8(&value, BBP3_ADC_MODE_SWITCH, 1);
	rt2x00_set_field8(&value, BBP3_ADC_INIT_MODE, 1);
	rt2800_bbp_write(rt2x00dev, 3, value);
}

static void rt2800_init_bbp_3352(struct rt2x00_dev *rt2x00dev)
{
	rt2800_bbp_write(rt2x00dev, 3, 0x00);
	rt2800_bbp_write(rt2x00dev, 4, 0x50);

	rt2800_bbp_write(rt2x00dev, 31, 0x08);

	rt2800_bbp_write(rt2x00dev, 47, 0x48);

	rt2800_bbp_write(rt2x00dev, 65, 0x2c);
	rt2800_bbp_write(rt2x00dev, 66, 0x38);

	rt2800_bbp_write(rt2x00dev, 68, 0x0b);

	rt2800_bbp_write(rt2x00dev, 69, 0x12);
	rt2800_bbp_write(rt2x00dev, 73, 0x13);
	rt2800_bbp_write(rt2x00dev, 75, 0x46);
	rt2800_bbp_write(rt2x00dev, 76, 0x28);

	rt2800_bbp_write(rt2x00dev, 77, 0x59);

	rt2800_bbp_write(rt2x00dev, 70, 0x0a);

	rt2800_bbp_write(rt2x00dev, 78, 0x0e);
	rt2800_bbp_write(rt2x00dev, 80, 0x08);
	rt2800_bbp_write(rt2x00dev, 81, 0x37);

	rt2800_bbp_write(rt2x00dev, 82, 0x62);

	rt2800_bbp_write(rt2x00dev, 83, 0x6a);

	rt2800_bbp_write(rt2x00dev, 84, 0x99);

	rt2800_bbp_write(rt2x00dev, 86, 0x38);

	rt2800_bbp_write(rt2x00dev, 88, 0x90);

	rt2800_bbp_write(rt2x00dev, 91, 0x04);

	rt2800_bbp_write(rt2x00dev, 92, 0x02);

	rt2800_bbp_write(rt2x00dev, 103, 0xc0);

	rt2800_bbp_write(rt2x00dev, 104, 0x92);

	rt2800_bbp_write(rt2x00dev, 105, 0x34);

	rt2800_bbp_write(rt2x00dev, 106, 0x05);

	rt2800_bbp_write(rt2x00dev, 120, 0x50);

	rt2800_bbp_write(rt2x00dev, 137, 0x0f);

	rt2800_bbp_write(rt2x00dev, 163, 0xbd);
	/* Set ITxBF timeout to 0x9c40=1000msec */
	rt2800_bbp_write(rt2x00dev, 179, 0x02);
	rt2800_bbp_write(rt2x00dev, 180, 0x00);
	rt2800_bbp_write(rt2x00dev, 182, 0x40);
	rt2800_bbp_write(rt2x00dev, 180, 0x01);
	rt2800_bbp_write(rt2x00dev, 182, 0x9c);
	rt2800_bbp_write(rt2x00dev, 179, 0x00);
	/* Reprogram the inband interface to put right values in RXWI */
	rt2800_bbp_write(rt2x00dev, 142, 0x04);
	rt2800_bbp_write(rt2x00dev, 143, 0x3b);
	rt2800_bbp_write(rt2x00dev, 142, 0x06);
	rt2800_bbp_write(rt2x00dev, 143, 0xa0);
	rt2800_bbp_write(rt2x00dev, 142, 0x07);
	rt2800_bbp_write(rt2x00dev, 143, 0xa1);
	rt2800_bbp_write(rt2x00dev, 142, 0x08);
	rt2800_bbp_write(rt2x00dev, 143, 0xa2);

	rt2800_bbp_write(rt2x00dev, 148, 0xc8);
}

static void rt2800_init_bbp_3390(struct rt2x00_dev *rt2x00dev)
{
	rt2800_bbp_write(rt2x00dev, 65, 0x2c);
	rt2800_bbp_write(rt2x00dev, 66, 0x38);

	rt2800_bbp_write(rt2x00dev, 69, 0x12);
	rt2800_bbp_write(rt2x00dev, 73, 0x10);

	rt2800_bbp_write(rt2x00dev, 70, 0x0a);

	rt2800_bbp_write(rt2x00dev, 79, 0x13);
	rt2800_bbp_write(rt2x00dev, 80, 0x05);
	rt2800_bbp_write(rt2x00dev, 81, 0x33);

	rt2800_bbp_write(rt2x00dev, 82, 0x62);

	rt2800_bbp_write(rt2x00dev, 83, 0x6a);

	rt2800_bbp_write(rt2x00dev, 84, 0x99);

	rt2800_bbp_write(rt2x00dev, 86, 0x00);

	rt2800_bbp_write(rt2x00dev, 91, 0x04);

	rt2800_bbp_write(rt2x00dev, 92, 0x00);

	if (rt2x00_rt_rev_gte(rt2x00dev, RT3390, REV_RT3390E))
		rt2800_bbp_write(rt2x00dev, 103, 0xc0);
	else
		rt2800_bbp_write(rt2x00dev, 103, 0x00);

	rt2800_bbp_write(rt2x00dev, 105, 0x05);

	rt2800_bbp_write(rt2x00dev, 106, 0x35);

	rt2800_disable_unused_dac_adc(rt2x00dev);
}

static void rt2800_init_bbp_3572(struct rt2x00_dev *rt2x00dev)
{
	rt2800_bbp_write(rt2x00dev, 31, 0x08);

	rt2800_bbp_write(rt2x00dev, 65, 0x2c);
	rt2800_bbp_write(rt2x00dev, 66, 0x38);

	rt2800_bbp_write(rt2x00dev, 69, 0x12);
	rt2800_bbp_write(rt2x00dev, 73, 0x10);

	rt2800_bbp_write(rt2x00dev, 70, 0x0a);

	rt2800_bbp_write(rt2x00dev, 79, 0x13);
	rt2800_bbp_write(rt2x00dev, 80, 0x05);
	rt2800_bbp_write(rt2x00dev, 81, 0x33);

	rt2800_bbp_write(rt2x00dev, 82, 0x62);

	rt2800_bbp_write(rt2x00dev, 83, 0x6a);

	rt2800_bbp_write(rt2x00dev, 84, 0x99);

	rt2800_bbp_write(rt2x00dev, 86, 0x00);

	rt2800_bbp_write(rt2x00dev, 91, 0x04);

	rt2800_bbp_write(rt2x00dev, 92, 0x00);

	rt2800_bbp_write(rt2x00dev, 103, 0xc0);

	rt2800_bbp_write(rt2x00dev, 105, 0x05);

	rt2800_bbp_write(rt2x00dev, 106, 0x35);

	rt2800_disable_unused_dac_adc(rt2x00dev);
}

static void rt2800_init_bbp_3593(struct rt2x00_dev *rt2x00dev)
{
	rt2800_init_bbp_early(rt2x00dev);

	rt2800_bbp_write(rt2x00dev, 79, 0x13);
	rt2800_bbp_write(rt2x00dev, 80, 0x05);
	rt2800_bbp_write(rt2x00dev, 81, 0x33);
	rt2800_bbp_write(rt2x00dev, 137, 0x0f);

	rt2800_bbp_write(rt2x00dev, 84, 0x19);

	/* Enable DC filter */
	if (rt2x00_rt_rev_gte(rt2x00dev, RT3593, REV_RT3593E))
		rt2800_bbp_write(rt2x00dev, 103, 0xc0);
}

static void rt2800_init_bbp_53xx(struct rt2x00_dev *rt2x00dev)
{
	int ant, div_mode;
	u16 eeprom;
	u8 value;

	rt2800_bbp4_mac_if_ctrl(rt2x00dev);

	rt2800_bbp_write(rt2x00dev, 31, 0x08);

	rt2800_bbp_write(rt2x00dev, 65, 0x2c);
	rt2800_bbp_write(rt2x00dev, 66, 0x38);

	rt2800_bbp_write(rt2x00dev, 68, 0x0b);

	rt2800_bbp_write(rt2x00dev, 69, 0x12);
	rt2800_bbp_write(rt2x00dev, 73, 0x13);
	rt2800_bbp_write(rt2x00dev, 75, 0x46);
	rt2800_bbp_write(rt2x00dev, 76, 0x28);

	rt2800_bbp_write(rt2x00dev, 77, 0x59);

	rt2800_bbp_write(rt2x00dev, 70, 0x0a);

	rt2800_bbp_write(rt2x00dev, 79, 0x13);
	rt2800_bbp_write(rt2x00dev, 80, 0x05);
	rt2800_bbp_write(rt2x00dev, 81, 0x33);

	rt2800_bbp_write(rt2x00dev, 82, 0x62);

	rt2800_bbp_write(rt2x00dev, 83, 0x7a);

	rt2800_bbp_write(rt2x00dev, 84, 0x9a);

	rt2800_bbp_write(rt2x00dev, 86, 0x38);

	if (rt2x00_rt(rt2x00dev, RT5392))
		rt2800_bbp_write(rt2x00dev, 88, 0x90);

	rt2800_bbp_write(rt2x00dev, 91, 0x04);

	rt2800_bbp_write(rt2x00dev, 92, 0x02);

	if (rt2x00_rt(rt2x00dev, RT5392)) {
		rt2800_bbp_write(rt2x00dev, 95, 0x9a);
		rt2800_bbp_write(rt2x00dev, 98, 0x12);
	}

	rt2800_bbp_write(rt2x00dev, 103, 0xc0);

	rt2800_bbp_write(rt2x00dev, 104, 0x92);

	rt2800_bbp_write(rt2x00dev, 105, 0x3c);

	if (rt2x00_rt(rt2x00dev, RT5390))
		rt2800_bbp_write(rt2x00dev, 106, 0x03);
	else if (rt2x00_rt(rt2x00dev, RT5392))
		rt2800_bbp_write(rt2x00dev, 106, 0x12);
	else
		WARN_ON(1);

	rt2800_bbp_write(rt2x00dev, 128, 0x12);

	if (rt2x00_rt(rt2x00dev, RT5392)) {
		rt2800_bbp_write(rt2x00dev, 134, 0xd0);
		rt2800_bbp_write(rt2x00dev, 135, 0xf6);
	}

	rt2800_disable_unused_dac_adc(rt2x00dev);

	rt2800_eeprom_read(rt2x00dev, EEPROM_NIC_CONF1, &eeprom);
	div_mode = rt2x00_get_field16(eeprom,
				      EEPROM_NIC_CONF1_ANT_DIVERSITY);
	ant = (div_mode == 3) ? 1 : 0;

	/* check if this is a Bluetooth combo card */
	if (rt2x00_has_cap_bt_coexist(rt2x00dev)) {
		u32 reg;

		rt2800_register_read(rt2x00dev, GPIO_CTRL, &reg);
		rt2x00_set_field32(&reg, GPIO_CTRL_DIR3, 0);
		rt2x00_set_field32(&reg, GPIO_CTRL_DIR6, 0);
		rt2x00_set_field32(&reg, GPIO_CTRL_VAL3, 0);
		rt2x00_set_field32(&reg, GPIO_CTRL_VAL6, 0);
		if (ant == 0)
			rt2x00_set_field32(&reg, GPIO_CTRL_VAL3, 1);
		else if (ant == 1)
			rt2x00_set_field32(&reg, GPIO_CTRL_VAL6, 1);
		rt2800_register_write(rt2x00dev, GPIO_CTRL, reg);
	}

	/* This chip has hardware antenna diversity*/
	if (rt2x00_rt_rev_gte(rt2x00dev, RT5390, REV_RT5390R)) {
		rt2800_bbp_write(rt2x00dev, 150, 0); /* Disable Antenna Software OFDM */
		rt2800_bbp_write(rt2x00dev, 151, 0); /* Disable Antenna Software CCK */
		rt2800_bbp_write(rt2x00dev, 154, 0); /* Clear previously selected antenna */
	}

	rt2800_bbp_read(rt2x00dev, 152, &value);
	if (ant == 0)
		rt2x00_set_field8(&value, BBP152_RX_DEFAULT_ANT, 1);
	else
		rt2x00_set_field8(&value, BBP152_RX_DEFAULT_ANT, 0);
	rt2800_bbp_write(rt2x00dev, 152, value);

	rt2800_init_freq_calibration(rt2x00dev);
}

static void rt2800_init_bbp_5592(struct rt2x00_dev *rt2x00dev)
{
	int ant, div_mode;
	u16 eeprom;
	u8 value;

	rt2800_init_bbp_early(rt2x00dev);

	rt2800_bbp_read(rt2x00dev, 105, &value);
	rt2x00_set_field8(&value, BBP105_MLD,
			  rt2x00dev->default_ant.rx_chain_num == 2);
	rt2800_bbp_write(rt2x00dev, 105, value);

	rt2800_bbp4_mac_if_ctrl(rt2x00dev);

	rt2800_bbp_write(rt2x00dev, 20, 0x06);
	rt2800_bbp_write(rt2x00dev, 31, 0x08);
	rt2800_bbp_write(rt2x00dev, 65, 0x2C);
	rt2800_bbp_write(rt2x00dev, 68, 0xDD);
	rt2800_bbp_write(rt2x00dev, 69, 0x1A);
	rt2800_bbp_write(rt2x00dev, 70, 0x05);
	rt2800_bbp_write(rt2x00dev, 73, 0x13);
	rt2800_bbp_write(rt2x00dev, 74, 0x0F);
	rt2800_bbp_write(rt2x00dev, 75, 0x4F);
	rt2800_bbp_write(rt2x00dev, 76, 0x28);
	rt2800_bbp_write(rt2x00dev, 77, 0x59);
	rt2800_bbp_write(rt2x00dev, 84, 0x9A);
	rt2800_bbp_write(rt2x00dev, 86, 0x38);
	rt2800_bbp_write(rt2x00dev, 88, 0x90);
	rt2800_bbp_write(rt2x00dev, 91, 0x04);
	rt2800_bbp_write(rt2x00dev, 92, 0x02);
	rt2800_bbp_write(rt2x00dev, 95, 0x9a);
	rt2800_bbp_write(rt2x00dev, 98, 0x12);
	rt2800_bbp_write(rt2x00dev, 103, 0xC0);
	rt2800_bbp_write(rt2x00dev, 104, 0x92);
	/* FIXME BBP105 owerwrite */
	rt2800_bbp_write(rt2x00dev, 105, 0x3C);
	rt2800_bbp_write(rt2x00dev, 106, 0x35);
	rt2800_bbp_write(rt2x00dev, 128, 0x12);
	rt2800_bbp_write(rt2x00dev, 134, 0xD0);
	rt2800_bbp_write(rt2x00dev, 135, 0xF6);
	rt2800_bbp_write(rt2x00dev, 137, 0x0F);

	/* Initialize GLRT (Generalized Likehood Radio Test) */
	rt2800_init_bbp_5592_glrt(rt2x00dev);

	rt2800_bbp4_mac_if_ctrl(rt2x00dev);

	rt2800_eeprom_read(rt2x00dev, EEPROM_NIC_CONF1, &eeprom);
	div_mode = rt2x00_get_field16(eeprom, EEPROM_NIC_CONF1_ANT_DIVERSITY);
	ant = (div_mode == 3) ? 1 : 0;
	rt2800_bbp_read(rt2x00dev, 152, &value);
	if (ant == 0) {
		/* Main antenna */
		rt2x00_set_field8(&value, BBP152_RX_DEFAULT_ANT, 1);
	} else {
		/* Auxiliary antenna */
		rt2x00_set_field8(&value, BBP152_RX_DEFAULT_ANT, 0);
	}
	rt2800_bbp_write(rt2x00dev, 152, value);

	if (rt2x00_rt_rev_gte(rt2x00dev, RT5592, REV_RT5592C)) {
		rt2800_bbp_read(rt2x00dev, 254, &value);
		rt2x00_set_field8(&value, BBP254_BIT7, 1);
		rt2800_bbp_write(rt2x00dev, 254, value);
	}

	rt2800_init_freq_calibration(rt2x00dev);

	rt2800_bbp_write(rt2x00dev, 84, 0x19);
	if (rt2x00_rt_rev_gte(rt2x00dev, RT5592, REV_RT5592C))
		rt2800_bbp_write(rt2x00dev, 103, 0xc0);
}

static void rt2800_init_bbp(struct rt2x00_dev *rt2x00dev)
{
	unsigned int i;
	u16 eeprom;
	u8 reg_id;
	u8 value;

	if (rt2800_is_305x_soc(rt2x00dev))
		rt2800_init_bbp_305x_soc(rt2x00dev);

	switch (rt2x00dev->chip.rt) {
	case RT2860:
	case RT2872:
	case RT2883:
		rt2800_init_bbp_28xx(rt2x00dev);
		break;
	case RT3070:
	case RT3071:
	case RT3090:
		rt2800_init_bbp_30xx(rt2x00dev);
		break;
	case RT3290:
		rt2800_init_bbp_3290(rt2x00dev);
		break;
	case RT3352:
		rt2800_init_bbp_3352(rt2x00dev);
		break;
	case RT3390:
		rt2800_init_bbp_3390(rt2x00dev);
		break;
	case RT3572:
		rt2800_init_bbp_3572(rt2x00dev);
		break;
	case RT3593:
		rt2800_init_bbp_3593(rt2x00dev);
		return;
	case RT5390:
	case RT5392:
		rt2800_init_bbp_53xx(rt2x00dev);
		break;
	case RT5592:
		rt2800_init_bbp_5592(rt2x00dev);
		return;
	}

	for (i = 0; i < EEPROM_BBP_SIZE; i++) {
		rt2800_eeprom_read_from_array(rt2x00dev, EEPROM_BBP_START, i,
					      &eeprom);

		if (eeprom != 0xffff && eeprom != 0x0000) {
			reg_id = rt2x00_get_field16(eeprom, EEPROM_BBP_REG_ID);
			value = rt2x00_get_field16(eeprom, EEPROM_BBP_VALUE);
			rt2800_bbp_write(rt2x00dev, reg_id, value);
		}
	}
}

static void rt2800_led_open_drain_enable(struct rt2x00_dev *rt2x00dev)
{
	u32 reg;

	rt2800_register_read(rt2x00dev, OPT_14_CSR, &reg);
	rt2x00_set_field32(&reg, OPT_14_CSR_BIT0, 1);
	rt2800_register_write(rt2x00dev, OPT_14_CSR, reg);
}

static u8 rt2800_init_rx_filter(struct rt2x00_dev *rt2x00dev, bool bw40,
				u8 filter_target)
{
	unsigned int i;
	u8 bbp;
	u8 rfcsr;
	u8 passband;
	u8 stopband;
	u8 overtuned = 0;
	u8 rfcsr24 = (bw40) ? 0x27 : 0x07;

	rt2800_rfcsr_write(rt2x00dev, 24, rfcsr24);

	rt2800_bbp_read(rt2x00dev, 4, &bbp);
	rt2x00_set_field8(&bbp, BBP4_BANDWIDTH, 2 * bw40);
	rt2800_bbp_write(rt2x00dev, 4, bbp);

	rt2800_rfcsr_read(rt2x00dev, 31, &rfcsr);
	rt2x00_set_field8(&rfcsr, RFCSR31_RX_H20M, bw40);
	rt2800_rfcsr_write(rt2x00dev, 31, rfcsr);

	rt2800_rfcsr_read(rt2x00dev, 22, &rfcsr);
	rt2x00_set_field8(&rfcsr, RFCSR22_BASEBAND_LOOPBACK, 1);
	rt2800_rfcsr_write(rt2x00dev, 22, rfcsr);

	/*
	 * Set power & frequency of passband test tone
	 */
	rt2800_bbp_write(rt2x00dev, 24, 0);

	for (i = 0; i < 100; i++) {
		rt2800_bbp_write(rt2x00dev, 25, 0x90);
		msleep(1);

		rt2800_bbp_read(rt2x00dev, 55, &passband);
		if (passband)
			break;
	}

	/*
	 * Set power & frequency of stopband test tone
	 */
	rt2800_bbp_write(rt2x00dev, 24, 0x06);

	for (i = 0; i < 100; i++) {
		rt2800_bbp_write(rt2x00dev, 25, 0x90);
		msleep(1);

		rt2800_bbp_read(rt2x00dev, 55, &stopband);

		if ((passband - stopband) <= filter_target) {
			rfcsr24++;
			overtuned += ((passband - stopband) == filter_target);
		} else
			break;

		rt2800_rfcsr_write(rt2x00dev, 24, rfcsr24);
	}

	rfcsr24 -= !!overtuned;

	rt2800_rfcsr_write(rt2x00dev, 24, rfcsr24);
	return rfcsr24;
}

static void rt2800_rf_init_calibration(struct rt2x00_dev *rt2x00dev,
				       const unsigned int rf_reg)
{
	u8 rfcsr;

	rt2800_rfcsr_read(rt2x00dev, rf_reg, &rfcsr);
	rt2x00_set_field8(&rfcsr, FIELD8(0x80), 1);
	rt2800_rfcsr_write(rt2x00dev, rf_reg, rfcsr);
	msleep(1);
	rt2x00_set_field8(&rfcsr, FIELD8(0x80), 0);
	rt2800_rfcsr_write(rt2x00dev, rf_reg, rfcsr);
}

static void rt2800_rx_filter_calibration(struct rt2x00_dev *rt2x00dev)
{
	struct rt2800_drv_data *drv_data = rt2x00dev->drv_data;
	u8 filter_tgt_bw20;
	u8 filter_tgt_bw40;
	u8 rfcsr, bbp;

	/*
	 * TODO: sync filter_tgt values with vendor driver
	 */
	if (rt2x00_rt(rt2x00dev, RT3070)) {
		filter_tgt_bw20 = 0x16;
		filter_tgt_bw40 = 0x19;
	} else {
		filter_tgt_bw20 = 0x13;
		filter_tgt_bw40 = 0x15;
	}

	drv_data->calibration_bw20 =
		rt2800_init_rx_filter(rt2x00dev, false, filter_tgt_bw20);
	drv_data->calibration_bw40 =
		rt2800_init_rx_filter(rt2x00dev, true, filter_tgt_bw40);

	/*
	 * Save BBP 25 & 26 values for later use in channel switching (for 3052)
	 */
	rt2800_bbp_read(rt2x00dev, 25, &drv_data->bbp25);
	rt2800_bbp_read(rt2x00dev, 26, &drv_data->bbp26);

	/*
	 * Set back to initial state
	 */
	rt2800_bbp_write(rt2x00dev, 24, 0);

	rt2800_rfcsr_read(rt2x00dev, 22, &rfcsr);
	rt2x00_set_field8(&rfcsr, RFCSR22_BASEBAND_LOOPBACK, 0);
	rt2800_rfcsr_write(rt2x00dev, 22, rfcsr);

	/*
	 * Set BBP back to BW20
	 */
	rt2800_bbp_read(rt2x00dev, 4, &bbp);
	rt2x00_set_field8(&bbp, BBP4_BANDWIDTH, 0);
	rt2800_bbp_write(rt2x00dev, 4, bbp);
}

static void rt2800_normal_mode_setup_3xxx(struct rt2x00_dev *rt2x00dev)
{
	struct rt2800_drv_data *drv_data = rt2x00dev->drv_data;
	u8 min_gain, rfcsr, bbp;
	u16 eeprom;

	rt2800_rfcsr_read(rt2x00dev, 17, &rfcsr);

	rt2x00_set_field8(&rfcsr, RFCSR17_TX_LO1_EN, 0);
	if (rt2x00_rt(rt2x00dev, RT3070) ||
	    rt2x00_rt_rev_lt(rt2x00dev, RT3071, REV_RT3071E) ||
	    rt2x00_rt_rev_lt(rt2x00dev, RT3090, REV_RT3090E) ||
	    rt2x00_rt_rev_lt(rt2x00dev, RT3390, REV_RT3390E)) {
		if (!rt2x00_has_cap_external_lna_bg(rt2x00dev))
			rt2x00_set_field8(&rfcsr, RFCSR17_R, 1);
	}

	min_gain = rt2x00_rt(rt2x00dev, RT3070) ? 1 : 2;
	if (drv_data->txmixer_gain_24g >= min_gain) {
		rt2x00_set_field8(&rfcsr, RFCSR17_TXMIXER_GAIN,
				  drv_data->txmixer_gain_24g);
	}

	rt2800_rfcsr_write(rt2x00dev, 17, rfcsr);

	if (rt2x00_rt(rt2x00dev, RT3090)) {
		/*  Turn off unused DAC1 and ADC1 to reduce power consumption */
		rt2800_bbp_read(rt2x00dev, 138, &bbp);
		rt2800_eeprom_read(rt2x00dev, EEPROM_NIC_CONF0, &eeprom);
		if (rt2x00_get_field16(eeprom, EEPROM_NIC_CONF0_RXPATH) == 1)
			rt2x00_set_field8(&bbp, BBP138_RX_ADC1, 0);
		if (rt2x00_get_field16(eeprom, EEPROM_NIC_CONF0_TXPATH) == 1)
			rt2x00_set_field8(&bbp, BBP138_TX_DAC1, 1);
		rt2800_bbp_write(rt2x00dev, 138, bbp);
	}

	if (rt2x00_rt(rt2x00dev, RT3070)) {
		rt2800_rfcsr_read(rt2x00dev, 27, &rfcsr);
		if (rt2x00_rt_rev_lt(rt2x00dev, RT3070, REV_RT3070F))
			rt2x00_set_field8(&rfcsr, RFCSR27_R1, 3);
		else
			rt2x00_set_field8(&rfcsr, RFCSR27_R1, 0);
		rt2x00_set_field8(&rfcsr, RFCSR27_R2, 0);
		rt2x00_set_field8(&rfcsr, RFCSR27_R3, 0);
		rt2x00_set_field8(&rfcsr, RFCSR27_R4, 0);
		rt2800_rfcsr_write(rt2x00dev, 27, rfcsr);
	} else if (rt2x00_rt(rt2x00dev, RT3071) ||
		   rt2x00_rt(rt2x00dev, RT3090) ||
		   rt2x00_rt(rt2x00dev, RT3390)) {
		rt2800_rfcsr_read(rt2x00dev, 1, &rfcsr);
		rt2x00_set_field8(&rfcsr, RFCSR1_RF_BLOCK_EN, 1);
		rt2x00_set_field8(&rfcsr, RFCSR1_RX0_PD, 0);
		rt2x00_set_field8(&rfcsr, RFCSR1_TX0_PD, 0);
		rt2x00_set_field8(&rfcsr, RFCSR1_RX1_PD, 1);
		rt2x00_set_field8(&rfcsr, RFCSR1_TX1_PD, 1);
		rt2800_rfcsr_write(rt2x00dev, 1, rfcsr);

		rt2800_rfcsr_read(rt2x00dev, 15, &rfcsr);
		rt2x00_set_field8(&rfcsr, RFCSR15_TX_LO2_EN, 0);
		rt2800_rfcsr_write(rt2x00dev, 15, rfcsr);

		rt2800_rfcsr_read(rt2x00dev, 20, &rfcsr);
		rt2x00_set_field8(&rfcsr, RFCSR20_RX_LO1_EN, 0);
		rt2800_rfcsr_write(rt2x00dev, 20, rfcsr);

		rt2800_rfcsr_read(rt2x00dev, 21, &rfcsr);
		rt2x00_set_field8(&rfcsr, RFCSR21_RX_LO2_EN, 0);
		rt2800_rfcsr_write(rt2x00dev, 21, rfcsr);
	}
}

static void rt2800_normal_mode_setup_3593(struct rt2x00_dev *rt2x00dev)
{
	struct rt2800_drv_data *drv_data = rt2x00dev->drv_data;
	u8 rfcsr;
	u8 tx_gain;

	rt2800_rfcsr_read(rt2x00dev, 50, &rfcsr);
	rt2x00_set_field8(&rfcsr, RFCSR50_TX_LO2_EN, 0);
	rt2800_rfcsr_write(rt2x00dev, 50, rfcsr);

	rt2800_rfcsr_read(rt2x00dev, 51, &rfcsr);
	tx_gain = rt2x00_get_field8(drv_data->txmixer_gain_24g,
				    RFCSR17_TXMIXER_GAIN);
	rt2x00_set_field8(&rfcsr, RFCSR51_BITS24, tx_gain);
	rt2800_rfcsr_write(rt2x00dev, 51, rfcsr);

	rt2800_rfcsr_read(rt2x00dev, 38, &rfcsr);
	rt2x00_set_field8(&rfcsr, RFCSR38_RX_LO1_EN, 0);
	rt2800_rfcsr_write(rt2x00dev, 38, rfcsr);

	rt2800_rfcsr_read(rt2x00dev, 39, &rfcsr);
	rt2x00_set_field8(&rfcsr, RFCSR39_RX_LO2_EN, 0);
	rt2800_rfcsr_write(rt2x00dev, 39, rfcsr);

	rt2800_rfcsr_read(rt2x00dev, 1, &rfcsr);
	rt2x00_set_field8(&rfcsr, RFCSR1_RF_BLOCK_EN, 1);
	rt2x00_set_field8(&rfcsr, RFCSR1_PLL_PD, 1);
	rt2800_rfcsr_write(rt2x00dev, 1, rfcsr);

	rt2800_rfcsr_read(rt2x00dev, 30, &rfcsr);
	rt2x00_set_field8(&rfcsr, RFCSR30_RX_VCM, 2);
	rt2800_rfcsr_write(rt2x00dev, 30, rfcsr);

	/* TODO: enable stream mode */
}

static void rt2800_normal_mode_setup_5xxx(struct rt2x00_dev *rt2x00dev)
{
	u8 reg;
	u16 eeprom;

	/*  Turn off unused DAC1 and ADC1 to reduce power consumption */
	rt2800_bbp_read(rt2x00dev, 138, &reg);
	rt2800_eeprom_read(rt2x00dev, EEPROM_NIC_CONF0, &eeprom);
	if (rt2x00_get_field16(eeprom, EEPROM_NIC_CONF0_RXPATH) == 1)
		rt2x00_set_field8(&reg, BBP138_RX_ADC1, 0);
	if (rt2x00_get_field16(eeprom, EEPROM_NIC_CONF0_TXPATH) == 1)
		rt2x00_set_field8(&reg, BBP138_TX_DAC1, 1);
	rt2800_bbp_write(rt2x00dev, 138, reg);

	rt2800_rfcsr_read(rt2x00dev, 38, &reg);
	rt2x00_set_field8(&reg, RFCSR38_RX_LO1_EN, 0);
	rt2800_rfcsr_write(rt2x00dev, 38, reg);

	rt2800_rfcsr_read(rt2x00dev, 39, &reg);
	rt2x00_set_field8(&reg, RFCSR39_RX_LO2_EN, 0);
	rt2800_rfcsr_write(rt2x00dev, 39, reg);

	rt2800_bbp4_mac_if_ctrl(rt2x00dev);

	rt2800_rfcsr_read(rt2x00dev, 30, &reg);
	rt2x00_set_field8(&reg, RFCSR30_RX_VCM, 2);
	rt2800_rfcsr_write(rt2x00dev, 30, reg);
}

static void rt2800_init_rfcsr_305x_soc(struct rt2x00_dev *rt2x00dev)
{
	rt2800_rf_init_calibration(rt2x00dev, 30);

	rt2800_rfcsr_write(rt2x00dev, 0, 0x50);
	rt2800_rfcsr_write(rt2x00dev, 1, 0x01);
	rt2800_rfcsr_write(rt2x00dev, 2, 0xf7);
	rt2800_rfcsr_write(rt2x00dev, 3, 0x75);
	rt2800_rfcsr_write(rt2x00dev, 4, 0x40);
	rt2800_rfcsr_write(rt2x00dev, 5, 0x03);
	rt2800_rfcsr_write(rt2x00dev, 6, 0x02);
	rt2800_rfcsr_write(rt2x00dev, 7, 0x50);
	rt2800_rfcsr_write(rt2x00dev, 8, 0x39);
	rt2800_rfcsr_write(rt2x00dev, 9, 0x0f);
	rt2800_rfcsr_write(rt2x00dev, 10, 0x60);
	rt2800_rfcsr_write(rt2x00dev, 11, 0x21);
	rt2800_rfcsr_write(rt2x00dev, 12, 0x75);
	rt2800_rfcsr_write(rt2x00dev, 13, 0x75);
	rt2800_rfcsr_write(rt2x00dev, 14, 0x90);
	rt2800_rfcsr_write(rt2x00dev, 15, 0x58);
	rt2800_rfcsr_write(rt2x00dev, 16, 0xb3);
	rt2800_rfcsr_write(rt2x00dev, 17, 0x92);
	rt2800_rfcsr_write(rt2x00dev, 18, 0x2c);
	rt2800_rfcsr_write(rt2x00dev, 19, 0x02);
	rt2800_rfcsr_write(rt2x00dev, 20, 0xba);
	rt2800_rfcsr_write(rt2x00dev, 21, 0xdb);
	rt2800_rfcsr_write(rt2x00dev, 22, 0x00);
	rt2800_rfcsr_write(rt2x00dev, 23, 0x31);
	rt2800_rfcsr_write(rt2x00dev, 24, 0x08);
	rt2800_rfcsr_write(rt2x00dev, 25, 0x01);
	rt2800_rfcsr_write(rt2x00dev, 26, 0x25);
	rt2800_rfcsr_write(rt2x00dev, 27, 0x23);
	rt2800_rfcsr_write(rt2x00dev, 28, 0x13);
	rt2800_rfcsr_write(rt2x00dev, 29, 0x83);
	rt2800_rfcsr_write(rt2x00dev, 30, 0x00);
	rt2800_rfcsr_write(rt2x00dev, 31, 0x00);
}

static void rt2800_init_rfcsr_30xx(struct rt2x00_dev *rt2x00dev)
{
	u8 rfcsr;
	u16 eeprom;
	u32 reg;

	/* XXX vendor driver do this only for 3070 */
	rt2800_rf_init_calibration(rt2x00dev, 30);

	rt2800_rfcsr_write(rt2x00dev, 4, 0x40);
	rt2800_rfcsr_write(rt2x00dev, 5, 0x03);
	rt2800_rfcsr_write(rt2x00dev, 6, 0x02);
	rt2800_rfcsr_write(rt2x00dev, 7, 0x60);
	rt2800_rfcsr_write(rt2x00dev, 9, 0x0f);
	rt2800_rfcsr_write(rt2x00dev, 10, 0x41);
	rt2800_rfcsr_write(rt2x00dev, 11, 0x21);
	rt2800_rfcsr_write(rt2x00dev, 12, 0x7b);
	rt2800_rfcsr_write(rt2x00dev, 14, 0x90);
	rt2800_rfcsr_write(rt2x00dev, 15, 0x58);
	rt2800_rfcsr_write(rt2x00dev, 16, 0xb3);
	rt2800_rfcsr_write(rt2x00dev, 17, 0x92);
	rt2800_rfcsr_write(rt2x00dev, 18, 0x2c);
	rt2800_rfcsr_write(rt2x00dev, 19, 0x02);
	rt2800_rfcsr_write(rt2x00dev, 20, 0xba);
	rt2800_rfcsr_write(rt2x00dev, 21, 0xdb);
	rt2800_rfcsr_write(rt2x00dev, 24, 0x16);
	rt2800_rfcsr_write(rt2x00dev, 25, 0x03);
	rt2800_rfcsr_write(rt2x00dev, 29, 0x1f);

	if (rt2x00_rt_rev_lt(rt2x00dev, RT3070, REV_RT3070F)) {
		rt2800_register_read(rt2x00dev, LDO_CFG0, &reg);
		rt2x00_set_field32(&reg, LDO_CFG0_BGSEL, 1);
		rt2x00_set_field32(&reg, LDO_CFG0_LDO_CORE_VLEVEL, 3);
		rt2800_register_write(rt2x00dev, LDO_CFG0, reg);
	} else if (rt2x00_rt(rt2x00dev, RT3071) ||
		   rt2x00_rt(rt2x00dev, RT3090)) {
		rt2800_rfcsr_write(rt2x00dev, 31, 0x14);

		rt2800_rfcsr_read(rt2x00dev, 6, &rfcsr);
		rt2x00_set_field8(&rfcsr, RFCSR6_R2, 1);
		rt2800_rfcsr_write(rt2x00dev, 6, rfcsr);

		rt2800_register_read(rt2x00dev, LDO_CFG0, &reg);
		rt2x00_set_field32(&reg, LDO_CFG0_BGSEL, 1);
		if (rt2x00_rt_rev_lt(rt2x00dev, RT3071, REV_RT3071E) ||
		    rt2x00_rt_rev_lt(rt2x00dev, RT3090, REV_RT3090E)) {
			rt2800_eeprom_read(rt2x00dev, EEPROM_NIC_CONF1,
					   &eeprom);
			if (rt2x00_get_field16(eeprom, EEPROM_NIC_CONF1_DAC_TEST))
				rt2x00_set_field32(&reg, LDO_CFG0_LDO_CORE_VLEVEL, 3);
			else
				rt2x00_set_field32(&reg, LDO_CFG0_LDO_CORE_VLEVEL, 0);
		}
		rt2800_register_write(rt2x00dev, LDO_CFG0, reg);

		rt2800_register_read(rt2x00dev, GPIO_SWITCH, &reg);
		rt2x00_set_field32(&reg, GPIO_SWITCH_5, 0);
		rt2800_register_write(rt2x00dev, GPIO_SWITCH, reg);
	}

	rt2800_rx_filter_calibration(rt2x00dev);

	if (rt2x00_rt_rev_lt(rt2x00dev, RT3070, REV_RT3070F) ||
	    rt2x00_rt_rev_lt(rt2x00dev, RT3071, REV_RT3071E) ||
	    rt2x00_rt_rev_lt(rt2x00dev, RT3090, REV_RT3090E))
		rt2800_rfcsr_write(rt2x00dev, 27, 0x03);

	rt2800_led_open_drain_enable(rt2x00dev);
	rt2800_normal_mode_setup_3xxx(rt2x00dev);
}

static void rt2800_init_rfcsr_3290(struct rt2x00_dev *rt2x00dev)
{
	u8 rfcsr;

	rt2800_rf_init_calibration(rt2x00dev, 2);

	rt2800_rfcsr_write(rt2x00dev, 1, 0x0f);
	rt2800_rfcsr_write(rt2x00dev, 2, 0x80);
	rt2800_rfcsr_write(rt2x00dev, 3, 0x08);
	rt2800_rfcsr_write(rt2x00dev, 4, 0x00);
	rt2800_rfcsr_write(rt2x00dev, 6, 0xa0);
	rt2800_rfcsr_write(rt2x00dev, 8, 0xf3);
	rt2800_rfcsr_write(rt2x00dev, 9, 0x02);
	rt2800_rfcsr_write(rt2x00dev, 10, 0x53);
	rt2800_rfcsr_write(rt2x00dev, 11, 0x4a);
	rt2800_rfcsr_write(rt2x00dev, 12, 0x46);
	rt2800_rfcsr_write(rt2x00dev, 13, 0x9f);
	rt2800_rfcsr_write(rt2x00dev, 18, 0x02);
	rt2800_rfcsr_write(rt2x00dev, 22, 0x20);
	rt2800_rfcsr_write(rt2x00dev, 25, 0x83);
	rt2800_rfcsr_write(rt2x00dev, 26, 0x82);
	rt2800_rfcsr_write(rt2x00dev, 27, 0x09);
	rt2800_rfcsr_write(rt2x00dev, 29, 0x10);
	rt2800_rfcsr_write(rt2x00dev, 30, 0x10);
	rt2800_rfcsr_write(rt2x00dev, 31, 0x80);
	rt2800_rfcsr_write(rt2x00dev, 32, 0x80);
	rt2800_rfcsr_write(rt2x00dev, 33, 0x00);
	rt2800_rfcsr_write(rt2x00dev, 34, 0x05);
	rt2800_rfcsr_write(rt2x00dev, 35, 0x12);
	rt2800_rfcsr_write(rt2x00dev, 36, 0x00);
	rt2800_rfcsr_write(rt2x00dev, 38, 0x85);
	rt2800_rfcsr_write(rt2x00dev, 39, 0x1b);
	rt2800_rfcsr_write(rt2x00dev, 40, 0x0b);
	rt2800_rfcsr_write(rt2x00dev, 41, 0xbb);
	rt2800_rfcsr_write(rt2x00dev, 42, 0xd5);
	rt2800_rfcsr_write(rt2x00dev, 43, 0x7b);
	rt2800_rfcsr_write(rt2x00dev, 44, 0x0e);
	rt2800_rfcsr_write(rt2x00dev, 45, 0xa2);
	rt2800_rfcsr_write(rt2x00dev, 46, 0x73);
	rt2800_rfcsr_write(rt2x00dev, 47, 0x00);
	rt2800_rfcsr_write(rt2x00dev, 48, 0x10);
	rt2800_rfcsr_write(rt2x00dev, 49, 0x98);
	rt2800_rfcsr_write(rt2x00dev, 52, 0x38);
	rt2800_rfcsr_write(rt2x00dev, 53, 0x00);
	rt2800_rfcsr_write(rt2x00dev, 54, 0x78);
	rt2800_rfcsr_write(rt2x00dev, 55, 0x43);
	rt2800_rfcsr_write(rt2x00dev, 56, 0x02);
	rt2800_rfcsr_write(rt2x00dev, 57, 0x80);
	rt2800_rfcsr_write(rt2x00dev, 58, 0x7f);
	rt2800_rfcsr_write(rt2x00dev, 59, 0x09);
	rt2800_rfcsr_write(rt2x00dev, 60, 0x45);
	rt2800_rfcsr_write(rt2x00dev, 61, 0xc1);

	rt2800_rfcsr_read(rt2x00dev, 29, &rfcsr);
	rt2x00_set_field8(&rfcsr, RFCSR29_RSSI_GAIN, 3);
	rt2800_rfcsr_write(rt2x00dev, 29, rfcsr);

	rt2800_led_open_drain_enable(rt2x00dev);
	rt2800_normal_mode_setup_3xxx(rt2x00dev);
}

static void rt2800_init_rfcsr_3352(struct rt2x00_dev *rt2x00dev)
{
	rt2800_rf_init_calibration(rt2x00dev, 30);

	rt2800_rfcsr_write(rt2x00dev, 0, 0xf0);
	rt2800_rfcsr_write(rt2x00dev, 1, 0x23);
	rt2800_rfcsr_write(rt2x00dev, 2, 0x50);
	rt2800_rfcsr_write(rt2x00dev, 3, 0x18);
	rt2800_rfcsr_write(rt2x00dev, 4, 0x00);
	rt2800_rfcsr_write(rt2x00dev, 5, 0x00);
	rt2800_rfcsr_write(rt2x00dev, 6, 0x33);
	rt2800_rfcsr_write(rt2x00dev, 7, 0x00);
	rt2800_rfcsr_write(rt2x00dev, 8, 0xf1);
	rt2800_rfcsr_write(rt2x00dev, 9, 0x02);
	rt2800_rfcsr_write(rt2x00dev, 10, 0xd2);
	rt2800_rfcsr_write(rt2x00dev, 11, 0x42);
	rt2800_rfcsr_write(rt2x00dev, 12, 0x1c);
	rt2800_rfcsr_write(rt2x00dev, 13, 0x00);
	rt2800_rfcsr_write(rt2x00dev, 14, 0x5a);
	rt2800_rfcsr_write(rt2x00dev, 15, 0x00);
	rt2800_rfcsr_write(rt2x00dev, 16, 0x01);
	rt2800_rfcsr_write(rt2x00dev, 18, 0x45);
	rt2800_rfcsr_write(rt2x00dev, 19, 0x02);
	rt2800_rfcsr_write(rt2x00dev, 20, 0x00);
	rt2800_rfcsr_write(rt2x00dev, 21, 0x00);
	rt2800_rfcsr_write(rt2x00dev, 22, 0x00);
	rt2800_rfcsr_write(rt2x00dev, 23, 0x00);
	rt2800_rfcsr_write(rt2x00dev, 24, 0x00);
	rt2800_rfcsr_write(rt2x00dev, 25, 0x80);
	rt2800_rfcsr_write(rt2x00dev, 26, 0x00);
	rt2800_rfcsr_write(rt2x00dev, 27, 0x03);
	rt2800_rfcsr_write(rt2x00dev, 28, 0x03);
	rt2800_rfcsr_write(rt2x00dev, 29, 0x00);
	rt2800_rfcsr_write(rt2x00dev, 30, 0x10);
	rt2800_rfcsr_write(rt2x00dev, 31, 0x80);
	rt2800_rfcsr_write(rt2x00dev, 32, 0x80);
	rt2800_rfcsr_write(rt2x00dev, 33, 0x00);
	rt2800_rfcsr_write(rt2x00dev, 34, 0x01);
	rt2800_rfcsr_write(rt2x00dev, 35, 0x03);
	rt2800_rfcsr_write(rt2x00dev, 36, 0xbd);
	rt2800_rfcsr_write(rt2x00dev, 37, 0x3c);
	rt2800_rfcsr_write(rt2x00dev, 38, 0x5f);
	rt2800_rfcsr_write(rt2x00dev, 39, 0xc5);
	rt2800_rfcsr_write(rt2x00dev, 40, 0x33);
	rt2800_rfcsr_write(rt2x00dev, 41, 0x5b);
	rt2800_rfcsr_write(rt2x00dev, 42, 0x5b);
	rt2800_rfcsr_write(rt2x00dev, 43, 0xdb);
	rt2800_rfcsr_write(rt2x00dev, 44, 0xdb);
	rt2800_rfcsr_write(rt2x00dev, 45, 0xdb);
	rt2800_rfcsr_write(rt2x00dev, 46, 0xdd);
	rt2800_rfcsr_write(rt2x00dev, 47, 0x0d);
	rt2800_rfcsr_write(rt2x00dev, 48, 0x14);
	rt2800_rfcsr_write(rt2x00dev, 49, 0x00);
	rt2800_rfcsr_write(rt2x00dev, 50, 0x2d);
	rt2800_rfcsr_write(rt2x00dev, 51, 0x7f);
	rt2800_rfcsr_write(rt2x00dev, 52, 0x00);
	rt2800_rfcsr_write(rt2x00dev, 53, 0x52);
	rt2800_rfcsr_write(rt2x00dev, 54, 0x1b);
	rt2800_rfcsr_write(rt2x00dev, 55, 0x7f);
	rt2800_rfcsr_write(rt2x00dev, 56, 0x00);
	rt2800_rfcsr_write(rt2x00dev, 57, 0x52);
	rt2800_rfcsr_write(rt2x00dev, 58, 0x1b);
	rt2800_rfcsr_write(rt2x00dev, 59, 0x00);
	rt2800_rfcsr_write(rt2x00dev, 60, 0x00);
	rt2800_rfcsr_write(rt2x00dev, 61, 0x00);
	rt2800_rfcsr_write(rt2x00dev, 62, 0x00);
	rt2800_rfcsr_write(rt2x00dev, 63, 0x00);

	rt2800_rx_filter_calibration(rt2x00dev);
	rt2800_led_open_drain_enable(rt2x00dev);
	rt2800_normal_mode_setup_3xxx(rt2x00dev);
}

static void rt2800_init_rfcsr_3390(struct rt2x00_dev *rt2x00dev)
{
	u32 reg;

	rt2800_rf_init_calibration(rt2x00dev, 30);

	rt2800_rfcsr_write(rt2x00dev, 0, 0xa0);
	rt2800_rfcsr_write(rt2x00dev, 1, 0xe1);
	rt2800_rfcsr_write(rt2x00dev, 2, 0xf1);
	rt2800_rfcsr_write(rt2x00dev, 3, 0x62);
	rt2800_rfcsr_write(rt2x00dev, 4, 0x40);
	rt2800_rfcsr_write(rt2x00dev, 5, 0x8b);
	rt2800_rfcsr_write(rt2x00dev, 6, 0x42);
	rt2800_rfcsr_write(rt2x00dev, 7, 0x34);
	rt2800_rfcsr_write(rt2x00dev, 8, 0x00);
	rt2800_rfcsr_write(rt2x00dev, 9, 0xc0);
	rt2800_rfcsr_write(rt2x00dev, 10, 0x61);
	rt2800_rfcsr_write(rt2x00dev, 11, 0x21);
	rt2800_rfcsr_write(rt2x00dev, 12, 0x3b);
	rt2800_rfcsr_write(rt2x00dev, 13, 0xe0);
	rt2800_rfcsr_write(rt2x00dev, 14, 0x90);
	rt2800_rfcsr_write(rt2x00dev, 15, 0x53);
	rt2800_rfcsr_write(rt2x00dev, 16, 0xe0);
	rt2800_rfcsr_write(rt2x00dev, 17, 0x94);
	rt2800_rfcsr_write(rt2x00dev, 18, 0x5c);
	rt2800_rfcsr_write(rt2x00dev, 19, 0x4a);
	rt2800_rfcsr_write(rt2x00dev, 20, 0xb2);
	rt2800_rfcsr_write(rt2x00dev, 21, 0xf6);
	rt2800_rfcsr_write(rt2x00dev, 22, 0x00);
	rt2800_rfcsr_write(rt2x00dev, 23, 0x14);
	rt2800_rfcsr_write(rt2x00dev, 24, 0x08);
	rt2800_rfcsr_write(rt2x00dev, 25, 0x3d);
	rt2800_rfcsr_write(rt2x00dev, 26, 0x85);
	rt2800_rfcsr_write(rt2x00dev, 27, 0x00);
	rt2800_rfcsr_write(rt2x00dev, 28, 0x41);
	rt2800_rfcsr_write(rt2x00dev, 29, 0x8f);
	rt2800_rfcsr_write(rt2x00dev, 30, 0x20);
	rt2800_rfcsr_write(rt2x00dev, 31, 0x0f);

	rt2800_register_read(rt2x00dev, GPIO_SWITCH, &reg);
	rt2x00_set_field32(&reg, GPIO_SWITCH_5, 0);
	rt2800_register_write(rt2x00dev, GPIO_SWITCH, reg);

	rt2800_rx_filter_calibration(rt2x00dev);

	if (rt2x00_rt_rev_lt(rt2x00dev, RT3390, REV_RT3390E))
		rt2800_rfcsr_write(rt2x00dev, 27, 0x03);

	rt2800_led_open_drain_enable(rt2x00dev);
	rt2800_normal_mode_setup_3xxx(rt2x00dev);
}

static void rt2800_init_rfcsr_3572(struct rt2x00_dev *rt2x00dev)
{
	u8 rfcsr;
	u32 reg;

	rt2800_rf_init_calibration(rt2x00dev, 30);

	rt2800_rfcsr_write(rt2x00dev, 0, 0x70);
	rt2800_rfcsr_write(rt2x00dev, 1, 0x81);
	rt2800_rfcsr_write(rt2x00dev, 2, 0xf1);
	rt2800_rfcsr_write(rt2x00dev, 3, 0x02);
	rt2800_rfcsr_write(rt2x00dev, 4, 0x4c);
	rt2800_rfcsr_write(rt2x00dev, 5, 0x05);
	rt2800_rfcsr_write(rt2x00dev, 6, 0x4a);
	rt2800_rfcsr_write(rt2x00dev, 7, 0xd8);
	rt2800_rfcsr_write(rt2x00dev, 9, 0xc3);
	rt2800_rfcsr_write(rt2x00dev, 10, 0xf1);
	rt2800_rfcsr_write(rt2x00dev, 11, 0xb9);
	rt2800_rfcsr_write(rt2x00dev, 12, 0x70);
	rt2800_rfcsr_write(rt2x00dev, 13, 0x65);
	rt2800_rfcsr_write(rt2x00dev, 14, 0xa0);
	rt2800_rfcsr_write(rt2x00dev, 15, 0x53);
	rt2800_rfcsr_write(rt2x00dev, 16, 0x4c);
	rt2800_rfcsr_write(rt2x00dev, 17, 0x23);
	rt2800_rfcsr_write(rt2x00dev, 18, 0xac);
	rt2800_rfcsr_write(rt2x00dev, 19, 0x93);
	rt2800_rfcsr_write(rt2x00dev, 20, 0xb3);
	rt2800_rfcsr_write(rt2x00dev, 21, 0xd0);
	rt2800_rfcsr_write(rt2x00dev, 22, 0x00);
	rt2800_rfcsr_write(rt2x00dev, 23, 0x3c);
	rt2800_rfcsr_write(rt2x00dev, 24, 0x16);
	rt2800_rfcsr_write(rt2x00dev, 25, 0x15);
	rt2800_rfcsr_write(rt2x00dev, 26, 0x85);
	rt2800_rfcsr_write(rt2x00dev, 27, 0x00);
	rt2800_rfcsr_write(rt2x00dev, 28, 0x00);
	rt2800_rfcsr_write(rt2x00dev, 29, 0x9b);
	rt2800_rfcsr_write(rt2x00dev, 30, 0x09);
	rt2800_rfcsr_write(rt2x00dev, 31, 0x10);

	rt2800_rfcsr_read(rt2x00dev, 6, &rfcsr);
	rt2x00_set_field8(&rfcsr, RFCSR6_R2, 1);
	rt2800_rfcsr_write(rt2x00dev, 6, rfcsr);

	rt2800_register_read(rt2x00dev, LDO_CFG0, &reg);
	rt2x00_set_field32(&reg, LDO_CFG0_LDO_CORE_VLEVEL, 3);
	rt2x00_set_field32(&reg, LDO_CFG0_BGSEL, 1);
	rt2800_register_write(rt2x00dev, LDO_CFG0, reg);
	msleep(1);
	rt2800_register_read(rt2x00dev, LDO_CFG0, &reg);
	rt2x00_set_field32(&reg, LDO_CFG0_LDO_CORE_VLEVEL, 0);
	rt2x00_set_field32(&reg, LDO_CFG0_BGSEL, 1);
	rt2800_register_write(rt2x00dev, LDO_CFG0, reg);

	rt2800_rx_filter_calibration(rt2x00dev);
	rt2800_led_open_drain_enable(rt2x00dev);
	rt2800_normal_mode_setup_3xxx(rt2x00dev);
}

static void rt3593_post_bbp_init(struct rt2x00_dev *rt2x00dev)
{
	u8 bbp;
	bool txbf_enabled = false; /* FIXME */

	rt2800_bbp_read(rt2x00dev, 105, &bbp);
	if (rt2x00dev->default_ant.rx_chain_num == 1)
		rt2x00_set_field8(&bbp, BBP105_MLD, 0);
	else
		rt2x00_set_field8(&bbp, BBP105_MLD, 1);
	rt2800_bbp_write(rt2x00dev, 105, bbp);

	rt2800_bbp4_mac_if_ctrl(rt2x00dev);

	rt2800_bbp_write(rt2x00dev, 92, 0x02);
	rt2800_bbp_write(rt2x00dev, 82, 0x82);
	rt2800_bbp_write(rt2x00dev, 106, 0x05);
	rt2800_bbp_write(rt2x00dev, 104, 0x92);
	rt2800_bbp_write(rt2x00dev, 88, 0x90);
	rt2800_bbp_write(rt2x00dev, 148, 0xc8);
	rt2800_bbp_write(rt2x00dev, 47, 0x48);
	rt2800_bbp_write(rt2x00dev, 120, 0x50);

	if (txbf_enabled)
		rt2800_bbp_write(rt2x00dev, 163, 0xbd);
	else
		rt2800_bbp_write(rt2x00dev, 163, 0x9d);

	/* SNR mapping */
	rt2800_bbp_write(rt2x00dev, 142, 6);
	rt2800_bbp_write(rt2x00dev, 143, 160);
	rt2800_bbp_write(rt2x00dev, 142, 7);
	rt2800_bbp_write(rt2x00dev, 143, 161);
	rt2800_bbp_write(rt2x00dev, 142, 8);
	rt2800_bbp_write(rt2x00dev, 143, 162);

	/* ADC/DAC control */
	rt2800_bbp_write(rt2x00dev, 31, 0x08);

	/* RX AGC energy lower bound in log2 */
	rt2800_bbp_write(rt2x00dev, 68, 0x0b);

	/* FIXME: BBP 105 owerwrite? */
	rt2800_bbp_write(rt2x00dev, 105, 0x04);

}

static void rt2800_init_rfcsr_3593(struct rt2x00_dev *rt2x00dev)
{
	struct rt2800_drv_data *drv_data = rt2x00dev->drv_data;
	u32 reg;
	u8 rfcsr;

	/* Disable GPIO #4 and #7 function for LAN PE control */
	rt2800_register_read(rt2x00dev, GPIO_SWITCH, &reg);
	rt2x00_set_field32(&reg, GPIO_SWITCH_4, 0);
	rt2x00_set_field32(&reg, GPIO_SWITCH_7, 0);
	rt2800_register_write(rt2x00dev, GPIO_SWITCH, reg);

	/* Initialize default register values */
	rt2800_rfcsr_write(rt2x00dev, 1, 0x03);
	rt2800_rfcsr_write(rt2x00dev, 3, 0x80);
	rt2800_rfcsr_write(rt2x00dev, 5, 0x00);
	rt2800_rfcsr_write(rt2x00dev, 6, 0x40);
	rt2800_rfcsr_write(rt2x00dev, 8, 0xf1);
	rt2800_rfcsr_write(rt2x00dev, 9, 0x02);
	rt2800_rfcsr_write(rt2x00dev, 10, 0xd3);
	rt2800_rfcsr_write(rt2x00dev, 11, 0x40);
	rt2800_rfcsr_write(rt2x00dev, 12, 0x4e);
	rt2800_rfcsr_write(rt2x00dev, 13, 0x12);
	rt2800_rfcsr_write(rt2x00dev, 18, 0x40);
	rt2800_rfcsr_write(rt2x00dev, 22, 0x20);
	rt2800_rfcsr_write(rt2x00dev, 30, 0x10);
	rt2800_rfcsr_write(rt2x00dev, 31, 0x80);
	rt2800_rfcsr_write(rt2x00dev, 32, 0x78);
	rt2800_rfcsr_write(rt2x00dev, 33, 0x3b);
	rt2800_rfcsr_write(rt2x00dev, 34, 0x3c);
	rt2800_rfcsr_write(rt2x00dev, 35, 0xe0);
	rt2800_rfcsr_write(rt2x00dev, 38, 0x86);
	rt2800_rfcsr_write(rt2x00dev, 39, 0x23);
	rt2800_rfcsr_write(rt2x00dev, 44, 0xd3);
	rt2800_rfcsr_write(rt2x00dev, 45, 0xbb);
	rt2800_rfcsr_write(rt2x00dev, 46, 0x60);
	rt2800_rfcsr_write(rt2x00dev, 49, 0x8e);
	rt2800_rfcsr_write(rt2x00dev, 50, 0x86);
	rt2800_rfcsr_write(rt2x00dev, 51, 0x75);
	rt2800_rfcsr_write(rt2x00dev, 52, 0x45);
	rt2800_rfcsr_write(rt2x00dev, 53, 0x18);
	rt2800_rfcsr_write(rt2x00dev, 54, 0x18);
	rt2800_rfcsr_write(rt2x00dev, 55, 0x18);
	rt2800_rfcsr_write(rt2x00dev, 56, 0xdb);
	rt2800_rfcsr_write(rt2x00dev, 57, 0x6e);

	/* Initiate calibration */
	/* TODO: use rt2800_rf_init_calibration ? */
	rt2800_rfcsr_read(rt2x00dev, 2, &rfcsr);
	rt2x00_set_field8(&rfcsr, RFCSR2_RESCAL_EN, 1);
	rt2800_rfcsr_write(rt2x00dev, 2, rfcsr);

	rt2800_adjust_freq_offset(rt2x00dev);

	rt2800_rfcsr_read(rt2x00dev, 18, &rfcsr);
	rt2x00_set_field8(&rfcsr, RFCSR18_XO_TUNE_BYPASS, 1);
	rt2800_rfcsr_write(rt2x00dev, 18, rfcsr);

	rt2800_register_read(rt2x00dev, LDO_CFG0, &reg);
	rt2x00_set_field32(&reg, LDO_CFG0_LDO_CORE_VLEVEL, 3);
	rt2x00_set_field32(&reg, LDO_CFG0_BGSEL, 1);
	rt2800_register_write(rt2x00dev, LDO_CFG0, reg);
	usleep_range(1000, 1500);
	rt2800_register_read(rt2x00dev, LDO_CFG0, &reg);
	rt2x00_set_field32(&reg, LDO_CFG0_LDO_CORE_VLEVEL, 0);
	rt2800_register_write(rt2x00dev, LDO_CFG0, reg);

	/* Set initial values for RX filter calibration */
	drv_data->calibration_bw20 = 0x1f;
	drv_data->calibration_bw40 = 0x2f;

	/* Save BBP 25 & 26 values for later use in channel switching */
	rt2800_bbp_read(rt2x00dev, 25, &drv_data->bbp25);
	rt2800_bbp_read(rt2x00dev, 26, &drv_data->bbp26);

	rt2800_led_open_drain_enable(rt2x00dev);
	rt2800_normal_mode_setup_3593(rt2x00dev);

	rt3593_post_bbp_init(rt2x00dev);

	/* TODO: enable stream mode support */
}

static void rt2800_init_rfcsr_5390(struct rt2x00_dev *rt2x00dev)
{
	rt2800_rf_init_calibration(rt2x00dev, 2);

	rt2800_rfcsr_write(rt2x00dev, 1, 0x0f);
	rt2800_rfcsr_write(rt2x00dev, 2, 0x80);
	rt2800_rfcsr_write(rt2x00dev, 3, 0x88);
	rt2800_rfcsr_write(rt2x00dev, 5, 0x10);
	if (rt2x00_rt_rev_gte(rt2x00dev, RT5390, REV_RT5390F))
		rt2800_rfcsr_write(rt2x00dev, 6, 0xe0);
	else
		rt2800_rfcsr_write(rt2x00dev, 6, 0xa0);
	rt2800_rfcsr_write(rt2x00dev, 7, 0x00);
	rt2800_rfcsr_write(rt2x00dev, 10, 0x53);
	rt2800_rfcsr_write(rt2x00dev, 11, 0x4a);
	rt2800_rfcsr_write(rt2x00dev, 12, 0xc6);
	rt2800_rfcsr_write(rt2x00dev, 13, 0x9f);
	rt2800_rfcsr_write(rt2x00dev, 14, 0x00);
	rt2800_rfcsr_write(rt2x00dev, 15, 0x00);
	rt2800_rfcsr_write(rt2x00dev, 16, 0x00);
	rt2800_rfcsr_write(rt2x00dev, 18, 0x03);
	rt2800_rfcsr_write(rt2x00dev, 19, 0x00);

	rt2800_rfcsr_write(rt2x00dev, 20, 0x00);
	rt2800_rfcsr_write(rt2x00dev, 21, 0x00);
	rt2800_rfcsr_write(rt2x00dev, 22, 0x20);
	rt2800_rfcsr_write(rt2x00dev, 23, 0x00);
	rt2800_rfcsr_write(rt2x00dev, 24, 0x00);
	if (rt2x00_rt_rev_gte(rt2x00dev, RT5390, REV_RT5390F))
		rt2800_rfcsr_write(rt2x00dev, 25, 0x80);
	else
		rt2800_rfcsr_write(rt2x00dev, 25, 0xc0);
	rt2800_rfcsr_write(rt2x00dev, 26, 0x00);
	rt2800_rfcsr_write(rt2x00dev, 27, 0x09);
	rt2800_rfcsr_write(rt2x00dev, 28, 0x00);
	rt2800_rfcsr_write(rt2x00dev, 29, 0x10);

	rt2800_rfcsr_write(rt2x00dev, 30, 0x10);
	rt2800_rfcsr_write(rt2x00dev, 31, 0x80);
	rt2800_rfcsr_write(rt2x00dev, 32, 0x80);
	rt2800_rfcsr_write(rt2x00dev, 33, 0x00);
	rt2800_rfcsr_write(rt2x00dev, 34, 0x07);
	rt2800_rfcsr_write(rt2x00dev, 35, 0x12);
	rt2800_rfcsr_write(rt2x00dev, 36, 0x00);
	rt2800_rfcsr_write(rt2x00dev, 37, 0x08);
	rt2800_rfcsr_write(rt2x00dev, 38, 0x85);
	rt2800_rfcsr_write(rt2x00dev, 39, 0x1b);

	if (rt2x00_rt_rev_gte(rt2x00dev, RT5390, REV_RT5390F))
		rt2800_rfcsr_write(rt2x00dev, 40, 0x0b);
	else
		rt2800_rfcsr_write(rt2x00dev, 40, 0x4b);
	rt2800_rfcsr_write(rt2x00dev, 41, 0xbb);
	rt2800_rfcsr_write(rt2x00dev, 42, 0xd2);
	rt2800_rfcsr_write(rt2x00dev, 43, 0x9a);
	rt2800_rfcsr_write(rt2x00dev, 44, 0x0e);
	rt2800_rfcsr_write(rt2x00dev, 45, 0xa2);
	if (rt2x00_rt_rev_gte(rt2x00dev, RT5390, REV_RT5390F))
		rt2800_rfcsr_write(rt2x00dev, 46, 0x73);
	else
		rt2800_rfcsr_write(rt2x00dev, 46, 0x7b);
	rt2800_rfcsr_write(rt2x00dev, 47, 0x00);
	rt2800_rfcsr_write(rt2x00dev, 48, 0x10);
	rt2800_rfcsr_write(rt2x00dev, 49, 0x94);

	rt2800_rfcsr_write(rt2x00dev, 52, 0x38);
	if (rt2x00_rt_rev_gte(rt2x00dev, RT5390, REV_RT5390F))
		rt2800_rfcsr_write(rt2x00dev, 53, 0x00);
	else
		rt2800_rfcsr_write(rt2x00dev, 53, 0x84);
	rt2800_rfcsr_write(rt2x00dev, 54, 0x78);
	rt2800_rfcsr_write(rt2x00dev, 55, 0x44);
	rt2800_rfcsr_write(rt2x00dev, 56, 0x22);
	rt2800_rfcsr_write(rt2x00dev, 57, 0x80);
	rt2800_rfcsr_write(rt2x00dev, 58, 0x7f);
	rt2800_rfcsr_write(rt2x00dev, 59, 0x8f);

	rt2800_rfcsr_write(rt2x00dev, 60, 0x45);
	if (rt2x00_rt_rev_gte(rt2x00dev, RT5390, REV_RT5390F))
		rt2800_rfcsr_write(rt2x00dev, 61, 0xd1);
	else
		rt2800_rfcsr_write(rt2x00dev, 61, 0xdd);
	rt2800_rfcsr_write(rt2x00dev, 62, 0x00);
	rt2800_rfcsr_write(rt2x00dev, 63, 0x00);

	rt2800_normal_mode_setup_5xxx(rt2x00dev);

	rt2800_led_open_drain_enable(rt2x00dev);
}

static void rt2800_init_rfcsr_5392(struct rt2x00_dev *rt2x00dev)
{
	rt2800_rf_init_calibration(rt2x00dev, 2);

	rt2800_rfcsr_write(rt2x00dev, 1, 0x17);
	rt2800_rfcsr_write(rt2x00dev, 3, 0x88);
	rt2800_rfcsr_write(rt2x00dev, 5, 0x10);
	rt2800_rfcsr_write(rt2x00dev, 6, 0xe0);
	rt2800_rfcsr_write(rt2x00dev, 7, 0x00);
	rt2800_rfcsr_write(rt2x00dev, 10, 0x53);
	rt2800_rfcsr_write(rt2x00dev, 11, 0x4a);
	rt2800_rfcsr_write(rt2x00dev, 12, 0x46);
	rt2800_rfcsr_write(rt2x00dev, 13, 0x9f);
	rt2800_rfcsr_write(rt2x00dev, 14, 0x00);
	rt2800_rfcsr_write(rt2x00dev, 15, 0x00);
	rt2800_rfcsr_write(rt2x00dev, 16, 0x00);
	rt2800_rfcsr_write(rt2x00dev, 18, 0x03);
	rt2800_rfcsr_write(rt2x00dev, 19, 0x4d);
	rt2800_rfcsr_write(rt2x00dev, 20, 0x00);
	rt2800_rfcsr_write(rt2x00dev, 21, 0x8d);
	rt2800_rfcsr_write(rt2x00dev, 22, 0x20);
	rt2800_rfcsr_write(rt2x00dev, 23, 0x0b);
	rt2800_rfcsr_write(rt2x00dev, 24, 0x44);
	rt2800_rfcsr_write(rt2x00dev, 25, 0x80);
	rt2800_rfcsr_write(rt2x00dev, 26, 0x82);
	rt2800_rfcsr_write(rt2x00dev, 27, 0x09);
	rt2800_rfcsr_write(rt2x00dev, 28, 0x00);
	rt2800_rfcsr_write(rt2x00dev, 29, 0x10);
	rt2800_rfcsr_write(rt2x00dev, 30, 0x10);
	rt2800_rfcsr_write(rt2x00dev, 31, 0x80);
	rt2800_rfcsr_write(rt2x00dev, 32, 0x20);
	rt2800_rfcsr_write(rt2x00dev, 33, 0xC0);
	rt2800_rfcsr_write(rt2x00dev, 34, 0x07);
	rt2800_rfcsr_write(rt2x00dev, 35, 0x12);
	rt2800_rfcsr_write(rt2x00dev, 36, 0x00);
	rt2800_rfcsr_write(rt2x00dev, 37, 0x08);
	rt2800_rfcsr_write(rt2x00dev, 38, 0x89);
	rt2800_rfcsr_write(rt2x00dev, 39, 0x1b);
	rt2800_rfcsr_write(rt2x00dev, 40, 0x0f);
	rt2800_rfcsr_write(rt2x00dev, 41, 0xbb);
	rt2800_rfcsr_write(rt2x00dev, 42, 0xd5);
	rt2800_rfcsr_write(rt2x00dev, 43, 0x9b);
	rt2800_rfcsr_write(rt2x00dev, 44, 0x0e);
	rt2800_rfcsr_write(rt2x00dev, 45, 0xa2);
	rt2800_rfcsr_write(rt2x00dev, 46, 0x73);
	rt2800_rfcsr_write(rt2x00dev, 47, 0x0c);
	rt2800_rfcsr_write(rt2x00dev, 48, 0x10);
	rt2800_rfcsr_write(rt2x00dev, 49, 0x94);
	rt2800_rfcsr_write(rt2x00dev, 50, 0x94);
	rt2800_rfcsr_write(rt2x00dev, 51, 0x3a);
	rt2800_rfcsr_write(rt2x00dev, 52, 0x48);
	rt2800_rfcsr_write(rt2x00dev, 53, 0x44);
	rt2800_rfcsr_write(rt2x00dev, 54, 0x38);
	rt2800_rfcsr_write(rt2x00dev, 55, 0x43);
	rt2800_rfcsr_write(rt2x00dev, 56, 0xa1);
	rt2800_rfcsr_write(rt2x00dev, 57, 0x00);
	rt2800_rfcsr_write(rt2x00dev, 58, 0x39);
	rt2800_rfcsr_write(rt2x00dev, 59, 0x07);
	rt2800_rfcsr_write(rt2x00dev, 60, 0x45);
	rt2800_rfcsr_write(rt2x00dev, 61, 0x91);
	rt2800_rfcsr_write(rt2x00dev, 62, 0x39);
	rt2800_rfcsr_write(rt2x00dev, 63, 0x07);

	rt2800_normal_mode_setup_5xxx(rt2x00dev);

	rt2800_led_open_drain_enable(rt2x00dev);
}

static void rt2800_init_rfcsr_5592(struct rt2x00_dev *rt2x00dev)
{
	rt2800_rf_init_calibration(rt2x00dev, 30);

	rt2800_rfcsr_write(rt2x00dev, 1, 0x3F);
	rt2800_rfcsr_write(rt2x00dev, 3, 0x08);
	rt2800_rfcsr_write(rt2x00dev, 3, 0x08);
	rt2800_rfcsr_write(rt2x00dev, 5, 0x10);
	rt2800_rfcsr_write(rt2x00dev, 6, 0xE4);
	rt2800_rfcsr_write(rt2x00dev, 7, 0x00);
	rt2800_rfcsr_write(rt2x00dev, 14, 0x00);
	rt2800_rfcsr_write(rt2x00dev, 15, 0x00);
	rt2800_rfcsr_write(rt2x00dev, 16, 0x00);
	rt2800_rfcsr_write(rt2x00dev, 18, 0x03);
	rt2800_rfcsr_write(rt2x00dev, 19, 0x4D);
	rt2800_rfcsr_write(rt2x00dev, 20, 0x10);
	rt2800_rfcsr_write(rt2x00dev, 21, 0x8D);
	rt2800_rfcsr_write(rt2x00dev, 26, 0x82);
	rt2800_rfcsr_write(rt2x00dev, 28, 0x00);
	rt2800_rfcsr_write(rt2x00dev, 29, 0x10);
	rt2800_rfcsr_write(rt2x00dev, 33, 0xC0);
	rt2800_rfcsr_write(rt2x00dev, 34, 0x07);
	rt2800_rfcsr_write(rt2x00dev, 35, 0x12);
	rt2800_rfcsr_write(rt2x00dev, 47, 0x0C);
	rt2800_rfcsr_write(rt2x00dev, 53, 0x22);
	rt2800_rfcsr_write(rt2x00dev, 63, 0x07);

	rt2800_rfcsr_write(rt2x00dev, 2, 0x80);
	msleep(1);

	rt2800_adjust_freq_offset(rt2x00dev);

	/* Enable DC filter */
	if (rt2x00_rt_rev_gte(rt2x00dev, RT5592, REV_RT5592C))
		rt2800_bbp_write(rt2x00dev, 103, 0xc0);

	rt2800_normal_mode_setup_5xxx(rt2x00dev);

	if (rt2x00_rt_rev_lt(rt2x00dev, RT5592, REV_RT5592C))
		rt2800_rfcsr_write(rt2x00dev, 27, 0x03);

	rt2800_led_open_drain_enable(rt2x00dev);
}

static void rt2800_init_rfcsr(struct rt2x00_dev *rt2x00dev)
{
	if (rt2800_is_305x_soc(rt2x00dev)) {
		rt2800_init_rfcsr_305x_soc(rt2x00dev);
		return;
	}

	switch (rt2x00dev->chip.rt) {
	case RT3070:
	case RT3071:
	case RT3090:
		rt2800_init_rfcsr_30xx(rt2x00dev);
		break;
	case RT3290:
		rt2800_init_rfcsr_3290(rt2x00dev);
		break;
	case RT3352:
		rt2800_init_rfcsr_3352(rt2x00dev);
		break;
	case RT3390:
		rt2800_init_rfcsr_3390(rt2x00dev);
		break;
	case RT3572:
		rt2800_init_rfcsr_3572(rt2x00dev);
		break;
	case RT3593:
		rt2800_init_rfcsr_3593(rt2x00dev);
		break;
	case RT5390:
		rt2800_init_rfcsr_5390(rt2x00dev);
		break;
	case RT5392:
		rt2800_init_rfcsr_5392(rt2x00dev);
		break;
	case RT5592:
		rt2800_init_rfcsr_5592(rt2x00dev);
		break;
	}
}

int rt2800_enable_radio(struct rt2x00_dev *rt2x00dev)
{
	u32 reg;
	u16 word;

	/*
	 * Initialize MAC registers.
	 */
	if (unlikely(rt2800_wait_wpdma_ready(rt2x00dev) ||
		     rt2800_init_registers(rt2x00dev)))
		return -EIO;

	if (unlikely(rt2800_wait_bbp_rf_ready(rt2x00dev)))
		return -EIO;

	/*
	 * Wait BBP/RF to wake up.
	 */
	if (unlikely(rt2800_wait_bbp_rf_ready(rt2x00dev)))
		return -EIO;

	/*
	 * Send signal during boot time to initialize firmware.
	 */
	rt2800_register_write(rt2x00dev, H2M_BBP_AGENT, 0);
	rt2800_register_write(rt2x00dev, H2M_MAILBOX_CSR, 0);
	if (rt2x00_is_usb(rt2x00dev))
		rt2800_register_write(rt2x00dev, H2M_INT_SRC, 0);
	rt2800_mcu_request(rt2x00dev, MCU_BOOT_SIGNAL, 0, 0, 0);
	msleep(1);

<<<<<<< HEAD
=======
	/*
	 * Make sure BBP is up and running.
	 */
>>>>>>> 9fee8240
	if (unlikely(rt2800_wait_bbp_ready(rt2x00dev)))
		return -EIO;

	/*
	 * Initialize BBP/RF registers.
	 */
	rt2800_init_bbp(rt2x00dev);
	rt2800_init_rfcsr(rt2x00dev);

	if (rt2x00_is_usb(rt2x00dev) &&
	    (rt2x00_rt(rt2x00dev, RT3070) ||
	     rt2x00_rt(rt2x00dev, RT3071) ||
	     rt2x00_rt(rt2x00dev, RT3572))) {
		udelay(200);
		rt2800_mcu_request(rt2x00dev, MCU_CURRENT, 0, 0, 0);
		udelay(10);
	}

	/*
	 * Enable RX.
	 */
	rt2800_register_read(rt2x00dev, MAC_SYS_CTRL, &reg);
	rt2x00_set_field32(&reg, MAC_SYS_CTRL_ENABLE_TX, 1);
	rt2x00_set_field32(&reg, MAC_SYS_CTRL_ENABLE_RX, 0);
	rt2800_register_write(rt2x00dev, MAC_SYS_CTRL, reg);

	udelay(50);

	rt2800_register_read(rt2x00dev, WPDMA_GLO_CFG, &reg);
	rt2x00_set_field32(&reg, WPDMA_GLO_CFG_ENABLE_TX_DMA, 1);
	rt2x00_set_field32(&reg, WPDMA_GLO_CFG_ENABLE_RX_DMA, 1);
	rt2x00_set_field32(&reg, WPDMA_GLO_CFG_WP_DMA_BURST_SIZE, 2);
	rt2x00_set_field32(&reg, WPDMA_GLO_CFG_TX_WRITEBACK_DONE, 1);
	rt2800_register_write(rt2x00dev, WPDMA_GLO_CFG, reg);

	rt2800_register_read(rt2x00dev, MAC_SYS_CTRL, &reg);
	rt2x00_set_field32(&reg, MAC_SYS_CTRL_ENABLE_TX, 1);
	rt2x00_set_field32(&reg, MAC_SYS_CTRL_ENABLE_RX, 1);
	rt2800_register_write(rt2x00dev, MAC_SYS_CTRL, reg);

	/*
	 * Initialize LED control
	 */
	rt2800_eeprom_read(rt2x00dev, EEPROM_LED_AG_CONF, &word);
	rt2800_mcu_request(rt2x00dev, MCU_LED_AG_CONF, 0xff,
			   word & 0xff, (word >> 8) & 0xff);

	rt2800_eeprom_read(rt2x00dev, EEPROM_LED_ACT_CONF, &word);
	rt2800_mcu_request(rt2x00dev, MCU_LED_ACT_CONF, 0xff,
			   word & 0xff, (word >> 8) & 0xff);

	rt2800_eeprom_read(rt2x00dev, EEPROM_LED_POLARITY, &word);
	rt2800_mcu_request(rt2x00dev, MCU_LED_LED_POLARITY, 0xff,
			   word & 0xff, (word >> 8) & 0xff);

	return 0;
}
EXPORT_SYMBOL_GPL(rt2800_enable_radio);

void rt2800_disable_radio(struct rt2x00_dev *rt2x00dev)
{
	u32 reg;

	rt2800_disable_wpdma(rt2x00dev);

	/* Wait for DMA, ignore error */
	rt2800_wait_wpdma_ready(rt2x00dev);

	rt2800_register_read(rt2x00dev, MAC_SYS_CTRL, &reg);
	rt2x00_set_field32(&reg, MAC_SYS_CTRL_ENABLE_TX, 0);
	rt2x00_set_field32(&reg, MAC_SYS_CTRL_ENABLE_RX, 0);
	rt2800_register_write(rt2x00dev, MAC_SYS_CTRL, reg);
}
EXPORT_SYMBOL_GPL(rt2800_disable_radio);

int rt2800_efuse_detect(struct rt2x00_dev *rt2x00dev)
{
	u32 reg;
	u16 efuse_ctrl_reg;

	if (rt2x00_rt(rt2x00dev, RT3290))
		efuse_ctrl_reg = EFUSE_CTRL_3290;
	else
		efuse_ctrl_reg = EFUSE_CTRL;

	rt2800_register_read(rt2x00dev, efuse_ctrl_reg, &reg);
	return rt2x00_get_field32(reg, EFUSE_CTRL_PRESENT);
}
EXPORT_SYMBOL_GPL(rt2800_efuse_detect);

static void rt2800_efuse_read(struct rt2x00_dev *rt2x00dev, unsigned int i)
{
	u32 reg;
	u16 efuse_ctrl_reg;
	u16 efuse_data0_reg;
	u16 efuse_data1_reg;
	u16 efuse_data2_reg;
	u16 efuse_data3_reg;

	if (rt2x00_rt(rt2x00dev, RT3290)) {
		efuse_ctrl_reg = EFUSE_CTRL_3290;
		efuse_data0_reg = EFUSE_DATA0_3290;
		efuse_data1_reg = EFUSE_DATA1_3290;
		efuse_data2_reg = EFUSE_DATA2_3290;
		efuse_data3_reg = EFUSE_DATA3_3290;
	} else {
		efuse_ctrl_reg = EFUSE_CTRL;
		efuse_data0_reg = EFUSE_DATA0;
		efuse_data1_reg = EFUSE_DATA1;
		efuse_data2_reg = EFUSE_DATA2;
		efuse_data3_reg = EFUSE_DATA3;
	}
	mutex_lock(&rt2x00dev->csr_mutex);

	rt2800_register_read_lock(rt2x00dev, efuse_ctrl_reg, &reg);
	rt2x00_set_field32(&reg, EFUSE_CTRL_ADDRESS_IN, i);
	rt2x00_set_field32(&reg, EFUSE_CTRL_MODE, 0);
	rt2x00_set_field32(&reg, EFUSE_CTRL_KICK, 1);
	rt2800_register_write_lock(rt2x00dev, efuse_ctrl_reg, reg);

	/* Wait until the EEPROM has been loaded */
	rt2800_regbusy_read(rt2x00dev, efuse_ctrl_reg, EFUSE_CTRL_KICK, &reg);
	/* Apparently the data is read from end to start */
	rt2800_register_read_lock(rt2x00dev, efuse_data3_reg, &reg);
	/* The returned value is in CPU order, but eeprom is le */
	*(u32 *)&rt2x00dev->eeprom[i] = cpu_to_le32(reg);
	rt2800_register_read_lock(rt2x00dev, efuse_data2_reg, &reg);
	*(u32 *)&rt2x00dev->eeprom[i + 2] = cpu_to_le32(reg);
	rt2800_register_read_lock(rt2x00dev, efuse_data1_reg, &reg);
	*(u32 *)&rt2x00dev->eeprom[i + 4] = cpu_to_le32(reg);
	rt2800_register_read_lock(rt2x00dev, efuse_data0_reg, &reg);
	*(u32 *)&rt2x00dev->eeprom[i + 6] = cpu_to_le32(reg);

	mutex_unlock(&rt2x00dev->csr_mutex);
}

int rt2800_read_eeprom_efuse(struct rt2x00_dev *rt2x00dev)
{
	unsigned int i;

	for (i = 0; i < EEPROM_SIZE / sizeof(u16); i += 8)
		rt2800_efuse_read(rt2x00dev, i);

	return 0;
}
EXPORT_SYMBOL_GPL(rt2800_read_eeprom_efuse);

static u8 rt2800_get_txmixer_gain_24g(struct rt2x00_dev *rt2x00dev)
{
	u16 word;

	if (rt2x00_rt(rt2x00dev, RT3593))
		return 0;

	rt2800_eeprom_read(rt2x00dev, EEPROM_TXMIXER_GAIN_BG, &word);
	if ((word & 0x00ff) != 0x00ff)
		return rt2x00_get_field16(word, EEPROM_TXMIXER_GAIN_BG_VAL);

	return 0;
}

static u8 rt2800_get_txmixer_gain_5g(struct rt2x00_dev *rt2x00dev)
{
	u16 word;

	if (rt2x00_rt(rt2x00dev, RT3593))
		return 0;

	rt2800_eeprom_read(rt2x00dev, EEPROM_TXMIXER_GAIN_A, &word);
	if ((word & 0x00ff) != 0x00ff)
		return rt2x00_get_field16(word, EEPROM_TXMIXER_GAIN_A_VAL);

	return 0;
}

static int rt2800_validate_eeprom(struct rt2x00_dev *rt2x00dev)
{
	struct rt2800_drv_data *drv_data = rt2x00dev->drv_data;
	u16 word;
	u8 *mac;
	u8 default_lna_gain;
	int retval;

	/*
	 * Read the EEPROM.
	 */
	retval = rt2800_read_eeprom(rt2x00dev);
	if (retval)
		return retval;

	/*
	 * Start validation of the data that has been read.
	 */
	mac = rt2800_eeprom_addr(rt2x00dev, EEPROM_MAC_ADDR_0);
	if (!is_valid_ether_addr(mac)) {
		eth_random_addr(mac);
		rt2x00_eeprom_dbg(rt2x00dev, "MAC: %pM\n", mac);
	}

	rt2800_eeprom_read(rt2x00dev, EEPROM_NIC_CONF0, &word);
	if (word == 0xffff) {
		rt2x00_set_field16(&word, EEPROM_NIC_CONF0_RXPATH, 2);
		rt2x00_set_field16(&word, EEPROM_NIC_CONF0_TXPATH, 1);
		rt2x00_set_field16(&word, EEPROM_NIC_CONF0_RF_TYPE, RF2820);
		rt2800_eeprom_write(rt2x00dev, EEPROM_NIC_CONF0, word);
		rt2x00_eeprom_dbg(rt2x00dev, "Antenna: 0x%04x\n", word);
	} else if (rt2x00_rt(rt2x00dev, RT2860) ||
		   rt2x00_rt(rt2x00dev, RT2872)) {
		/*
		 * There is a max of 2 RX streams for RT28x0 series
		 */
		if (rt2x00_get_field16(word, EEPROM_NIC_CONF0_RXPATH) > 2)
			rt2x00_set_field16(&word, EEPROM_NIC_CONF0_RXPATH, 2);
		rt2800_eeprom_write(rt2x00dev, EEPROM_NIC_CONF0, word);
	}

	rt2800_eeprom_read(rt2x00dev, EEPROM_NIC_CONF1, &word);
	if (word == 0xffff) {
		rt2x00_set_field16(&word, EEPROM_NIC_CONF1_HW_RADIO, 0);
		rt2x00_set_field16(&word, EEPROM_NIC_CONF1_EXTERNAL_TX_ALC, 0);
		rt2x00_set_field16(&word, EEPROM_NIC_CONF1_EXTERNAL_LNA_2G, 0);
		rt2x00_set_field16(&word, EEPROM_NIC_CONF1_EXTERNAL_LNA_5G, 0);
		rt2x00_set_field16(&word, EEPROM_NIC_CONF1_CARDBUS_ACCEL, 0);
		rt2x00_set_field16(&word, EEPROM_NIC_CONF1_BW40M_SB_2G, 0);
		rt2x00_set_field16(&word, EEPROM_NIC_CONF1_BW40M_SB_5G, 0);
		rt2x00_set_field16(&word, EEPROM_NIC_CONF1_WPS_PBC, 0);
		rt2x00_set_field16(&word, EEPROM_NIC_CONF1_BW40M_2G, 0);
		rt2x00_set_field16(&word, EEPROM_NIC_CONF1_BW40M_5G, 0);
		rt2x00_set_field16(&word, EEPROM_NIC_CONF1_BROADBAND_EXT_LNA, 0);
		rt2x00_set_field16(&word, EEPROM_NIC_CONF1_ANT_DIVERSITY, 0);
		rt2x00_set_field16(&word, EEPROM_NIC_CONF1_INTERNAL_TX_ALC, 0);
		rt2x00_set_field16(&word, EEPROM_NIC_CONF1_BT_COEXIST, 0);
		rt2x00_set_field16(&word, EEPROM_NIC_CONF1_DAC_TEST, 0);
		rt2800_eeprom_write(rt2x00dev, EEPROM_NIC_CONF1, word);
		rt2x00_eeprom_dbg(rt2x00dev, "NIC: 0x%04x\n", word);
	}

	rt2800_eeprom_read(rt2x00dev, EEPROM_FREQ, &word);
	if ((word & 0x00ff) == 0x00ff) {
		rt2x00_set_field16(&word, EEPROM_FREQ_OFFSET, 0);
		rt2800_eeprom_write(rt2x00dev, EEPROM_FREQ, word);
		rt2x00_eeprom_dbg(rt2x00dev, "Freq: 0x%04x\n", word);
	}
	if ((word & 0xff00) == 0xff00) {
		rt2x00_set_field16(&word, EEPROM_FREQ_LED_MODE,
				   LED_MODE_TXRX_ACTIVITY);
		rt2x00_set_field16(&word, EEPROM_FREQ_LED_POLARITY, 0);
		rt2800_eeprom_write(rt2x00dev, EEPROM_FREQ, word);
		rt2800_eeprom_write(rt2x00dev, EEPROM_LED_AG_CONF, 0x5555);
		rt2800_eeprom_write(rt2x00dev, EEPROM_LED_ACT_CONF, 0x2221);
		rt2800_eeprom_write(rt2x00dev, EEPROM_LED_POLARITY, 0xa9f8);
		rt2x00_eeprom_dbg(rt2x00dev, "Led Mode: 0x%04x\n", word);
	}

	/*
	 * During the LNA validation we are going to use
	 * lna0 as correct value. Note that EEPROM_LNA
	 * is never validated.
	 */
	rt2800_eeprom_read(rt2x00dev, EEPROM_LNA, &word);
	default_lna_gain = rt2x00_get_field16(word, EEPROM_LNA_A0);

	rt2800_eeprom_read(rt2x00dev, EEPROM_RSSI_BG, &word);
	if (abs(rt2x00_get_field16(word, EEPROM_RSSI_BG_OFFSET0)) > 10)
		rt2x00_set_field16(&word, EEPROM_RSSI_BG_OFFSET0, 0);
	if (abs(rt2x00_get_field16(word, EEPROM_RSSI_BG_OFFSET1)) > 10)
		rt2x00_set_field16(&word, EEPROM_RSSI_BG_OFFSET1, 0);
	rt2800_eeprom_write(rt2x00dev, EEPROM_RSSI_BG, word);

	drv_data->txmixer_gain_24g = rt2800_get_txmixer_gain_24g(rt2x00dev);

	rt2800_eeprom_read(rt2x00dev, EEPROM_RSSI_BG2, &word);
	if (abs(rt2x00_get_field16(word, EEPROM_RSSI_BG2_OFFSET2)) > 10)
		rt2x00_set_field16(&word, EEPROM_RSSI_BG2_OFFSET2, 0);
	if (!rt2x00_rt(rt2x00dev, RT3593)) {
		if (rt2x00_get_field16(word, EEPROM_RSSI_BG2_LNA_A1) == 0x00 ||
		    rt2x00_get_field16(word, EEPROM_RSSI_BG2_LNA_A1) == 0xff)
			rt2x00_set_field16(&word, EEPROM_RSSI_BG2_LNA_A1,
					   default_lna_gain);
	}
	rt2800_eeprom_write(rt2x00dev, EEPROM_RSSI_BG2, word);

	drv_data->txmixer_gain_5g = rt2800_get_txmixer_gain_5g(rt2x00dev);

	rt2800_eeprom_read(rt2x00dev, EEPROM_RSSI_A, &word);
	if (abs(rt2x00_get_field16(word, EEPROM_RSSI_A_OFFSET0)) > 10)
		rt2x00_set_field16(&word, EEPROM_RSSI_A_OFFSET0, 0);
	if (abs(rt2x00_get_field16(word, EEPROM_RSSI_A_OFFSET1)) > 10)
		rt2x00_set_field16(&word, EEPROM_RSSI_A_OFFSET1, 0);
	rt2800_eeprom_write(rt2x00dev, EEPROM_RSSI_A, word);

	rt2800_eeprom_read(rt2x00dev, EEPROM_RSSI_A2, &word);
	if (abs(rt2x00_get_field16(word, EEPROM_RSSI_A2_OFFSET2)) > 10)
		rt2x00_set_field16(&word, EEPROM_RSSI_A2_OFFSET2, 0);
	if (!rt2x00_rt(rt2x00dev, RT3593)) {
		if (rt2x00_get_field16(word, EEPROM_RSSI_A2_LNA_A2) == 0x00 ||
		    rt2x00_get_field16(word, EEPROM_RSSI_A2_LNA_A2) == 0xff)
			rt2x00_set_field16(&word, EEPROM_RSSI_A2_LNA_A2,
					   default_lna_gain);
	}
	rt2800_eeprom_write(rt2x00dev, EEPROM_RSSI_A2, word);

	if (rt2x00_rt(rt2x00dev, RT3593)) {
		rt2800_eeprom_read(rt2x00dev, EEPROM_EXT_LNA2, &word);
		if (rt2x00_get_field16(word, EEPROM_EXT_LNA2_A1) == 0x00 ||
		    rt2x00_get_field16(word, EEPROM_EXT_LNA2_A1) == 0xff)
			rt2x00_set_field16(&word, EEPROM_EXT_LNA2_A1,
					   default_lna_gain);
		if (rt2x00_get_field16(word, EEPROM_EXT_LNA2_A2) == 0x00 ||
		    rt2x00_get_field16(word, EEPROM_EXT_LNA2_A2) == 0xff)
			rt2x00_set_field16(&word, EEPROM_EXT_LNA2_A1,
					   default_lna_gain);
		rt2800_eeprom_write(rt2x00dev, EEPROM_EXT_LNA2, word);
	}

	return 0;
}

static int rt2800_init_eeprom(struct rt2x00_dev *rt2x00dev)
{
	u16 value;
	u16 eeprom;
	u16 rf;

	/*
	 * Read EEPROM word for configuration.
	 */
	rt2800_eeprom_read(rt2x00dev, EEPROM_NIC_CONF0, &eeprom);

	/*
	 * Identify RF chipset by EEPROM value
	 * RT28xx/RT30xx: defined in "EEPROM_NIC_CONF0_RF_TYPE" field
	 * RT53xx: defined in "EEPROM_CHIP_ID" field
	 */
	if (rt2x00_rt(rt2x00dev, RT3290) ||
	    rt2x00_rt(rt2x00dev, RT5390) ||
	    rt2x00_rt(rt2x00dev, RT5392))
		rt2800_eeprom_read(rt2x00dev, EEPROM_CHIP_ID, &rf);
	else
		rf = rt2x00_get_field16(eeprom, EEPROM_NIC_CONF0_RF_TYPE);

	switch (rf) {
	case RF2820:
	case RF2850:
	case RF2720:
	case RF2750:
	case RF3020:
	case RF2020:
	case RF3021:
	case RF3022:
	case RF3052:
	case RF3053:
	case RF3070:
	case RF3290:
	case RF3320:
	case RF3322:
	case RF5360:
	case RF5370:
	case RF5372:
	case RF5390:
	case RF5392:
	case RF5592:
		break;
	default:
		rt2x00_err(rt2x00dev, "Invalid RF chipset 0x%04x detected\n",
			   rf);
		return -ENODEV;
	}

	rt2x00_set_rf(rt2x00dev, rf);

	/*
	 * Identify default antenna configuration.
	 */
	rt2x00dev->default_ant.tx_chain_num =
	    rt2x00_get_field16(eeprom, EEPROM_NIC_CONF0_TXPATH);
	rt2x00dev->default_ant.rx_chain_num =
	    rt2x00_get_field16(eeprom, EEPROM_NIC_CONF0_RXPATH);

	rt2800_eeprom_read(rt2x00dev, EEPROM_NIC_CONF1, &eeprom);

	if (rt2x00_rt(rt2x00dev, RT3070) ||
	    rt2x00_rt(rt2x00dev, RT3090) ||
	    rt2x00_rt(rt2x00dev, RT3352) ||
	    rt2x00_rt(rt2x00dev, RT3390)) {
		value = rt2x00_get_field16(eeprom,
				EEPROM_NIC_CONF1_ANT_DIVERSITY);
		switch (value) {
		case 0:
		case 1:
		case 2:
			rt2x00dev->default_ant.tx = ANTENNA_A;
			rt2x00dev->default_ant.rx = ANTENNA_A;
			break;
		case 3:
			rt2x00dev->default_ant.tx = ANTENNA_A;
			rt2x00dev->default_ant.rx = ANTENNA_B;
			break;
		}
	} else {
		rt2x00dev->default_ant.tx = ANTENNA_A;
		rt2x00dev->default_ant.rx = ANTENNA_A;
	}

	if (rt2x00_rt_rev_gte(rt2x00dev, RT5390, REV_RT5390R)) {
		rt2x00dev->default_ant.tx = ANTENNA_HW_DIVERSITY; /* Unused */
		rt2x00dev->default_ant.rx = ANTENNA_HW_DIVERSITY; /* Unused */
	}

	/*
	 * Determine external LNA informations.
	 */
	if (rt2x00_get_field16(eeprom, EEPROM_NIC_CONF1_EXTERNAL_LNA_5G))
		__set_bit(CAPABILITY_EXTERNAL_LNA_A, &rt2x00dev->cap_flags);
	if (rt2x00_get_field16(eeprom, EEPROM_NIC_CONF1_EXTERNAL_LNA_2G))
		__set_bit(CAPABILITY_EXTERNAL_LNA_BG, &rt2x00dev->cap_flags);

	/*
	 * Detect if this device has an hardware controlled radio.
	 */
	if (rt2x00_get_field16(eeprom, EEPROM_NIC_CONF1_HW_RADIO))
		__set_bit(CAPABILITY_HW_BUTTON, &rt2x00dev->cap_flags);

	/*
	 * Detect if this device has Bluetooth co-existence.
	 */
	if (rt2x00_get_field16(eeprom, EEPROM_NIC_CONF1_BT_COEXIST))
		__set_bit(CAPABILITY_BT_COEXIST, &rt2x00dev->cap_flags);

	/*
	 * Read frequency offset and RF programming sequence.
	 */
	rt2800_eeprom_read(rt2x00dev, EEPROM_FREQ, &eeprom);
	rt2x00dev->freq_offset = rt2x00_get_field16(eeprom, EEPROM_FREQ_OFFSET);

	/*
	 * Store led settings, for correct led behaviour.
	 */
#ifdef CONFIG_RT2X00_LIB_LEDS
	rt2800_init_led(rt2x00dev, &rt2x00dev->led_radio, LED_TYPE_RADIO);
	rt2800_init_led(rt2x00dev, &rt2x00dev->led_assoc, LED_TYPE_ASSOC);
	rt2800_init_led(rt2x00dev, &rt2x00dev->led_qual, LED_TYPE_QUALITY);

	rt2x00dev->led_mcu_reg = eeprom;
#endif /* CONFIG_RT2X00_LIB_LEDS */

	/*
	 * Check if support EIRP tx power limit feature.
	 */
	rt2800_eeprom_read(rt2x00dev, EEPROM_EIRP_MAX_TX_POWER, &eeprom);

	if (rt2x00_get_field16(eeprom, EEPROM_EIRP_MAX_TX_POWER_2GHZ) <
					EIRP_MAX_TX_POWER_LIMIT)
		__set_bit(CAPABILITY_POWER_LIMIT, &rt2x00dev->cap_flags);

	return 0;
}

/*
 * RF value list for rt28xx
 * Supports: 2.4 GHz (all) & 5.2 GHz (RF2850 & RF2750)
 */
static const struct rf_channel rf_vals[] = {
	{ 1,  0x18402ecc, 0x184c0786, 0x1816b455, 0x1800510b },
	{ 2,  0x18402ecc, 0x184c0786, 0x18168a55, 0x1800519f },
	{ 3,  0x18402ecc, 0x184c078a, 0x18168a55, 0x1800518b },
	{ 4,  0x18402ecc, 0x184c078a, 0x18168a55, 0x1800519f },
	{ 5,  0x18402ecc, 0x184c078e, 0x18168a55, 0x1800518b },
	{ 6,  0x18402ecc, 0x184c078e, 0x18168a55, 0x1800519f },
	{ 7,  0x18402ecc, 0x184c0792, 0x18168a55, 0x1800518b },
	{ 8,  0x18402ecc, 0x184c0792, 0x18168a55, 0x1800519f },
	{ 9,  0x18402ecc, 0x184c0796, 0x18168a55, 0x1800518b },
	{ 10, 0x18402ecc, 0x184c0796, 0x18168a55, 0x1800519f },
	{ 11, 0x18402ecc, 0x184c079a, 0x18168a55, 0x1800518b },
	{ 12, 0x18402ecc, 0x184c079a, 0x18168a55, 0x1800519f },
	{ 13, 0x18402ecc, 0x184c079e, 0x18168a55, 0x1800518b },
	{ 14, 0x18402ecc, 0x184c07a2, 0x18168a55, 0x18005193 },

	/* 802.11 UNI / HyperLan 2 */
	{ 36, 0x18402ecc, 0x184c099a, 0x18158a55, 0x180ed1a3 },
	{ 38, 0x18402ecc, 0x184c099e, 0x18158a55, 0x180ed193 },
	{ 40, 0x18402ec8, 0x184c0682, 0x18158a55, 0x180ed183 },
	{ 44, 0x18402ec8, 0x184c0682, 0x18158a55, 0x180ed1a3 },
	{ 46, 0x18402ec8, 0x184c0686, 0x18158a55, 0x180ed18b },
	{ 48, 0x18402ec8, 0x184c0686, 0x18158a55, 0x180ed19b },
	{ 52, 0x18402ec8, 0x184c068a, 0x18158a55, 0x180ed193 },
	{ 54, 0x18402ec8, 0x184c068a, 0x18158a55, 0x180ed1a3 },
	{ 56, 0x18402ec8, 0x184c068e, 0x18158a55, 0x180ed18b },
	{ 60, 0x18402ec8, 0x184c0692, 0x18158a55, 0x180ed183 },
	{ 62, 0x18402ec8, 0x184c0692, 0x18158a55, 0x180ed193 },
	{ 64, 0x18402ec8, 0x184c0692, 0x18158a55, 0x180ed1a3 },

	/* 802.11 HyperLan 2 */
	{ 100, 0x18402ec8, 0x184c06b2, 0x18178a55, 0x180ed783 },
	{ 102, 0x18402ec8, 0x184c06b2, 0x18578a55, 0x180ed793 },
	{ 104, 0x18402ec8, 0x185c06b2, 0x18578a55, 0x180ed1a3 },
	{ 108, 0x18402ecc, 0x185c0a32, 0x18578a55, 0x180ed193 },
	{ 110, 0x18402ecc, 0x184c0a36, 0x18178a55, 0x180ed183 },
	{ 112, 0x18402ecc, 0x184c0a36, 0x18178a55, 0x180ed19b },
	{ 116, 0x18402ecc, 0x184c0a3a, 0x18178a55, 0x180ed1a3 },
	{ 118, 0x18402ecc, 0x184c0a3e, 0x18178a55, 0x180ed193 },
	{ 120, 0x18402ec4, 0x184c0382, 0x18178a55, 0x180ed183 },
	{ 124, 0x18402ec4, 0x184c0382, 0x18178a55, 0x180ed193 },
	{ 126, 0x18402ec4, 0x184c0382, 0x18178a55, 0x180ed15b },
	{ 128, 0x18402ec4, 0x184c0382, 0x18178a55, 0x180ed1a3 },
	{ 132, 0x18402ec4, 0x184c0386, 0x18178a55, 0x180ed18b },
	{ 134, 0x18402ec4, 0x184c0386, 0x18178a55, 0x180ed193 },
	{ 136, 0x18402ec4, 0x184c0386, 0x18178a55, 0x180ed19b },
	{ 140, 0x18402ec4, 0x184c038a, 0x18178a55, 0x180ed183 },

	/* 802.11 UNII */
	{ 149, 0x18402ec4, 0x184c038a, 0x18178a55, 0x180ed1a7 },
	{ 151, 0x18402ec4, 0x184c038e, 0x18178a55, 0x180ed187 },
	{ 153, 0x18402ec4, 0x184c038e, 0x18178a55, 0x180ed18f },
	{ 157, 0x18402ec4, 0x184c038e, 0x18178a55, 0x180ed19f },
	{ 159, 0x18402ec4, 0x184c038e, 0x18178a55, 0x180ed1a7 },
	{ 161, 0x18402ec4, 0x184c0392, 0x18178a55, 0x180ed187 },
	{ 165, 0x18402ec4, 0x184c0392, 0x18178a55, 0x180ed197 },
	{ 167, 0x18402ec4, 0x184c03d2, 0x18179855, 0x1815531f },
	{ 169, 0x18402ec4, 0x184c03d2, 0x18179855, 0x18155327 },
	{ 171, 0x18402ec4, 0x184c03d6, 0x18179855, 0x18155307 },
	{ 173, 0x18402ec4, 0x184c03d6, 0x18179855, 0x1815530f },

	/* 802.11 Japan */
	{ 184, 0x15002ccc, 0x1500491e, 0x1509be55, 0x150c0a0b },
	{ 188, 0x15002ccc, 0x15004922, 0x1509be55, 0x150c0a13 },
	{ 192, 0x15002ccc, 0x15004926, 0x1509be55, 0x150c0a1b },
	{ 196, 0x15002ccc, 0x1500492a, 0x1509be55, 0x150c0a23 },
	{ 208, 0x15002ccc, 0x1500493a, 0x1509be55, 0x150c0a13 },
	{ 212, 0x15002ccc, 0x1500493e, 0x1509be55, 0x150c0a1b },
	{ 216, 0x15002ccc, 0x15004982, 0x1509be55, 0x150c0a23 },
};

/*
 * RF value list for rt3xxx
 * Supports: 2.4 GHz (all) & 5.2 GHz (RF3052 & RF3053)
 */
static const struct rf_channel rf_vals_3x[] = {
	{1,  241, 2, 2 },
	{2,  241, 2, 7 },
	{3,  242, 2, 2 },
	{4,  242, 2, 7 },
	{5,  243, 2, 2 },
	{6,  243, 2, 7 },
	{7,  244, 2, 2 },
	{8,  244, 2, 7 },
	{9,  245, 2, 2 },
	{10, 245, 2, 7 },
	{11, 246, 2, 2 },
	{12, 246, 2, 7 },
	{13, 247, 2, 2 },
	{14, 248, 2, 4 },

	/* 802.11 UNI / HyperLan 2 */
	{36, 0x56, 0, 4},
	{38, 0x56, 0, 6},
	{40, 0x56, 0, 8},
	{44, 0x57, 0, 0},
	{46, 0x57, 0, 2},
	{48, 0x57, 0, 4},
	{52, 0x57, 0, 8},
	{54, 0x57, 0, 10},
	{56, 0x58, 0, 0},
	{60, 0x58, 0, 4},
	{62, 0x58, 0, 6},
	{64, 0x58, 0, 8},

	/* 802.11 HyperLan 2 */
	{100, 0x5b, 0, 8},
	{102, 0x5b, 0, 10},
	{104, 0x5c, 0, 0},
	{108, 0x5c, 0, 4},
	{110, 0x5c, 0, 6},
	{112, 0x5c, 0, 8},
	{116, 0x5d, 0, 0},
	{118, 0x5d, 0, 2},
	{120, 0x5d, 0, 4},
	{124, 0x5d, 0, 8},
	{126, 0x5d, 0, 10},
	{128, 0x5e, 0, 0},
	{132, 0x5e, 0, 4},
	{134, 0x5e, 0, 6},
	{136, 0x5e, 0, 8},
	{140, 0x5f, 0, 0},

	/* 802.11 UNII */
	{149, 0x5f, 0, 9},
	{151, 0x5f, 0, 11},
	{153, 0x60, 0, 1},
	{157, 0x60, 0, 5},
	{159, 0x60, 0, 7},
	{161, 0x60, 0, 9},
	{165, 0x61, 0, 1},
	{167, 0x61, 0, 3},
	{169, 0x61, 0, 5},
	{171, 0x61, 0, 7},
	{173, 0x61, 0, 9},
};

static const struct rf_channel rf_vals_5592_xtal20[] = {
	/* Channel, N, K, mod, R */
	{1, 482, 4, 10, 3},
	{2, 483, 4, 10, 3},
	{3, 484, 4, 10, 3},
	{4, 485, 4, 10, 3},
	{5, 486, 4, 10, 3},
	{6, 487, 4, 10, 3},
	{7, 488, 4, 10, 3},
	{8, 489, 4, 10, 3},
	{9, 490, 4, 10, 3},
	{10, 491, 4, 10, 3},
	{11, 492, 4, 10, 3},
	{12, 493, 4, 10, 3},
	{13, 494, 4, 10, 3},
	{14, 496, 8, 10, 3},
	{36, 172, 8, 12, 1},
	{38, 173, 0, 12, 1},
	{40, 173, 4, 12, 1},
	{42, 173, 8, 12, 1},
	{44, 174, 0, 12, 1},
	{46, 174, 4, 12, 1},
	{48, 174, 8, 12, 1},
	{50, 175, 0, 12, 1},
	{52, 175, 4, 12, 1},
	{54, 175, 8, 12, 1},
	{56, 176, 0, 12, 1},
	{58, 176, 4, 12, 1},
	{60, 176, 8, 12, 1},
	{62, 177, 0, 12, 1},
	{64, 177, 4, 12, 1},
	{100, 183, 4, 12, 1},
	{102, 183, 8, 12, 1},
	{104, 184, 0, 12, 1},
	{106, 184, 4, 12, 1},
	{108, 184, 8, 12, 1},
	{110, 185, 0, 12, 1},
	{112, 185, 4, 12, 1},
	{114, 185, 8, 12, 1},
	{116, 186, 0, 12, 1},
	{118, 186, 4, 12, 1},
	{120, 186, 8, 12, 1},
	{122, 187, 0, 12, 1},
	{124, 187, 4, 12, 1},
	{126, 187, 8, 12, 1},
	{128, 188, 0, 12, 1},
	{130, 188, 4, 12, 1},
	{132, 188, 8, 12, 1},
	{134, 189, 0, 12, 1},
	{136, 189, 4, 12, 1},
	{138, 189, 8, 12, 1},
	{140, 190, 0, 12, 1},
	{149, 191, 6, 12, 1},
	{151, 191, 10, 12, 1},
	{153, 192, 2, 12, 1},
	{155, 192, 6, 12, 1},
	{157, 192, 10, 12, 1},
	{159, 193, 2, 12, 1},
	{161, 193, 6, 12, 1},
	{165, 194, 2, 12, 1},
	{184, 164, 0, 12, 1},
	{188, 164, 4, 12, 1},
	{192, 165, 8, 12, 1},
	{196, 166, 0, 12, 1},
};

static const struct rf_channel rf_vals_5592_xtal40[] = {
	/* Channel, N, K, mod, R */
	{1, 241, 2, 10, 3},
	{2, 241, 7, 10, 3},
	{3, 242, 2, 10, 3},
	{4, 242, 7, 10, 3},
	{5, 243, 2, 10, 3},
	{6, 243, 7, 10, 3},
	{7, 244, 2, 10, 3},
	{8, 244, 7, 10, 3},
	{9, 245, 2, 10, 3},
	{10, 245, 7, 10, 3},
	{11, 246, 2, 10, 3},
	{12, 246, 7, 10, 3},
	{13, 247, 2, 10, 3},
	{14, 248, 4, 10, 3},
	{36, 86, 4, 12, 1},
	{38, 86, 6, 12, 1},
	{40, 86, 8, 12, 1},
	{42, 86, 10, 12, 1},
	{44, 87, 0, 12, 1},
	{46, 87, 2, 12, 1},
	{48, 87, 4, 12, 1},
	{50, 87, 6, 12, 1},
	{52, 87, 8, 12, 1},
	{54, 87, 10, 12, 1},
	{56, 88, 0, 12, 1},
	{58, 88, 2, 12, 1},
	{60, 88, 4, 12, 1},
	{62, 88, 6, 12, 1},
	{64, 88, 8, 12, 1},
	{100, 91, 8, 12, 1},
	{102, 91, 10, 12, 1},
	{104, 92, 0, 12, 1},
	{106, 92, 2, 12, 1},
	{108, 92, 4, 12, 1},
	{110, 92, 6, 12, 1},
	{112, 92, 8, 12, 1},
	{114, 92, 10, 12, 1},
	{116, 93, 0, 12, 1},
	{118, 93, 2, 12, 1},
	{120, 93, 4, 12, 1},
	{122, 93, 6, 12, 1},
	{124, 93, 8, 12, 1},
	{126, 93, 10, 12, 1},
	{128, 94, 0, 12, 1},
	{130, 94, 2, 12, 1},
	{132, 94, 4, 12, 1},
	{134, 94, 6, 12, 1},
	{136, 94, 8, 12, 1},
	{138, 94, 10, 12, 1},
	{140, 95, 0, 12, 1},
	{149, 95, 9, 12, 1},
	{151, 95, 11, 12, 1},
	{153, 96, 1, 12, 1},
	{155, 96, 3, 12, 1},
	{157, 96, 5, 12, 1},
	{159, 96, 7, 12, 1},
	{161, 96, 9, 12, 1},
	{165, 97, 1, 12, 1},
	{184, 82, 0, 12, 1},
	{188, 82, 4, 12, 1},
	{192, 82, 8, 12, 1},
	{196, 83, 0, 12, 1},
};

static int rt2800_probe_hw_mode(struct rt2x00_dev *rt2x00dev)
{
	struct hw_mode_spec *spec = &rt2x00dev->spec;
	struct channel_info *info;
	char *default_power1;
	char *default_power2;
	char *default_power3;
	unsigned int i;
	u32 reg;

	/*
	 * Disable powersaving as default on PCI devices.
	 */
	if (rt2x00_is_pci(rt2x00dev) || rt2x00_is_soc(rt2x00dev))
		rt2x00dev->hw->wiphy->flags &= ~WIPHY_FLAG_PS_ON_BY_DEFAULT;

	/*
	 * Initialize all hw fields.
	 */
	rt2x00dev->hw->flags =
	    IEEE80211_HW_SIGNAL_DBM |
	    IEEE80211_HW_SUPPORTS_PS |
	    IEEE80211_HW_PS_NULLFUNC_STACK |
	    IEEE80211_HW_AMPDU_AGGREGATION |
	    IEEE80211_HW_REPORTS_TX_ACK_STATUS |
	    IEEE80211_HW_SUPPORTS_HT_CCK_RATES;

	/*
	 * Don't set IEEE80211_HW_HOST_BROADCAST_PS_BUFFERING for USB devices
	 * unless we are capable of sending the buffered frames out after the
	 * DTIM transmission using rt2x00lib_beacondone. This will send out
	 * multicast and broadcast traffic immediately instead of buffering it
	 * infinitly and thus dropping it after some time.
	 */
	if (!rt2x00_is_usb(rt2x00dev))
		rt2x00dev->hw->flags |=
			IEEE80211_HW_HOST_BROADCAST_PS_BUFFERING;

	SET_IEEE80211_DEV(rt2x00dev->hw, rt2x00dev->dev);
	SET_IEEE80211_PERM_ADDR(rt2x00dev->hw,
				rt2800_eeprom_addr(rt2x00dev,
						   EEPROM_MAC_ADDR_0));

	/*
	 * As rt2800 has a global fallback table we cannot specify
	 * more then one tx rate per frame but since the hw will
	 * try several rates (based on the fallback table) we should
	 * initialize max_report_rates to the maximum number of rates
	 * we are going to try. Otherwise mac80211 will truncate our
	 * reported tx rates and the rc algortihm will end up with
	 * incorrect data.
	 */
	rt2x00dev->hw->max_rates = 1;
	rt2x00dev->hw->max_report_rates = 7;
	rt2x00dev->hw->max_rate_tries = 1;

	/*
	 * Initialize hw_mode information.
	 */
	spec->supported_rates = SUPPORT_RATE_CCK | SUPPORT_RATE_OFDM;

	switch (rt2x00dev->chip.rf) {
	case RF2720:
	case RF2820:
		spec->num_channels = 14;
		spec->channels = rf_vals;
		break;

	case RF2750:
	case RF2850:
		spec->num_channels = ARRAY_SIZE(rf_vals);
		spec->channels = rf_vals;
		break;

	case RF2020:
	case RF3020:
	case RF3021:
	case RF3022:
	case RF3070:
	case RF3290:
	case RF3320:
	case RF3322:
	case RF5360:
	case RF5370:
	case RF5372:
	case RF5390:
	case RF5392:
		spec->num_channels = 14;
		spec->channels = rf_vals_3x;
		break;

	case RF3052:
	case RF3053:
		spec->num_channels = ARRAY_SIZE(rf_vals_3x);
		spec->channels = rf_vals_3x;
		break;

	case RF5592:
		rt2800_register_read(rt2x00dev, MAC_DEBUG_INDEX, &reg);
		if (rt2x00_get_field32(reg, MAC_DEBUG_INDEX_XTAL)) {
			spec->num_channels = ARRAY_SIZE(rf_vals_5592_xtal40);
			spec->channels = rf_vals_5592_xtal40;
		} else {
			spec->num_channels = ARRAY_SIZE(rf_vals_5592_xtal20);
			spec->channels = rf_vals_5592_xtal20;
		}
		break;
	}

	if (WARN_ON_ONCE(!spec->channels))
		return -ENODEV;

	spec->supported_bands = SUPPORT_BAND_2GHZ;
	if (spec->num_channels > 14)
		spec->supported_bands |= SUPPORT_BAND_5GHZ;

	/*
	 * Initialize HT information.
	 */
	if (!rt2x00_rf(rt2x00dev, RF2020))
		spec->ht.ht_supported = true;
	else
		spec->ht.ht_supported = false;

	spec->ht.cap =
	    IEEE80211_HT_CAP_SUP_WIDTH_20_40 |
	    IEEE80211_HT_CAP_GRN_FLD |
	    IEEE80211_HT_CAP_SGI_20 |
	    IEEE80211_HT_CAP_SGI_40;

	if (rt2x00dev->default_ant.tx_chain_num >= 2)
		spec->ht.cap |= IEEE80211_HT_CAP_TX_STBC;

	spec->ht.cap |= rt2x00dev->default_ant.rx_chain_num <<
			IEEE80211_HT_CAP_RX_STBC_SHIFT;

	spec->ht.ampdu_factor = 3;
	spec->ht.ampdu_density = 4;
	spec->ht.mcs.tx_params =
	    IEEE80211_HT_MCS_TX_DEFINED |
	    IEEE80211_HT_MCS_TX_RX_DIFF |
	    ((rt2x00dev->default_ant.tx_chain_num - 1) <<
	     IEEE80211_HT_MCS_TX_MAX_STREAMS_SHIFT);

	switch (rt2x00dev->default_ant.rx_chain_num) {
	case 3:
		spec->ht.mcs.rx_mask[2] = 0xff;
	case 2:
		spec->ht.mcs.rx_mask[1] = 0xff;
	case 1:
		spec->ht.mcs.rx_mask[0] = 0xff;
		spec->ht.mcs.rx_mask[4] = 0x1; /* MCS32 */
		break;
	}

	/*
	 * Create channel information array
	 */
	info = kcalloc(spec->num_channels, sizeof(*info), GFP_KERNEL);
	if (!info)
		return -ENOMEM;

	spec->channels_info = info;

	default_power1 = rt2800_eeprom_addr(rt2x00dev, EEPROM_TXPOWER_BG1);
	default_power2 = rt2800_eeprom_addr(rt2x00dev, EEPROM_TXPOWER_BG2);

	if (rt2x00dev->default_ant.tx_chain_num > 2)
		default_power3 = rt2800_eeprom_addr(rt2x00dev,
						    EEPROM_EXT_TXPOWER_BG3);
	else
		default_power3 = NULL;

	for (i = 0; i < 14; i++) {
		info[i].default_power1 = default_power1[i];
		info[i].default_power2 = default_power2[i];
		if (default_power3)
			info[i].default_power3 = default_power3[i];
	}

	if (spec->num_channels > 14) {
		default_power1 = rt2800_eeprom_addr(rt2x00dev,
						    EEPROM_TXPOWER_A1);
		default_power2 = rt2800_eeprom_addr(rt2x00dev,
						    EEPROM_TXPOWER_A2);

		if (rt2x00dev->default_ant.tx_chain_num > 2)
			default_power3 =
				rt2800_eeprom_addr(rt2x00dev,
						   EEPROM_EXT_TXPOWER_A3);
		else
			default_power3 = NULL;

		for (i = 14; i < spec->num_channels; i++) {
			info[i].default_power1 = default_power1[i - 14];
			info[i].default_power2 = default_power2[i - 14];
			if (default_power3)
				info[i].default_power3 = default_power3[i - 14];
		}
	}

	switch (rt2x00dev->chip.rf) {
	case RF2020:
	case RF3020:
	case RF3021:
	case RF3022:
	case RF3320:
	case RF3052:
	case RF3053:
	case RF3070:
	case RF3290:
	case RF5360:
	case RF5370:
	case RF5372:
	case RF5390:
	case RF5392:
		__set_bit(CAPABILITY_VCO_RECALIBRATION, &rt2x00dev->cap_flags);
		break;
	}

	return 0;
}

static int rt2800_probe_rt(struct rt2x00_dev *rt2x00dev)
{
	u32 reg;
	u32 rt;
	u32 rev;

	if (rt2x00_rt(rt2x00dev, RT3290))
		rt2800_register_read(rt2x00dev, MAC_CSR0_3290, &reg);
	else
		rt2800_register_read(rt2x00dev, MAC_CSR0, &reg);

	rt = rt2x00_get_field32(reg, MAC_CSR0_CHIPSET);
	rev = rt2x00_get_field32(reg, MAC_CSR0_REVISION);

	switch (rt) {
	case RT2860:
	case RT2872:
	case RT2883:
	case RT3070:
	case RT3071:
	case RT3090:
	case RT3290:
	case RT3352:
	case RT3390:
	case RT3572:
	case RT3593:
	case RT5390:
	case RT5392:
	case RT5592:
		break;
	default:
		rt2x00_err(rt2x00dev, "Invalid RT chipset 0x%04x, rev %04x detected\n",
			   rt, rev);
		return -ENODEV;
	}

	rt2x00_set_rt(rt2x00dev, rt, rev);

	return 0;
}

int rt2800_probe_hw(struct rt2x00_dev *rt2x00dev)
{
	int retval;
	u32 reg;

	retval = rt2800_probe_rt(rt2x00dev);
	if (retval)
		return retval;

	/*
	 * Allocate eeprom data.
	 */
	retval = rt2800_validate_eeprom(rt2x00dev);
	if (retval)
		return retval;

	retval = rt2800_init_eeprom(rt2x00dev);
	if (retval)
		return retval;

	/*
	 * Enable rfkill polling by setting GPIO direction of the
	 * rfkill switch GPIO pin correctly.
	 */
	rt2800_register_read(rt2x00dev, GPIO_CTRL, &reg);
	rt2x00_set_field32(&reg, GPIO_CTRL_DIR2, 1);
	rt2800_register_write(rt2x00dev, GPIO_CTRL, reg);

	/*
	 * Initialize hw specifications.
	 */
	retval = rt2800_probe_hw_mode(rt2x00dev);
	if (retval)
		return retval;

	/*
	 * Set device capabilities.
	 */
	__set_bit(CAPABILITY_CONTROL_FILTERS, &rt2x00dev->cap_flags);
	__set_bit(CAPABILITY_CONTROL_FILTER_PSPOLL, &rt2x00dev->cap_flags);
	if (!rt2x00_is_usb(rt2x00dev))
		__set_bit(CAPABILITY_PRE_TBTT_INTERRUPT, &rt2x00dev->cap_flags);

	/*
	 * Set device requirements.
	 */
	if (!rt2x00_is_soc(rt2x00dev))
		__set_bit(REQUIRE_FIRMWARE, &rt2x00dev->cap_flags);
	__set_bit(REQUIRE_L2PAD, &rt2x00dev->cap_flags);
	__set_bit(REQUIRE_TXSTATUS_FIFO, &rt2x00dev->cap_flags);
	if (!rt2800_hwcrypt_disabled(rt2x00dev))
		__set_bit(CAPABILITY_HW_CRYPTO, &rt2x00dev->cap_flags);
	__set_bit(CAPABILITY_LINK_TUNING, &rt2x00dev->cap_flags);
	__set_bit(REQUIRE_HT_TX_DESC, &rt2x00dev->cap_flags);
	if (rt2x00_is_usb(rt2x00dev))
		__set_bit(REQUIRE_PS_AUTOWAKE, &rt2x00dev->cap_flags);
	else {
		__set_bit(REQUIRE_DMA, &rt2x00dev->cap_flags);
		__set_bit(REQUIRE_TASKLET_CONTEXT, &rt2x00dev->cap_flags);
	}

	/*
	 * Set the rssi offset.
	 */
	rt2x00dev->rssi_offset = DEFAULT_RSSI_OFFSET;

	return 0;
}
EXPORT_SYMBOL_GPL(rt2800_probe_hw);

/*
 * IEEE80211 stack callback functions.
 */
void rt2800_get_tkip_seq(struct ieee80211_hw *hw, u8 hw_key_idx, u32 *iv32,
			 u16 *iv16)
{
	struct rt2x00_dev *rt2x00dev = hw->priv;
	struct mac_iveiv_entry iveiv_entry;
	u32 offset;

	offset = MAC_IVEIV_ENTRY(hw_key_idx);
	rt2800_register_multiread(rt2x00dev, offset,
				      &iveiv_entry, sizeof(iveiv_entry));

	memcpy(iv16, &iveiv_entry.iv[0], sizeof(*iv16));
	memcpy(iv32, &iveiv_entry.iv[4], sizeof(*iv32));
}
EXPORT_SYMBOL_GPL(rt2800_get_tkip_seq);

int rt2800_set_rts_threshold(struct ieee80211_hw *hw, u32 value)
{
	struct rt2x00_dev *rt2x00dev = hw->priv;
	u32 reg;
	bool enabled = (value < IEEE80211_MAX_RTS_THRESHOLD);

	rt2800_register_read(rt2x00dev, TX_RTS_CFG, &reg);
	rt2x00_set_field32(&reg, TX_RTS_CFG_RTS_THRES, value);
	rt2800_register_write(rt2x00dev, TX_RTS_CFG, reg);

	rt2800_register_read(rt2x00dev, CCK_PROT_CFG, &reg);
	rt2x00_set_field32(&reg, CCK_PROT_CFG_RTS_TH_EN, enabled);
	rt2800_register_write(rt2x00dev, CCK_PROT_CFG, reg);

	rt2800_register_read(rt2x00dev, OFDM_PROT_CFG, &reg);
	rt2x00_set_field32(&reg, OFDM_PROT_CFG_RTS_TH_EN, enabled);
	rt2800_register_write(rt2x00dev, OFDM_PROT_CFG, reg);

	rt2800_register_read(rt2x00dev, MM20_PROT_CFG, &reg);
	rt2x00_set_field32(&reg, MM20_PROT_CFG_RTS_TH_EN, enabled);
	rt2800_register_write(rt2x00dev, MM20_PROT_CFG, reg);

	rt2800_register_read(rt2x00dev, MM40_PROT_CFG, &reg);
	rt2x00_set_field32(&reg, MM40_PROT_CFG_RTS_TH_EN, enabled);
	rt2800_register_write(rt2x00dev, MM40_PROT_CFG, reg);

	rt2800_register_read(rt2x00dev, GF20_PROT_CFG, &reg);
	rt2x00_set_field32(&reg, GF20_PROT_CFG_RTS_TH_EN, enabled);
	rt2800_register_write(rt2x00dev, GF20_PROT_CFG, reg);

	rt2800_register_read(rt2x00dev, GF40_PROT_CFG, &reg);
	rt2x00_set_field32(&reg, GF40_PROT_CFG_RTS_TH_EN, enabled);
	rt2800_register_write(rt2x00dev, GF40_PROT_CFG, reg);

	return 0;
}
EXPORT_SYMBOL_GPL(rt2800_set_rts_threshold);

int rt2800_conf_tx(struct ieee80211_hw *hw,
		   struct ieee80211_vif *vif, u16 queue_idx,
		   const struct ieee80211_tx_queue_params *params)
{
	struct rt2x00_dev *rt2x00dev = hw->priv;
	struct data_queue *queue;
	struct rt2x00_field32 field;
	int retval;
	u32 reg;
	u32 offset;

	/*
	 * First pass the configuration through rt2x00lib, that will
	 * update the queue settings and validate the input. After that
	 * we are free to update the registers based on the value
	 * in the queue parameter.
	 */
	retval = rt2x00mac_conf_tx(hw, vif, queue_idx, params);
	if (retval)
		return retval;

	/*
	 * We only need to perform additional register initialization
	 * for WMM queues/
	 */
	if (queue_idx >= 4)
		return 0;

	queue = rt2x00queue_get_tx_queue(rt2x00dev, queue_idx);

	/* Update WMM TXOP register */
	offset = WMM_TXOP0_CFG + (sizeof(u32) * (!!(queue_idx & 2)));
	field.bit_offset = (queue_idx & 1) * 16;
	field.bit_mask = 0xffff << field.bit_offset;

	rt2800_register_read(rt2x00dev, offset, &reg);
	rt2x00_set_field32(&reg, field, queue->txop);
	rt2800_register_write(rt2x00dev, offset, reg);

	/* Update WMM registers */
	field.bit_offset = queue_idx * 4;
	field.bit_mask = 0xf << field.bit_offset;

	rt2800_register_read(rt2x00dev, WMM_AIFSN_CFG, &reg);
	rt2x00_set_field32(&reg, field, queue->aifs);
	rt2800_register_write(rt2x00dev, WMM_AIFSN_CFG, reg);

	rt2800_register_read(rt2x00dev, WMM_CWMIN_CFG, &reg);
	rt2x00_set_field32(&reg, field, queue->cw_min);
	rt2800_register_write(rt2x00dev, WMM_CWMIN_CFG, reg);

	rt2800_register_read(rt2x00dev, WMM_CWMAX_CFG, &reg);
	rt2x00_set_field32(&reg, field, queue->cw_max);
	rt2800_register_write(rt2x00dev, WMM_CWMAX_CFG, reg);

	/* Update EDCA registers */
	offset = EDCA_AC0_CFG + (sizeof(u32) * queue_idx);

	rt2800_register_read(rt2x00dev, offset, &reg);
	rt2x00_set_field32(&reg, EDCA_AC0_CFG_TX_OP, queue->txop);
	rt2x00_set_field32(&reg, EDCA_AC0_CFG_AIFSN, queue->aifs);
	rt2x00_set_field32(&reg, EDCA_AC0_CFG_CWMIN, queue->cw_min);
	rt2x00_set_field32(&reg, EDCA_AC0_CFG_CWMAX, queue->cw_max);
	rt2800_register_write(rt2x00dev, offset, reg);

	return 0;
}
EXPORT_SYMBOL_GPL(rt2800_conf_tx);

u64 rt2800_get_tsf(struct ieee80211_hw *hw, struct ieee80211_vif *vif)
{
	struct rt2x00_dev *rt2x00dev = hw->priv;
	u64 tsf;
	u32 reg;

	rt2800_register_read(rt2x00dev, TSF_TIMER_DW1, &reg);
	tsf = (u64) rt2x00_get_field32(reg, TSF_TIMER_DW1_HIGH_WORD) << 32;
	rt2800_register_read(rt2x00dev, TSF_TIMER_DW0, &reg);
	tsf |= rt2x00_get_field32(reg, TSF_TIMER_DW0_LOW_WORD);

	return tsf;
}
EXPORT_SYMBOL_GPL(rt2800_get_tsf);

int rt2800_ampdu_action(struct ieee80211_hw *hw, struct ieee80211_vif *vif,
			enum ieee80211_ampdu_mlme_action action,
			struct ieee80211_sta *sta, u16 tid, u16 *ssn,
			u8 buf_size)
{
	struct rt2x00_sta *sta_priv = (struct rt2x00_sta *)sta->drv_priv;
	int ret = 0;

	/*
	 * Don't allow aggregation for stations the hardware isn't aware
	 * of because tx status reports for frames to an unknown station
	 * always contain wcid=255 and thus we can't distinguish between
	 * multiple stations which leads to unwanted situations when the
	 * hw reorders frames due to aggregation.
	 */
	if (sta_priv->wcid < 0)
		return 1;

	switch (action) {
	case IEEE80211_AMPDU_RX_START:
	case IEEE80211_AMPDU_RX_STOP:
		/*
		 * The hw itself takes care of setting up BlockAck mechanisms.
		 * So, we only have to allow mac80211 to nagotiate a BlockAck
		 * agreement. Once that is done, the hw will BlockAck incoming
		 * AMPDUs without further setup.
		 */
		break;
	case IEEE80211_AMPDU_TX_START:
		ieee80211_start_tx_ba_cb_irqsafe(vif, sta->addr, tid);
		break;
	case IEEE80211_AMPDU_TX_STOP_CONT:
	case IEEE80211_AMPDU_TX_STOP_FLUSH:
	case IEEE80211_AMPDU_TX_STOP_FLUSH_CONT:
		ieee80211_stop_tx_ba_cb_irqsafe(vif, sta->addr, tid);
		break;
	case IEEE80211_AMPDU_TX_OPERATIONAL:
		break;
	default:
		rt2x00_warn((struct rt2x00_dev *)hw->priv,
			    "Unknown AMPDU action\n");
	}

	return ret;
}
EXPORT_SYMBOL_GPL(rt2800_ampdu_action);

int rt2800_get_survey(struct ieee80211_hw *hw, int idx,
		      struct survey_info *survey)
{
	struct rt2x00_dev *rt2x00dev = hw->priv;
	struct ieee80211_conf *conf = &hw->conf;
	u32 idle, busy, busy_ext;

	if (idx != 0)
		return -ENOENT;

	survey->channel = conf->chandef.chan;

	rt2800_register_read(rt2x00dev, CH_IDLE_STA, &idle);
	rt2800_register_read(rt2x00dev, CH_BUSY_STA, &busy);
	rt2800_register_read(rt2x00dev, CH_BUSY_STA_SEC, &busy_ext);

	if (idle || busy) {
		survey->filled = SURVEY_INFO_CHANNEL_TIME |
				 SURVEY_INFO_CHANNEL_TIME_BUSY |
				 SURVEY_INFO_CHANNEL_TIME_EXT_BUSY;

		survey->channel_time = (idle + busy) / 1000;
		survey->channel_time_busy = busy / 1000;
		survey->channel_time_ext_busy = busy_ext / 1000;
	}

	if (!(hw->conf.flags & IEEE80211_CONF_OFFCHANNEL))
		survey->filled |= SURVEY_INFO_IN_USE;

	return 0;

}
EXPORT_SYMBOL_GPL(rt2800_get_survey);

MODULE_AUTHOR(DRV_PROJECT ", Bartlomiej Zolnierkiewicz");
MODULE_VERSION(DRV_VERSION);
MODULE_DESCRIPTION("Ralink RT2800 library");
MODULE_LICENSE("GPL");<|MERGE_RESOLUTION|>--- conflicted
+++ resolved
@@ -6692,9 +6692,6 @@
 		     rt2800_init_registers(rt2x00dev)))
 		return -EIO;
 
-	if (unlikely(rt2800_wait_bbp_rf_ready(rt2x00dev)))
-		return -EIO;
-
 	/*
 	 * Wait BBP/RF to wake up.
 	 */
@@ -6711,12 +6708,9 @@
 	rt2800_mcu_request(rt2x00dev, MCU_BOOT_SIGNAL, 0, 0, 0);
 	msleep(1);
 
-<<<<<<< HEAD
-=======
 	/*
 	 * Make sure BBP is up and running.
 	 */
->>>>>>> 9fee8240
 	if (unlikely(rt2800_wait_bbp_ready(rt2x00dev)))
 		return -EIO;
 
