#
# 8390 device configuration
#

config NET_VENDOR_8390
	bool "National Semi-conductor 8390 devices"
	default y
<<<<<<< HEAD
	depends on NET_VENDOR_NATSEMI && (AMIGA_PCMCIA || PCI || SUPERH || \
		   ISA || MAC || M32R || MACH_TX49XX || \
		   H8300 || ARM || MIPS || ZORRO || PCMCIA || \
		   EXPERIMENTAL)
=======
	depends on NET_VENDOR_NATSEMI
>>>>>>> 74fef7a8
	---help---
	  If you have a network (Ethernet) card belonging to this class, say Y
	  and read the Ethernet-HOWTO, available from
	  <http://www.tldp.org/docs.html#howto>.

	  Note that the answer to this question doesn't directly affect the
	  kernel: saying N will just cause the configurator to skip all
	  the questions about Western Digital cards. If you say Y, you will be
	  asked for your specific card in the following questions.

if NET_VENDOR_8390

<<<<<<< HEAD
=======
config EL2
	tristate "3c503 \"EtherLink II\" support"
	depends on ISA
	select CRC32
	---help---
	  If you have a network (Ethernet) card of this type, say Y and read
	  the Ethernet-HOWTO, available from
	  <http://www.tldp.org/docs.html#howto>.

	  To compile this driver as a module, choose M here. The module
	  will be called 3c503.

config AC3200
	tristate "Ansel Communications EISA 3200 support"
	depends on PCI && (ISA || EISA)
	select CRC32
	---help---
	  If you have a network (Ethernet) card of this type, say Y and read
	  the Ethernet-HOWTO, available from
	  <http://www.tldp.org/docs.html#howto>.

	  To compile this driver as a module, choose M here. The module
	  will be called ac3200.

>>>>>>> 74fef7a8
config PCMCIA_AXNET
	tristate "Asix AX88190 PCMCIA support"
	depends on PCMCIA
	---help---
	  Say Y here if you intend to attach an Asix AX88190-based PCMCIA
	  (PC-card) Fast Ethernet card to your computer.  These cards are
	  nearly NE2000 compatible but need a separate driver due to a few
	  misfeatures.

	  To compile this driver as a module, choose M here: the module will be
	  called axnet_cs.  If unsure, say N.

config AX88796
	tristate "ASIX AX88796 NE2000 clone support"
	depends on (ARM || MIPS || SUPERH)
	select CRC32
	select PHYLIB
	select MDIO_BITBANG
	---help---
	  AX88796 driver, using platform bus to provide
	  chip detection and resources

config AX88796_93CX6
	bool "ASIX AX88796 external 93CX6 eeprom support"
	depends on AX88796
	select EEPROM_93CX6
	---help---
	  Select this if your platform comes with an external 93CX6 eeprom.

<<<<<<< HEAD
=======
config E2100
	tristate "Cabletron E21xx support"
	depends on ISA
	select CRC32
	---help---
	  If you have a network (Ethernet) card of this type, say Y and read
	  the Ethernet-HOWTO, available from
	  <http://www.tldp.org/docs.html#howto>.

	  To compile this driver as a module, choose M here. The module
	  will be called e2100.

config ES3210
	tristate "Racal-Interlan EISA ES3210 support"
	depends on PCI && EISA
	select CRC32
	---help---
	  If you have a network (Ethernet) card of this type, say Y and read
	  the Ethernet-HOWTO, available from
	  <http://www.tldp.org/docs.html#howto>.

	  To compile this driver as a module, choose M here. The module
	  will be called es3210.

config HPLAN_PLUS
	tristate "HP PCLAN+ (27247B and 27252A) support"
	depends on ISA
	select CRC32
	---help---
	  If you have a network (Ethernet) card of this type, say Y and read
	  the Ethernet-HOWTO, available from
	  <http://www.tldp.org/docs.html#howto>.

	  To compile this driver as a module, choose M here. The module
	  will be called hp-plus.

config HPLAN
	tristate "HP PCLAN (27245 and other 27xxx series) support"
	depends on ISA
	select CRC32
	---help---
	  If you have a network (Ethernet) card of this type, say Y and read
	  the Ethernet-HOWTO, available from
	  <http://www.tldp.org/docs.html#howto>.

	  To compile this driver as a module, choose M here. The module
	  will be called hp.

>>>>>>> 74fef7a8
config HYDRA
	tristate "Hydra support"
	depends on ZORRO
	select CRC32
	---help---
	  If you have a Hydra Ethernet adapter, say Y. Otherwise, say N.

	  To compile this driver as a module, choose M here: the module
	  will be called hydra.

config ARM_ETHERH
	tristate "I-cubed EtherH/ANT EtherM support"
	depends on ARM && ARCH_ACORN
	select CRC32
	---help---
	  If you have an Acorn system with one of these network cards, you
	  should say Y to this option if you wish to use it with Linux.

<<<<<<< HEAD
=======
config LNE390
	tristate "Mylex EISA LNE390A/B support"
	depends on PCI && EISA
	select CRC32
	---help---
	  If you have a network (Ethernet) card of this type, say Y and read
	  the Ethernet-HOWTO, available from
	  <http://www.tldp.org/docs.html#howto>.

	  To compile this driver as a module, choose M here. The module
	  will be called lne390.

>>>>>>> 74fef7a8
config MAC8390
	bool "Macintosh NS 8390 based ethernet cards"
	depends on MAC
	select CRC32
	---help---
	  If you want to include a driver to support Nubus or LC-PDS
	  Ethernet cards using an NS8390 chipset or its equivalent, say Y
	  and read the Ethernet-HOWTO, available from
	  <http://www.tldp.org/docs.html#howto>.

config MCF8390
	tristate "ColdFire NS8390 based Ethernet support"
	depends on COLDFIRE
	select CRC32
	---help---
	  This driver is for Ethernet devices using an NS8390-compatible
	  chipset on many common ColdFire CPU based boards. Many of the older
	  Freescale dev boards use this, and some other common boards like
	  some SnapGear routers do as well.

	  If you have one of these boards and want to use the network interface
	  on them then choose Y. To compile this driver as a module, choose M
	  here, the module will be called mcf8390.

config NE2000
	tristate "NE2000/NE1000 support"
	depends on (ISA || (Q40 && m) || M32R || MACH_TX49XX)
	select CRC32
	---help---
	  If you have a network (Ethernet) card of this type, say Y and read
	  the Ethernet-HOWTO, available from
	  <http://www.tldp.org/docs.html#howto>.  Many Ethernet cards
	  without a specific driver are compatible with NE2000.

	  If you have a PCI NE2000 card however, say N here and Y to "PCI
	  NE2000 and clone support" below.

	  To compile this driver as a module, choose M here. The module
	  will be called ne.

config NE2K_PCI
	tristate "PCI NE2000 and clones support (see help)"
	depends on PCI
	select CRC32
	---help---
	  This driver is for NE2000 compatible PCI cards. It will not work
	  with ISA NE2000 cards (they have their own driver, "NE2000/NE1000
	  support" below). If you have a PCI NE2000 network (Ethernet) card,
	  say Y and read the Ethernet-HOWTO, available from
	  <http://www.tldp.org/docs.html#howto>.

	  This driver also works for the following NE2000 clone cards:
	  RealTek RTL-8029  Winbond 89C940  Compex RL2000  KTI ET32P2
	  NetVin NV5000SC   Via 86C926      SureCom NE34   Winbond
	  Holtek HT80232    Holtek HT80229

	  To compile this driver as a module, choose M here. The module
	  will be called ne2k-pci.

config APNE
	tristate "PCMCIA NE2000 support"
	depends on AMIGA_PCMCIA
	select CRC32
	---help---
	  If you have a PCMCIA NE2000 compatible adapter, say Y.  Otherwise,
	  say N.

	  To compile this driver as a module, choose M here: the module
	  will be called apne.

<<<<<<< HEAD
=======
config NE3210
	tristate "Novell/Eagle/Microdyne NE3210 EISA support"
	depends on PCI && EISA
	select CRC32
	---help---
	  If you have a network (Ethernet) card of this type, say Y and read
	  the Ethernet-HOWTO, available from
	  <http://www.tldp.org/docs.html#howto>.  Note that this driver
	  will NOT WORK for NE3200 cards as they are completely different.

	  To compile this driver as a module, choose M here. The module
	  will be called ne3210.

>>>>>>> 74fef7a8
config PCMCIA_PCNET
	tristate "NE2000 compatible PCMCIA support"
	depends on PCMCIA
	select CRC32
	---help---
	  Say Y here if you intend to attach an NE2000 compatible PCMCIA
	  (PC-card) Ethernet or Fast Ethernet card to your computer.

	  To compile this driver as a module, choose M here: the module will be
	  called pcnet_cs.  If unsure, say N.

config NE_H8300
	tristate "NE2000 compatible support for H8/300"
	depends on H8300
	---help---
	  Say Y here if you want to use the NE2000 compatible
	  controller on the Renesas H8/300 processor.

config STNIC
	tristate "National DP83902AV  support"
	depends on SUPERH
	select CRC32
	---help---
	  Support for cards based on the National Semiconductor DP83902AV
	  ST-NIC Serial Network Interface Controller for Twisted Pair.  This
	  is a 10Mbit/sec Ethernet controller.  Product overview and specs at
	  <http://www.national.com/pf/DP/DP83902A.html>.

	  If unsure, say N.

config ULTRA
	tristate "SMC Ultra support"
	depends on ISA
	select CRC32
	---help---
	  If you have a network (Ethernet) card of this type, say Y and read
	  the Ethernet-HOWTO, available from
	  <http://www.tldp.org/docs.html#howto>.

	  Important: There have been many reports that, with some motherboards
	  mixing an SMC Ultra and an Adaptec AHA154x SCSI card (or compatible,
	  such as some BusLogic models) causes corruption problems with many
	  operating systems. The Linux smc-ultra driver has a work-around for
	  this but keep it in mind if you have such a SCSI card and have
	  problems.

	  To compile this driver as a module, choose M here. The module
	  will be called smc-ultra.

config WD80x3
	tristate "WD80*3 support"
	depends on ISA
	select CRC32
	---help---
	  If you have a network (Ethernet) card of this type, say Y and read
	  the Ethernet-HOWTO, available from
	  <http://www.tldp.org/docs.html#howto>.

	  To compile this driver as a module, choose M here. The module
	  will be called wd.

config ZORRO8390
	tristate "Zorro NS8390-based Ethernet support"
	depends on ZORRO
	select CRC32
	---help---
	  This driver is for Zorro Ethernet cards using an NS8390-compatible
	  chipset, like the Village Tronic Ariadne II and the Individual
	  Computers X-Surf Ethernet cards. If you have such a card, say Y.
	  Otherwise, say N.

	  To compile this driver as a module, choose M here: the module
	  will be called zorro8390.

endif # NET_VENDOR_8390<|MERGE_RESOLUTION|>--- conflicted
+++ resolved
@@ -5,14 +5,7 @@
 config NET_VENDOR_8390
 	bool "National Semi-conductor 8390 devices"
 	default y
-<<<<<<< HEAD
-	depends on NET_VENDOR_NATSEMI && (AMIGA_PCMCIA || PCI || SUPERH || \
-		   ISA || MAC || M32R || MACH_TX49XX || \
-		   H8300 || ARM || MIPS || ZORRO || PCMCIA || \
-		   EXPERIMENTAL)
-=======
 	depends on NET_VENDOR_NATSEMI
->>>>>>> 74fef7a8
 	---help---
 	  If you have a network (Ethernet) card belonging to this class, say Y
 	  and read the Ethernet-HOWTO, available from
@@ -25,33 +18,6 @@
 
 if NET_VENDOR_8390
 
-<<<<<<< HEAD
-=======
-config EL2
-	tristate "3c503 \"EtherLink II\" support"
-	depends on ISA
-	select CRC32
-	---help---
-	  If you have a network (Ethernet) card of this type, say Y and read
-	  the Ethernet-HOWTO, available from
-	  <http://www.tldp.org/docs.html#howto>.
-
-	  To compile this driver as a module, choose M here. The module
-	  will be called 3c503.
-
-config AC3200
-	tristate "Ansel Communications EISA 3200 support"
-	depends on PCI && (ISA || EISA)
-	select CRC32
-	---help---
-	  If you have a network (Ethernet) card of this type, say Y and read
-	  the Ethernet-HOWTO, available from
-	  <http://www.tldp.org/docs.html#howto>.
-
-	  To compile this driver as a module, choose M here. The module
-	  will be called ac3200.
-
->>>>>>> 74fef7a8
 config PCMCIA_AXNET
 	tristate "Asix AX88190 PCMCIA support"
 	depends on PCMCIA
@@ -81,57 +47,6 @@
 	---help---
 	  Select this if your platform comes with an external 93CX6 eeprom.
 
-<<<<<<< HEAD
-=======
-config E2100
-	tristate "Cabletron E21xx support"
-	depends on ISA
-	select CRC32
-	---help---
-	  If you have a network (Ethernet) card of this type, say Y and read
-	  the Ethernet-HOWTO, available from
-	  <http://www.tldp.org/docs.html#howto>.
-
-	  To compile this driver as a module, choose M here. The module
-	  will be called e2100.
-
-config ES3210
-	tristate "Racal-Interlan EISA ES3210 support"
-	depends on PCI && EISA
-	select CRC32
-	---help---
-	  If you have a network (Ethernet) card of this type, say Y and read
-	  the Ethernet-HOWTO, available from
-	  <http://www.tldp.org/docs.html#howto>.
-
-	  To compile this driver as a module, choose M here. The module
-	  will be called es3210.
-
-config HPLAN_PLUS
-	tristate "HP PCLAN+ (27247B and 27252A) support"
-	depends on ISA
-	select CRC32
-	---help---
-	  If you have a network (Ethernet) card of this type, say Y and read
-	  the Ethernet-HOWTO, available from
-	  <http://www.tldp.org/docs.html#howto>.
-
-	  To compile this driver as a module, choose M here. The module
-	  will be called hp-plus.
-
-config HPLAN
-	tristate "HP PCLAN (27245 and other 27xxx series) support"
-	depends on ISA
-	select CRC32
-	---help---
-	  If you have a network (Ethernet) card of this type, say Y and read
-	  the Ethernet-HOWTO, available from
-	  <http://www.tldp.org/docs.html#howto>.
-
-	  To compile this driver as a module, choose M here. The module
-	  will be called hp.
-
->>>>>>> 74fef7a8
 config HYDRA
 	tristate "Hydra support"
 	depends on ZORRO
@@ -150,21 +65,6 @@
 	  If you have an Acorn system with one of these network cards, you
 	  should say Y to this option if you wish to use it with Linux.
 
-<<<<<<< HEAD
-=======
-config LNE390
-	tristate "Mylex EISA LNE390A/B support"
-	depends on PCI && EISA
-	select CRC32
-	---help---
-	  If you have a network (Ethernet) card of this type, say Y and read
-	  the Ethernet-HOWTO, available from
-	  <http://www.tldp.org/docs.html#howto>.
-
-	  To compile this driver as a module, choose M here. The module
-	  will be called lne390.
-
->>>>>>> 74fef7a8
 config MAC8390
 	bool "Macintosh NS 8390 based ethernet cards"
 	depends on MAC
@@ -235,22 +135,6 @@
 	  To compile this driver as a module, choose M here: the module
 	  will be called apne.
 
-<<<<<<< HEAD
-=======
-config NE3210
-	tristate "Novell/Eagle/Microdyne NE3210 EISA support"
-	depends on PCI && EISA
-	select CRC32
-	---help---
-	  If you have a network (Ethernet) card of this type, say Y and read
-	  the Ethernet-HOWTO, available from
-	  <http://www.tldp.org/docs.html#howto>.  Note that this driver
-	  will NOT WORK for NE3200 cards as they are completely different.
-
-	  To compile this driver as a module, choose M here. The module
-	  will be called ne3210.
-
->>>>>>> 74fef7a8
 config PCMCIA_PCNET
 	tristate "NE2000 compatible PCMCIA support"
 	depends on PCMCIA
